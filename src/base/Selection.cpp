/* -*- c-basic-offset: 4 indent-tabs-mode: nil -*- vi:set ts=8 sts=4 sw=4: */

/*
    Rosegarden
    A sequencer and musical notation editor.
    Copyright 2000-2022 the Rosegarden development team.
    See the AUTHORS file for more details.

    This program is free software; you can redistribute it and/or
    modify it under the terms of the GNU General Public License as
    published by the Free Software Foundation; either version 2 of the
    License, or (at your option) any later version.  See the file
    COPYING included with this distribution for more information.
*/

#define RG_MODULE_STRING "[EventSelection]"
#define RG_NO_DEBUG_PRINT 1

#include "Selection.h"
#include "base/Segment.h"
#include "SegmentNotationHelper.h"
#include "base/BaseProperties.h"
#include "misc/Debug.h"


namespace Rosegarden {

EventSelection::EventSelection(Segment& t) :
    m_originalSegment(t),
    m_beginTime(0),
    m_endTime(0),
    m_haveRealStartTime(false)
{
    RG_DEBUG << "EventSelection ctor 1" << this;
    t.addObserver(this);
}

EventSelection::EventSelection(Segment& t, timeT beginTime, timeT endTime, bool overlap) :
    m_originalSegment(t),
    m_beginTime(0),
    m_endTime(0),
    m_haveRealStartTime(false)
{
    RG_DEBUG << "EventSelection ctor 2" << this;
    t.addObserver(this);

    Segment::iterator i = t.findTime(beginTime);
    Segment::iterator j = t.findTime(endTime);

    if (i != t.end()) {
	m_beginTime = (*i)->getAbsoluteTime();
	while (i != j) {
	    m_endTime = (*i)->getAbsoluteTime() + (*i)->getGreaterDuration();
	    m_segmentEvents.insert(*i);
	    ++i;
	}
	m_haveRealStartTime = true;
    }

    // Find events overlapping the beginning
    //
    if (overlap) {
        i = t.findTime(beginTime);

        while (i != t.begin() && i != t.end() && i != j) {

            if ((*i)->getAbsoluteTime() + (*i)->getGreaterDuration() > beginTime)
            {
                m_segmentEvents.insert(*i); // duplicates are filtered automatically
                m_beginTime = (*i)->getAbsoluteTime();
            }
            else
                break;

            --i;
        }

    }

}

EventSelection::EventSelection(const EventSelection &sel) :
    SegmentObserver(),
    m_originalSegment(sel.m_originalSegment),
    m_segmentEvents(sel.m_segmentEvents),
    m_beginTime(sel.m_beginTime),
    m_endTime(sel.m_endTime),
    m_haveRealStartTime(sel.m_haveRealStartTime)
{
    RG_DEBUG << "EventSelection copy ctor" << this;
    m_originalSegment.addObserver(this);
}

EventSelection::~EventSelection()
{
    RG_DEBUG << "EventSelection dtor" << this;
    if (!m_observers.empty()) {
        // Notify observers of deconstruction
        for (ObserverSet::const_iterator i = m_observers.begin(); i != m_observers.end(); ++i) {
            (*i)->eventSelectionDestroyed(this);
        }
    }
    m_originalSegment.removeObserver(this);
}

bool
EventSelection::operator==(const EventSelection &s) const
{
    if (&m_originalSegment != &s.m_originalSegment) return false;
    if (m_beginTime != s.m_beginTime) return false;
    if (m_endTime != s.m_endTime) return false;
    if (m_haveRealStartTime != s.m_haveRealStartTime) return false;
    if (m_segmentEvents != s.m_segmentEvents) return false;
    return true;
}

void
EventSelection::insertThisEvent(Event *e)
{
    if (contains(e)) return;

    if (e->getAbsoluteTime() < m_beginTime || !m_haveRealStartTime) {
	m_beginTime = e->getAbsoluteTime();
	m_haveRealStartTime = true;
    }

    timeT eventDuration = e->getGreaterDuration();
    if (eventDuration == 0) eventDuration = 1;

    timeT eventEndTime = e->getAbsoluteTime() + eventDuration;
    if (eventEndTime > m_endTime) {
	m_endTime = eventEndTime;
    }

    m_segmentEvents.insert(e);

    // Notify observers of new selected event
    for (ObserverSet::const_iterator i = m_observers.begin(); i != m_observers.end(); ++i) {
	(*i)->eventSelected(this, e);
    }
}

void
EventSelection::eraseThisEvent(Event *event)
{
<<<<<<< HEAD

    if (!contains(e)) return;  // This probably not needed.

    std::pair<EventContainer::iterator, EventContainer::iterator>
	interval = m_segmentEvents.equal_range(e);
=======
    // This is probably not needed?  After all, the code below will do nothing
    // if the event isn't found.
//    if (!contains(event))
//        return;

    // There might be multiple Event objects at the same time.  This will
    // get the range of those.
    std::pair<EventContainer::iterator, EventContainer::iterator> interval =
            m_segmentEvents.equal_range(event);
>>>>>>> 329ab469

    for (EventContainer::iterator eventIter = interval.first;
         eventIter != interval.second;
         ++eventIter) {

        // If this is the actual one we want to remove...
        if (*eventIter == event) {

            eventIter = m_segmentEvents.erase(eventIter);

<<<<<<< HEAD
            // Notify observers of new deselected event
            for (ObserverSet::const_iterator i = m_observers.begin();
                    i != m_observers.end(); ++i) {
                (*i)->eventDeselected(this, e);

=======
            // Notify observers
            for (ObserverSet::const_iterator observerIter = m_observers.begin();
                 observerIter != m_observers.end();
                 ++observerIter) {
                (*observerIter)->eventDeselected(this, event);
>>>>>>> 329ab469
            }

            // Work is done.
            break;
        }
    }
}

int
EventSelection::addRemoveEvent(Event *e, EventFuncPtr insertEraseFn,
                               bool ties, bool forward)
{
    const Segment::const_iterator baseSegmentItr = m_originalSegment.find(e);

    //if (baseSegmentItr == m_originalSegment.end()) {
    //    RG_DEBUG << "EventSelection::addRemoveEvent(): "
    //             << "Sent event that can not be found in original segment.";
        // Note: This is perfectly ok.  The rest of the code checks
        //       baseSegmentIter to make sure it is valid before using
        //       it.
    //}

    timeT eventDuration = e->getGreaterDuration();
    if (eventDuration == 0) eventDuration = 1;

    timeT eventStartTime = e->getAbsoluteTime();
    timeT eventEndTime = eventStartTime + eventDuration;

    // Always add/remove at least the one Event we were called with.
    (this->*insertEraseFn)(e);

    int counter = 1;

    if (!ties) { return counter; }


    // Now we handle the tied notes themselves.  If the event we're adding is
    // tied, then we iterate forward and back to try to find all of its linked
    // neighbors, and treat them as though they were one unit.  Musically, they
    // ARE one unit, and having selections treat them that way solves a lot of
    // usability problems.
    //
    // We have to recheck against end() because insertEraseFn can
    // change that.
    // looking AHEAD:
    if (e->has(BaseProperties::TIED_FORWARD) &&
        (baseSegmentItr != m_originalSegment.end())) {

        long oldPitch = 0;
        if (e->has(BaseProperties::PITCH)) e->get<Int>(BaseProperties::PITCH, oldPitch);

        // Set iterator to the next element in container after baseSegmentItr;
        Segment::const_iterator si = baseSegmentItr;
        ++si;
        for (; si != m_originalSegment.end(); ++si) {
            if (!(*si)->isa(Note::EventType)) continue;

            if ((*si)->getAbsoluteTime() > eventEndTime) {
                // Break the loop.  There are no more events tied to the original
                // event in this direction
                break;
            }

            long newPitch = 0;
            if ((*si)->has(BaseProperties::PITCH)) (*si)->get<Int>(BaseProperties::PITCH, newPitch);

            // forward from the target, find all notes that are tied backwards,
            // until hitting the end of the segment or the first note at the
            // same pitch that is not tied backwards.
            if (oldPitch == newPitch) {
                if ((*si)->has(BaseProperties::TIED_BACKWARD)) {
                    // add the event
                    (this->*insertEraseFn)(*si);
                    if (forward) counter++;

                    // while looking ahead, we have to keep pushing our
                    // [selection]  search ahead to the end of the most
                    // distant tied note encountered
                    eventDuration = (*si)->getDuration();
                    if (eventDuration == 0) eventDuration = 1;

                    eventEndTime = (*si)->getAbsoluteTime() + eventDuration;
                }
            }
        }
    }

    // looking BACK:
    if (e->has(BaseProperties::TIED_BACKWARD) && (m_originalSegment.begin() != m_originalSegment.end())) {

        long oldPitch = 0;
        if (e->has(BaseProperties::PITCH)) e->get<Int>(BaseProperties::PITCH, oldPitch);

        for (Segment::const_iterator si = baseSegmentItr;
                si != m_originalSegment.begin();) {

            // Set iterator to the previous element in container
            // First step moves iterator to element prior to baseSegmentItr
            --si;
            if (!(*si)->isa(Note::EventType)) continue;

            if (((*si)->getAbsoluteTime() + (*si)->getDuration()) < eventStartTime) {
                // Break the loop.  There are no more events tied to the original
                // event in this direction
                break;
            }

            long newPitch = 0;
            if ((*si)->has(BaseProperties::PITCH)) (*si)->get<Int>(BaseProperties::PITCH, newPitch);

            // back from the target, find all notes that are tied forward,
            // until hitting the end of the segment or the first note at the
            // same pitch that is not tied forward.
            if (oldPitch == newPitch) {
                if ((*si)->has(BaseProperties::TIED_FORWARD)) {
                    // add the event
                    (this->*insertEraseFn)(*si);
                    if (!forward) counter++;

                    // while looking back, we have to keep pushing our
                    // [selection] search back to the end of the most
                    // distant tied note encountered
                    eventStartTime = (*si)->getAbsoluteTime();
                }
            }
        }
    }

    return counter;
}

void
EventSelection::addObserver(EventSelectionObserver *obs) {
    m_observers.push_back(obs);
}

void
EventSelection::removeObserver(EventSelectionObserver *obs) {
    m_observers.remove(obs);
}


int
EventSelection::addEvent(Event *e, bool ties, bool forward)
{
    return addRemoveEvent(e, &EventSelection::insertThisEvent, ties, forward);
}

void
EventSelection::addFromSelection(EventSelection *sel)
{
    for (EventContainer::iterator i = sel->getSegmentEvents().begin();
	 i != sel->getSegmentEvents().end(); ++i) {
        // contains() checked a bit deeper now
        addEvent(*i);
    }
}

int
EventSelection::removeEvent(Event *e, bool ties, bool forward)
{
    return addRemoveEvent(e, &EventSelection::eraseThisEvent, ties, forward);
}

bool
EventSelection::contains(Event *e) const
{
    std::pair<EventContainer::const_iterator, EventContainer::const_iterator>
	interval = m_segmentEvents.equal_range(e);

    for (EventContainer::const_iterator it = interval.first;
         it != interval.second; ++it)
    {
        if (*it == e) return true;
    }

    return false;
}

bool
EventSelection::contains(const std::string &type) const
{
    for (EventContainer::const_iterator i = m_segmentEvents.begin();
	 i != m_segmentEvents.end(); ++i) {
	if ((*i)->isa(type)) return true;
    }
    return false;
}

timeT
EventSelection::getTotalDuration() const
{
    return getEndTime() - getStartTime();
}

timeT
EventSelection::getNotationStartTime() const
{
    timeT start = 0;
    bool first = true;
    // inefficient, but the simplest way to be sure (since events are
    // not ordered in notation time)
    for (EventContainer::const_iterator i = m_segmentEvents.begin();
	 i != m_segmentEvents.end(); ++i) {
	timeT t = (*i)->getNotationAbsoluteTime();
	if (first || t < start) start = t;
	first = false;
    }
    return start;
}

timeT
EventSelection::getNotationEndTime() const
{
    timeT end = 0;
    bool first = true;
    // inefficient, but the simplest way to be sure (since events are
    // not ordered in notation time)
    for (EventContainer::const_iterator i = m_segmentEvents.begin();
	 i != m_segmentEvents.end(); ++i) {
	timeT t = (*i)->getNotationAbsoluteTime() + (*i)->getNotationDuration();
	if (first || t > end) end = t;
	first = false;
    }
    return end;
}

timeT
EventSelection::getTotalNotationDuration() const
{
    timeT start = 0, end = 0;
    bool first = true;
    // inefficient, but the simplest way to be sure (since events are
    // not ordered in notation time)
    for (EventContainer::const_iterator i = m_segmentEvents.begin();
	 i != m_segmentEvents.end(); ++i) {
	timeT t = (*i)->getNotationAbsoluteTime();
	if (first || t < start) start = t;
	t += (*i)->getNotationDuration();
	if (first || t > end) end = t;
	first = false;
    }
    return end - start;
}

EventSelection::RangeList
EventSelection::getRanges() const
{
    RangeList ranges;

    Segment::iterator i = m_originalSegment.findTime(getStartTime());
    Segment::iterator j = i;
    Segment::iterator k = m_originalSegment.findTime(getEndTime());

    while (j != k) {

        for (j = i; j != k && contains(*j); ++j) { }

        if (j != i) {
            ranges.push_back(RangeList::value_type(i, j));
	}

	for (i = j; i != k && !contains(*i); ++i) { }
	j = i;
    }

    return ranges;
}

EventSelection::RangeTimeList
EventSelection::getRangeTimes() const
{
    RangeList ranges(getRanges());
    RangeTimeList rangeTimes;

    for (RangeList::iterator i = ranges.begin(); i != ranges.end(); ++i) {
	timeT startTime = m_originalSegment.getEndTime();
	timeT   endTime = m_originalSegment.getEndTime();
	if (i->first != m_originalSegment.end()) {
	    startTime = (*i->first)->getAbsoluteTime();
	}
	if (i->second != m_originalSegment.end()) {
	    endTime = (*i->second)->getAbsoluteTime();
	}
	rangeTimes.push_back(RangeTimeList::value_type(startTime, endTime));
    }

    return rangeTimes;
}

void
EventSelection::eventRemoved(const Segment *s, Event *e)
{
    // contains() checked a bit deeper now.
    if (s == &m_originalSegment) {
        removeEvent(e);
    }
}

void
EventSelection::segmentDeleted(const Segment *)
{
    /*
    RG_DEBUG << "WARNING: EventSelection notified of segment deletion: this is probably a bug "
	      << "(selection should have been deleted before segment)";
              */
}

void
EventSelection::dump() const
{
    RG_DEBUG << "EventSelection::dump()";
    RG_DEBUG << "  m_beginTime: " << m_beginTime;
    RG_DEBUG << "  m_endTime: " << m_endTime;
    RG_DEBUG << "  m_haveRealStartTime: " << m_haveRealStartTime;
}


/** Templates that define methods of TimewiseSelection **/

template <typename ElementInfo>
void
TimewiseSelection<ElementInfo>::
RemoveFromComposition(Composition *composition)
{
    for (typename Container::const_iterator i = begin(); i != end(); ++i) {
        ElementInfo::RemoveFromComposition(composition, *i);
    }
}

template <typename ElementInfo>
void
TimewiseSelection<ElementInfo>::AddToComposition(Composition *composition)
{
    for (typename Container::const_iterator i = begin(); i != end(); ++i) {
        ElementInfo::AddToComposition(composition, *i);
    }
}


/** Methods of TimeSignatureSelection **/

TimeSignatureSelection::TimeSignatureSelection() { }

TimeSignatureSelection::TimeSignatureSelection(Composition &composition,
					       timeT beginTime,
					       timeT endTime,
					       bool includeOpeningTimeSig)
{
    int n = composition.getTimeSignatureNumberAt(endTime);

    for (int i = composition.getTimeSignatureNumberAt(beginTime);
	 i <= n;
	 ++i) {

	if (i < 0) continue;

	std::pair<timeT, TimeSignature> sig =
	    composition.getTimeSignatureChange(i);

	if (sig.first < endTime) {
	    if (sig.first < beginTime) {
		if (includeOpeningTimeSig) {
		    sig.first = beginTime;
		} else {
		    continue;
		}
	    }
	    addTimeSignature(sig.first, sig.second);
	}
    }
}

TimeSignatureSelection::~TimeSignatureSelection() { }

void
TimeSignatureSelection::addTimeSignature(timeT t, TimeSignature timeSig)
{
    m_timeSignatures.insert(timesigcontainer::value_type(t, timeSig));
}
void
TimeSignatureSelection::RemoveFromComposition(Composition *composition) const
{
    for (TimeSignatureSelection::timesigcontainer::const_iterator i =
                begin(); i != end(); ++i) {
        int n = composition->getTimeSignatureNumberAt(i->first);
        if (n >= 0)
            { composition->removeTimeSignature(n); }
    }
}
void
TimeSignatureSelection::AddToComposition(Composition *composition)
{
    for (TimeSignatureSelection::timesigcontainer::const_iterator i =
                begin(); i != end(); ++i) {
        composition->addTimeSignature(i->first, i->second);
    }
}


/** Methods of TempoSelection **/

TempoSelection::TempoSelection() { }

TempoSelection::TempoSelection(Composition &composition,
			       timeT beginTime,
			       timeT endTime,
			       bool includeOpeningTempo)
{
    int n = composition.getTempoChangeNumberAt(endTime);

    for (int i = composition.getTempoChangeNumberAt(beginTime);
	 i <= n;
	 ++i) {

	if (i < 0) continue;

	std::pair<timeT, tempoT> change = composition.getTempoChange(i);

	if (change.first < endTime) {
	    if (change.first < beginTime) {
		if (includeOpeningTempo) {
		    change.first = beginTime;
		} else {
		    continue;
		}
	    }
	    std::pair<bool, tempoT> ramping =
		composition.getTempoRamping(i, false);
	    addTempo(change.first, change.second,
		     ramping.first ? ramping.second : -1);
	}
    }
}

TempoSelection::~TempoSelection() { }

void
TempoSelection::addTempo(timeT t, tempoT tempo, tempoT targetTempo)
{
    m_tempos.insert(tempocontainer::value_type
		    (t, tempochange(tempo, targetTempo)));
}

void
TempoSelection::RemoveFromComposition(Composition *composition)
{

    for (TempoSelection::tempocontainer::const_iterator i = begin();
         i != end();
         ++i) {
        int n = composition->getTempoChangeNumberAt(i->first);
        if (n >= 0)
            { composition->removeTempoChange(n); }
    }

}

void
TempoSelection::AddToComposition(Composition *composition)
{

    for (TempoSelection::tempocontainer::const_iterator i = begin();
         i != end();
         ++i) {
        composition->addTempoAtTime(i->first,
                                    i->second.first,
                                    i->second.second);
    }
}


/** Methods of template helper MarkerElementInfo **/

void
MarkerElementInfo::
RemoveFromComposition(Composition *composition,
                      const value_type& element)
{
    composition->detachMarker(element);
}

void
MarkerElementInfo::
AddToComposition(Composition *composition,
                 const value_type& element)
{
    composition->addMarker(element);
}

// Explicit template instantiation, so other cpp files don't need to
// see the method definitions.
template class TimewiseSelection<MarkerElementInfo>;


/** Methods of MarkerSelection **/

MarkerSelection::MarkerSelection(Composition &composition, timeT beginTime,
                                 timeT endTime)
{
    typedef Composition::markercontainer MarkerContainer;
    const MarkerContainer& markers = composition.getMarkers();
    for (MarkerContainer::const_iterator i = markers.begin();
         i != markers.end();
         ++i) {
        timeT markerTime = (*i)->getTime();
        if ((markerTime >= beginTime) && markerTime < endTime) {
            // Deliberately a shared copy.  Composition recognizes
            // markers by address.
            addRaw(*i);
        }
    }
}

EventSelectionObserver::~EventSelectionObserver()
{
}

}<|MERGE_RESOLUTION|>--- conflicted
+++ resolved
@@ -143,13 +143,6 @@
 void
 EventSelection::eraseThisEvent(Event *event)
 {
-<<<<<<< HEAD
-
-    if (!contains(e)) return;  // This probably not needed.
-
-    std::pair<EventContainer::iterator, EventContainer::iterator>
-	interval = m_segmentEvents.equal_range(e);
-=======
     // This is probably not needed?  After all, the code below will do nothing
     // if the event isn't found.
 //    if (!contains(event))
@@ -159,7 +152,6 @@
     // get the range of those.
     std::pair<EventContainer::iterator, EventContainer::iterator> interval =
             m_segmentEvents.equal_range(event);
->>>>>>> 329ab469
 
     for (EventContainer::iterator eventIter = interval.first;
          eventIter != interval.second;
@@ -170,19 +162,11 @@
 
             eventIter = m_segmentEvents.erase(eventIter);
 
-<<<<<<< HEAD
-            // Notify observers of new deselected event
-            for (ObserverSet::const_iterator i = m_observers.begin();
-                    i != m_observers.end(); ++i) {
-                (*i)->eventDeselected(this, e);
-
-=======
             // Notify observers
             for (ObserverSet::const_iterator observerIter = m_observers.begin();
                  observerIter != m_observers.end();
                  ++observerIter) {
                 (*observerIter)->eventDeselected(this, event);
->>>>>>> 329ab469
             }
 
             // Work is done.
@@ -506,7 +490,7 @@
 template <typename ElementInfo>
 void
 TimewiseSelection<ElementInfo>::
-RemoveFromComposition(Composition *composition)
+RemoveFromComposition(Composition *composition) const
 {
     for (typename Container::const_iterator i = begin(); i != end(); ++i) {
         ElementInfo::RemoveFromComposition(composition, *i);
@@ -515,7 +499,7 @@
 
 template <typename ElementInfo>
 void
-TimewiseSelection<ElementInfo>::AddToComposition(Composition *composition)
+TimewiseSelection<ElementInfo>::AddToComposition(Composition *composition) const
 {
     for (typename Container::const_iterator i = begin(); i != end(); ++i) {
         ElementInfo::AddToComposition(composition, *i);
@@ -574,7 +558,7 @@
     }
 }
 void
-TimeSignatureSelection::AddToComposition(Composition *composition)
+TimeSignatureSelection::AddToComposition(Composition *composition) const
 {
     for (TimeSignatureSelection::timesigcontainer::const_iterator i =
                 begin(); i != end(); ++i) {
@@ -628,7 +612,7 @@
 }
 
 void
-TempoSelection::RemoveFromComposition(Composition *composition)
+TempoSelection::RemoveFromComposition(Composition *composition) const
 {
 
     for (TempoSelection::tempocontainer::const_iterator i = begin();
@@ -642,7 +626,7 @@
 }
 
 void
-TempoSelection::AddToComposition(Composition *composition)
+TempoSelection::AddToComposition(Composition *composition) const
 {
 
     for (TempoSelection::tempocontainer::const_iterator i = begin();
