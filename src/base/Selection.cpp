--- conflicted
+++ resolved
@@ -153,16 +153,12 @@
     std::pair<EventContainer::iterator, EventContainer::iterator> interval =
             m_segmentEvents.equal_range(event);
 
-   for (EventContainer::iterator eventIter = interval.first;
+    for (EventContainer::iterator eventIter = interval.first;
          eventIter != interval.second;
          ++eventIter) {
 
         // If this is the actual one we want to remove...
-<<<<<<< HEAD
-       // cppcheck-suppress useStlAlgorithm
-=======
         // cppcheck-suppress useStlAlgorithm
->>>>>>> fe62901f
         if (*eventIter == event) {
 
             eventIter = m_segmentEvents.erase(eventIter);
@@ -345,17 +341,10 @@
 
     for (EventContainer::const_iterator it = interval.first;
          it != interval.second; ++it)
-<<<<<<< HEAD
-        {
-            // cppcheck-suppress useStlAlgorithm
-            if (*it == e) return true;
-        }
-=======
     {
         // cppcheck-suppress useStlAlgorithm
         if (*it == e) return true;
     }
->>>>>>> fe62901f
 
     return false;
 }
