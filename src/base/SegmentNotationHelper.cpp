/* -*- c-basic-offset: 4 indent-tabs-mode: nil -*- vi:set ts=8 sts=4 sw=4: */

/*
    Rosegarden
    A sequencer and musical notation editor.
    Copyright 2000-2025 the Rosegarden development team.
    See the AUTHORS file for more details.

    This program is free software; you can redistribute it and/or
    modify it under the terms of the GNU General Public License as
    published by the Free Software Foundation; either version 2 of the
    License, or (at your option) any later version.  See the file
    COPYING included with this distribution for more information.
*/

#define RG_MODULE_STRING "[SegmentNotationHelper]"
// Turn off all debugging here.
#define RG_NO_DEBUG_PRINT

#include "SegmentNotationHelper.h"
#include "base/NotationTypes.h"
#include "base/Pitch.h"
#include "Quantizer.h"
#include "BasicQuantizer.h"
#include "NotationQuantizer.h"
#include "base/BaseProperties.h"
#include "Composition.h"

#include <iostream>
#include <algorithm>
#include <iterator>
#include <list>

using std::string;
using std::list;

//#define DEBUG_DECOUNTERPOINT


namespace Rosegarden
{


using namespace BaseProperties;


SegmentNotationHelper::~SegmentNotationHelper() { }


const Quantizer &
SegmentNotationHelper::basicQuantizer() {
    return *(segment().getComposition()->getBasicQuantizer());
}

const Quantizer &
SegmentNotationHelper::notationQuantizer() {
    return *(segment().getComposition()->getNotationQuantizer());
}


//!!! we need to go very carefully through this file and check calls
//to getAbsoluteTime/getDuration -- the vast majority should almost
//certainly now be using getNotationAbsoluteTime/getNotationDuration

Segment::iterator
SegmentNotationHelper::findNotationAbsoluteTime(timeT t)
{
    Segment::iterator i(segment().findTime(t));

    // We don't know whether the notation absolute time t will appear
    // before or after the real absolute time t.  First scan backwards
    // until we find a notation absolute time prior to (or equal to)
    // t, and then scan forwards until we find the first one that
    // isn't prior to t

    while (i != begin() &&
           ((i == end() ? t + 1 : (*i)->getNotationAbsoluteTime()) > t))
        --i;

    while (i != end() &&
           ((*i)->getNotationAbsoluteTime() < t))
        ++i;

    return i;
}

/* unused
Segment::iterator
SegmentNotationHelper::findNearestNotationAbsoluteTime(timeT t)
{
    iterator i(segment().findTime(t));

    // Exactly findNotationAbsoluteTime, only with the two scan loops
    // in the other order

    while (i != end() &&
           ((*i)->getNotationAbsoluteTime() < t))
        ++i;

    while (i != begin() &&
           ((i == end() ? t + 1 : (*i)->getNotationAbsoluteTime()) > t))
        --i;

    return i;
}
*/

void
SegmentNotationHelper::setNotationProperties(timeT startTime, timeT endTime)
{
    Segment::iterator from = begin();
    Segment::iterator to = end();

    if (startTime != endTime) {
        from = segment().findTime(startTime);
        to   = segment().findTime(endTime);
    }
/*!!!
    bool justSeenGraceNote = false;
    timeT graceNoteStart = 0;
*/
    for (Segment::iterator i = from;
         i != to && segment().isBeforeEndMarker(i); ++i) {

        if ((*i)->has(NOTE_TYPE) /*!!! && !(*i)->has(IS_GRACE_NOTE) */) continue;

        timeT duration = (*i)->getNotationDuration();

        if ((*i)->has(BEAMED_GROUP_TUPLET_BASE)) {
            int tcount = (*i)->get<Int>(BEAMED_GROUP_TUPLED_COUNT);
            int ucount = (*i)->get<Int>(BEAMED_GROUP_UNTUPLED_COUNT);

            if (tcount == 0) {
                RG_DEBUG << "WARNING: SegmentNotationHelper::setNotationProperties: zero tuplet count:";
                RG_DEBUG << (**i);
            } else {
                // nominal duration is longer than actual (sounding) duration
                duration = (duration / tcount) * ucount;
            }
        }

        if ((*i)->isa(Note::EventType) || (*i)->isa(Note::EventRestType)) {

            if ((*i)->isa(Note::EventType)) {
/*!!!
                if ((*i)->has(IS_GRACE_NOTE) &&
                    (*i)->get<Bool>(IS_GRACE_NOTE)) {

                    if (!justSeenGraceNote) {
                        graceNoteStart = (*i)->getNotationAbsoluteTime();
                        justSeenGraceNote = true;
                    }

                } else if (justSeenGraceNote) {

                    duration += (*i)->getNotationAbsoluteTime() - graceNoteStart;
                    justSeenGraceNote = false;
                }
*/
            }

            Note n(Note::getNearestNote(duration));

            (*i)->setMaybe<Int>(NOTE_TYPE, n.getNoteType());
            (*i)->setMaybe<Int>(NOTE_DOTS, n.getDots());
        }
    }
}

timeT
SegmentNotationHelper::getNotationEndTime(const Event *e)
{
    return e->getNotationAbsoluteTime() + e->getNotationDuration();
}


Segment::iterator
SegmentNotationHelper::getNextAdjacentNote(Segment::iterator i,
                                           bool matchPitch,
                                           bool allowOverlap)
{
    Segment::iterator j(i);
    if (!isBeforeEndMarker(i)) return i;
    if (!(*i)->isa(Note::EventType)) return end();

    RG_DEBUG << "getNextAdjacentNote" << *(*i);
    timeT iEnd = getNotationEndTime(*i);
    long ip = 0, jp = 0;
    if (!(*i)->get<Int>(PITCH, ip) && matchPitch) return end();

    while (true) {
        if (!isBeforeEndMarker(j) || !isBeforeEndMarker(++j)) return end();
        if (!(*j)->isa(Note::EventType)) continue;

        timeT jStart = (*j)->getNotationAbsoluteTime();
        if (jStart > iEnd) return end();

        if (matchPitch) {
            if (!(*j)->get<Int>(PITCH, jp) || (jp != ip)) continue;
        }

        RG_DEBUG << "getNextAdjacentNote" << jStart << iEnd;
        if (allowOverlap || (jStart == iEnd)) return j;
        // Allow tying of grace notes
        bool isGrace = (*i)->has(IS_GRACE_NOTE) &&
            (*i)->get<Bool>(IS_GRACE_NOTE);
        RG_DEBUG << "getNextAdjacentNote isGrace" << isGrace;

        // At this point we know jStart < iEnd.  There was a check for
        // that here.  It is not needed.

        if (isGrace) return j;
    }
}


Segment::iterator
SegmentNotationHelper::getPreviousAdjacentNote(Segment::iterator i,
                                               timeT rangeStart,
                                               bool matchPitch,
                                               bool allowOverlap)
{
    Segment::iterator j(i);
    if (!isBeforeEndMarker(i)) return i;
    if (!(*i)->isa(Note::EventType)) return end();

    timeT iStart = (*i)->getNotationAbsoluteTime();
    timeT iEnd   = getNotationEndTime(*i);
    long ip = 0, jp = 0;
    if (!(*i)->get<Int>(PITCH, ip) && matchPitch) return end();

    while (true) {
        if (j == begin()) return end(); else --j;
        if (!(*j)->isa(Note::EventType)) continue;
        if ((*j)->getAbsoluteTime() < rangeStart) return end();

        timeT jEnd = getNotationEndTime(*j);

        // don't consider notes that end after i ends or before i begins

        if (jEnd > iEnd || jEnd < iStart) continue;

        if (matchPitch) {
            if (!(*j)->get<Int>(PITCH, jp) || (jp != ip)) continue;
        }

        if (allowOverlap || (jEnd == iStart)) return j;
    }
}


Segment::iterator
SegmentNotationHelper::findContiguousNext(Segment::iterator el)
{
    std::string elType = (*el)->getType(),
        reject, accept;

    if (elType == Note::EventType) {
        accept = Note::EventType;
        reject = Note::EventRestType;
    } else if (elType == Note::EventRestType) {
        accept = Note::EventRestType;
        reject = Note::EventType;
    } else {
        accept = elType;
        reject = "";
    }

    bool success = false;

    Segment::iterator i = ++el;

    for(; isBeforeEndMarker(i); ++i) {
        std::string iType = (*i)->getType();

        if (iType == reject) {
            success = false;
            break;
        }
        if (iType == accept) {
            success = true;
            break;
        }
    }

    if (success) return i;
    else return end();

}

Segment::iterator
SegmentNotationHelper::findContiguousPrevious(Segment::iterator el)
{
    if (el == begin()) return end();

    std::string elType = (*el)->getType(),
        reject, accept;

    if (elType == Note::EventType) {
        accept = Note::EventType;
        reject = Note::EventRestType;
    } else if (elType == Note::EventRestType) {
        accept = Note::EventRestType;
        reject = Note::EventType;
    } else {
        accept = elType;
        reject = "";
    }

    bool success = false;

    Segment::iterator i = --el;

    while (true) {
        std::string iType = (*i)->getType();

        if (iType == reject) {
            success = false;
            break;
        }
        if (iType == accept) {
            success = true;
            break;
        }
        if (i == begin()) break;
        --i;
    }

    if (success) return i;
    else return end();
}


bool
SegmentNotationHelper::noteIsInChord(const Event *note)
{
    Segment::iterator i = segment().findSingle(note);
    timeT t = note->getNotationAbsoluteTime();

    for (Segment::iterator j = i; j != end(); ++j) { // not isBeforeEndMarker, unnecessary here
        if (j == i) continue;
        if ((*j)->isa(Note::EventType)) {
            timeT tj = (*j)->getNotationAbsoluteTime();
            if (tj == t) return true;
            else if (tj > t) break;
        }
    }

    for (Segment::iterator j = i; ; ) {
        if (j == begin()) break;
        --j;
        if ((*j)->isa(Note::EventType)) {
            timeT tj = (*j)->getNotationAbsoluteTime();
            if (tj == t) return true;
            else if (tj < t) break;
        }
    }

    return false;

/*!!!
    iterator first, second;
    segment().getTimeSlice(note->getAbsoluteTime(), first, second);

    int noteCount = 0;
    for (iterator i = first; i != second; ++i) {
        if ((*i)->isa(Note::EventType)) ++noteCount;
    }

    return noteCount > 1;
*/
}


//!!! This doesn't appear to be used any more and may well not work.
// Ties are calculated in several different places, and it's odd that
// we don't have a decent API for them
/* unused
Segment::iterator
SegmentNotationHelper::getNoteTiedWith(Event *note, bool forwards)
{
    bool tied = false;

    if (!note->get<Bool>(forwards ?
                         BaseProperties::TIED_FORWARD :
                         BaseProperties::TIED_BACKWARD, tied) || !tied) {
        return end();
    }

    timeT myTime = note->getAbsoluteTime();
    timeT myDuration = note->getDuration();
    int myPitch = note->get<Int>(BaseProperties::PITCH);

    iterator i = segment().findSingle(note);
    if (!isBeforeEndMarker(i)) return end();

    for (;;) {
        i = forwards ? findContiguousNext(i) : findContiguousPrevious(i);

        if (!isBeforeEndMarker(i)) return end();
        if ((*i)->getAbsoluteTime() == myTime) continue;

        if (forwards && ((*i)->getAbsoluteTime() != myTime + myDuration)) {
            return end();
        }
        if (!forwards &&
            (((*i)->getAbsoluteTime() + (*i)->getDuration()) != myTime)) {
            return end();
        }

        if (!(*i)->get<Bool>(forwards ?
                             BaseProperties::TIED_BACKWARD :
                             BaseProperties::TIED_FORWARD, tied) || !tied) {
            continue;
        }

        if ((*i)->get<Int>(BaseProperties::PITCH) == myPitch) return i;
    }

    return end();
}
*/

bool
SegmentNotationHelper::collapseRestsIfValid(Event* e, bool& collapseForward)
{
    Segment::iterator elPos = segment().findSingle(e);
    if (elPos == end()) return false;

    timeT myDuration = (*elPos)->getNotationDuration();

    // findContiguousNext won't return an iterator beyond the end marker
    Segment::iterator nextEvent = findContiguousNext(elPos),
         previousEvent = findContiguousPrevious(elPos);

    // Remark: findContiguousXXX is inadequate for notes, we would
    // need to check adjacency using e.g. getNextAdjacentNote if this
    // method were to work for notes as well as rests.

    // collapse to right if (a) not at end...
    if (nextEvent != end() &&
        // ...(b) rests can be merged to a single, valid unit
         isCollapseValid((*nextEvent)->getNotationDuration(), myDuration) &&
        // ...(c) event is in same bar (no cross-bar collapsing)
        (*nextEvent)->getAbsoluteTime() <
            segment().getBarEndForTime(e->getAbsoluteTime())) {

        // collapse right is OK; collapse e with nextEvent
        Event *e1(new Event(*e, e->getAbsoluteTime(),
                            e->getDuration() + (*nextEvent)->getDuration()));

        collapseForward = true;
        erase(elPos);
        erase(nextEvent);
        insert(e1);
        return true;
    }

    // logic is exactly backwards from collapse to right logic above
    if (previousEvent != end() &&
        isCollapseValid((*previousEvent)->getNotationDuration(), myDuration) &&
        (*previousEvent)->getAbsoluteTime() >
            segment().getBarStartForTime(e->getAbsoluteTime())) {

        // collapse left is OK; collapse e with previousEvent
        Event *e1(new Event(**previousEvent,
                            (*previousEvent)->getAbsoluteTime(),
                            e->getDuration() +
                            (*previousEvent)->getDuration()));

        collapseForward = false;
        erase(elPos);
        erase(previousEvent);
        insert(e1);
        return true;
    }

    return false;
}


bool
SegmentNotationHelper::isCollapseValid(timeT a, timeT b)
{
    return (isViable(a + b));
}


bool
SegmentNotationHelper::isSplitValid(timeT a, timeT b)
{
    return (isViable(a) && isViable(b));
}

Segment::iterator
SegmentNotationHelper::splitIntoTie(Segment::iterator &i, timeT baseDuration)
{
    if (i == end()) return end();
    Segment::iterator i2;
    segment().getTimeSlice((*i)->getAbsoluteTime(), i, i2);
    return splitIntoTie(i, i2, baseDuration);
}

Segment::iterator
SegmentNotationHelper::splitIntoTie(Segment::iterator &from, Segment::iterator to,
                                    timeT baseDuration)
{
    // so long as we do the quantization checks for validity before
    // calling this method, we should be fine splitting precise times
    // in this method. only problem is deciding not to split something
    // if its duration is very close to requested duration, but that's
    // probably not a task for this function

    RG_DEBUG << "Segment before splitIntoTie" << segment();

    timeT eventDuration = (*from)->getDuration();
    timeT baseTime = (*from)->getAbsoluteTime();

    long firstGroupId = -1;
    (*from)->get<Int>(BEAMED_GROUP_ID, firstGroupId);

    long nextGroupId = -1;
    Segment::iterator ni(to);

    if (segment().isBeforeEndMarker(ni) && segment().isBeforeEndMarker(++ni)) {
        (*ni)->get<Int>(BEAMED_GROUP_ID, nextGroupId);
    }

    list<Event *> toInsert;
    list<Segment::iterator> toErase;

    // Split all the note and rest events in range [from, to[
    //
    for (Segment::iterator i = from; i != to; ++i) {

        if (!(*i)->isa(Note::EventType) &&
            !(*i)->isa(Note::EventRestType)) continue;

        if ((*i)->getAbsoluteTime() != baseTime) {
            // no way to really cope with an error, because at this
            // point we may already have splut some events. Best to
            // skip this event
            RG_DEBUG << "WARNING: SegmentNotationHelper::splitIntoTie(): (*i)->getAbsoluteTime() != baseTime (" << (*i)->getAbsoluteTime() << " vs " << baseTime << "), ignoring this event\n";
            continue;
        }

        if ((*i)->getDuration() != eventDuration) {
            if ((*i)->getDuration() == 0) continue;
            RG_DEBUG << "WARNING: SegmentNotationHelper::splitIntoTie(): (*i)->getDuration() != eventDuration (" << (*i)->getDuration() << " vs " << eventDuration << "), changing eventDuration to match\n";
            eventDuration = (*i)->getDuration();
        }

        if (baseDuration >= eventDuration) {
//            RG_DEBUG << "SegmentNotationHelper::splitIntoTie() : baseDuration >= eventDuration, ignoring event\n";
            continue;
        }

        std::pair<Event *, Event *> split =
            splitPreservingPerformanceTimes(*i, baseDuration);

        Event *eva = split.first;
        Event *evb = split.second;

        if (!eva || !evb) {
            RG_DEBUG << "WARNING: SegmentNotationHelper::splitIntoTie(): No valid split for event of duration " << eventDuration << " at " << baseTime << " (baseDuration " << baseDuration << "), ignoring this event\n";
            continue;
        }

        // we only want to tie Note events:

        if (eva->isa(Note::EventType)) {

            // if the first event was already tied forward, the
            // second one will now be marked as tied forward
            // (which is good).  set up the relationship between
            // the original (now shorter) event and the new one.

            evb->set<Bool>(TIED_BACKWARD, true);
            eva->set<Bool>(TIED_FORWARD, true);
        }

        // we may also need to change some group information: if
        // the first event is in a beamed group but the event
        // following the insertion is not or is in a different
        // group, then the new second event should not be in a
        // group.  otherwise, it should inherit the grouping info
        // from the first event (as it already does, because it
        // was created using the copy constructor).

        // (this doesn't apply to tupled groups, which we want
        // to persist wherever possible.)

        if (firstGroupId != -1 &&
            nextGroupId != firstGroupId &&
            !evb->has(BEAMED_GROUP_TUPLET_BASE)) {
            evb->unset(BEAMED_GROUP_ID);
            evb->unset(BEAMED_GROUP_TYPE);
        }

        toInsert.push_back(eva);
        toInsert.push_back(evb);
        toErase.push_back(i);
    }

    // erase the old events
    for (list<Segment::iterator>::iterator i = toErase.begin();
         i != toErase.end(); ++i) {
        segment().erase(*i);
    }

    from = end();
    Segment::iterator last = end();

    // now insert the new events
    for (list<Event *>::iterator i = toInsert.begin();
         i != toInsert.end(); ++i) {
        last = insert(*i);
        if (from == end()) from = last;
    }

    RG_DEBUG << "Segment after splitIntoTie" << segment();

    return last;
}

bool
SegmentNotationHelper::isViable(timeT duration, int dots)
{
    bool viable;

/* !!!
    duration = basicQuantizer().quantizeDuration(duration);

    if (dots >= 0) {
        viable = (duration == Quantizer(Quantizer::RawEventData,
                                        Quantizer::DefaultTarget,  // "DefaultQ"
                                        Quantizer::NoteQuantize, 1, dots).
                  quantizeDuration(duration));
    } else {
        viable = (duration == notationQuantizer().quantizeDuration(duration));
    }
*/

    // !!! what to do about this?

    timeT nearestDuration =
        Note::getNearestNote(duration, dots >= 0 ? dots : 2).getDuration();

//    RG_DEBUG << "SegmentNotationHelper::isViable: nearestDuration is " << nearestDuration << ", duration is " << duration;
    viable = (nearestDuration == duration);

    return viable;
}


void
SegmentNotationHelper::makeRestViable(Segment::iterator i)
{
    timeT absTime = (*i)->getAbsoluteTime();
    timeT duration = (*i)->getDuration();
    erase(i);
    segment().fillWithRests(absTime, absTime + duration);
}


Event *
SegmentNotationHelper::makeThisNoteViable(Segment::iterator noteItr, bool splitAtBars)
{
    // We don't use quantized values here; we want a precise division.
    // Even if it doesn't look precise on the score (because the score
    // is quantized), we want any playback to produce exactly the same
    // duration of note as was originally recorded

    // Holds the events we will add once an event is split.
    std::vector<Event *> toInsert;

    Segment::iterator i = noteItr;

    if (!(*i)->isa(Note::EventType) && !(*i)->isa(Note::EventRestType)) {
        return *noteItr;
    }

    if ((*i)->has(BEAMED_GROUP_TUPLET_BASE)) {
        return *noteItr;
    }

    // A list of durations that will satisfactorily break up this event.
    DurationList dl;

    // Behaviour differs from TimeSignature::getDurationListForInterval

    timeT acc = 0;
    timeT qt = (*i)->getNotationAbsoluteTime();
    timeT required = (*i)->getNotationDuration();
    timeT maxdur = (*i)->getAbsoluteTime() + (*i)->getDuration() - qt;

    if (maxdur <= 0) {
        return *noteItr;
    }

    // While we've not yet accumulated the required amount of time, build
    // the duration list (dl).
    while (acc < required) {
        timeT remaining = required - acc;
        if (splitAtBars) {
            timeT thisNoteStart = qt + acc;
            timeT toNextBar =
                    segment().getBarEndForTime(thisNoteStart) - thisNoteStart;
            if (toNextBar > 0 && remaining > toNextBar)
                remaining = toNextBar;
        }
        timeT component = Note::getNearestNote(remaining).getDuration();
        timeT dur = (component > (required - acc) ? (required - acc) : component);

        // #1517: In the scenario where there is a whole note (4 beats) in a
        // single measure of 2/2, maxdur == dur and this is exactly as it should
        // be.  I dug around in here and all the numbers were perfect for that
        // case, and the only fault was the <= test condition was kicking this
        // out when the two values were ==.  I changed the test to a < and fixed
        // the bug.  The most obvious consequence of this change is that it is
        // no longer possible to put a semibreve into a single measure of 4/4
        // time.  It splits into two tied whole notes.  This seems perfectly
        // acceptable and reasonable to me (dmm) so I decided to just go with
        // this and move along.
        if (maxdur < dur) {
            // Split point doesn't preseve performance time
            break;
        }
        dl.push_back(dur);
        acc += component;
        maxdur -= dur;
    }

    if (dl.size() < 2) {
        // event is already of the correct duration
        return *noteItr;
    }

    Event *e = new Event(*(*i));

    bool lastTiedForward = false;
    e->get<Bool>(TIED_FORWARD, lastTiedForward);

    e->set<Bool>(TIED_FORWARD, true);
    erase(i);

    // For each duration
    for (DurationList::iterator dli = dl.begin(); dli != dl.end(); ++dli) {

        DurationList::iterator dlj(dli);
        if (++dlj == dl.end()) {
            // end of duration list
            if (!lastTiedForward)
                e->unset(TIED_FORWARD);
            toInsert.push_back(e);
            e = nullptr;
            break;
        }

        std::pair<Event *, Event *> splits =
                splitPreservingPerformanceTimes(e, *dli);

        if (!splits.first || !splits.second) {
            RG_DEBUG
                    << "WARNING: SegmentNotationHelper::makeThisNoteViable(): No valid split for event of duration "
                    << e->getDuration() << " at " << e->getAbsoluteTime()
                    << " (split duration " << *dli << "), ignoring remainder\n";
            RG_DEBUG << "WARNING: This is probably a bug; fix required";

            // Bug #3466912
            // There's a situation where an event might be unsplittable, and
            // it could cause an endless loop because its notation duration
            // is longer than the event duration.  The following check will
            // make sure the notation duration is truncated to the event
            // duration thus preventing the endless loop.

            // Bug #1419
            //
            // The above referenced check obviously didn't work correctly.  The
            // following code block used to be inside a test to see if
            // performance and notation duration were the same, which is
            // antithetical to the above stated goal of the following code
            // block.  Without doing any thinking on the greater picture here, I
            // decided to try removing the test entirely.  The thought was if
            // we're in this "no valid split" code block anyway, then let's just
            // hit it with a hammer in every case and try to avoid infinite
            // loops!
            //
            // It successfully addresses the infinite loop in #1419 with no
            // immediately obvious consequences, although I'm sure there are
            // hidden consequences.

            // Create a new event with the notation abs time and duration
            // set to the event abs time and duration.
            Event *e1 = new Event(*e,
                    e->getAbsoluteTime(), e->getDuration(),   // event
                    e->getSubOrdering(),
                    e->getAbsoluteTime(), e->getDuration());  // notation
            toInsert.push_back(e1);
            break;
        }

        toInsert.push_back(splits.first);
        delete e;
        e = splits.second;

        e->set<Bool>(TIED_BACKWARD, true);
    }

    delete e;

    // Insert new events into segment
    for (std::vector<Event *>::iterator ei = toInsert.begin();
            ei != toInsert.end(); ++ei) {
        insert(*ei);
    }

    // Make assumption that toInsert.begin() != toInsert.end()
    return *(toInsert.begin());

}

void
SegmentNotationHelper::makeNotesViable(Segment::iterator from, Segment::iterator to,
                                       bool splitAtBars)
{
//  std::vector<Event *> toInsert;

    // For each Event in the range
    for (Segment::iterator i = from, j = i;
         segment().isBeforeEndMarker(i) && i != to;
         i = j) {

        // We keep a second iterator to make sure we aren't modifying the
        // event that our iterator points to.
        ++j;

        makeThisNoteViable(i, splitAtBars);
    }

}

void
SegmentNotationHelper::makeNotesViable(timeT startTime, timeT endTime,
                                       bool splitAtBars)
{
    Segment::iterator from = segment().findTime(startTime);
    Segment::iterator to = segment().findTime(endTime);

    makeNotesViable(from, to, splitAtBars);
}


Segment::iterator
SegmentNotationHelper::insertNote(timeT absoluteTime, Note note, int pitch,
                                  Accidental explicitAccidental)
{
    Event *e = new Event(Note::EventType, absoluteTime, note.getDuration());
    e->set<Int>(PITCH, pitch);
    e->set<String>(ACCIDENTAL, explicitAccidental);
    Segment::iterator i = insertNote(e);
    delete e;
    return i;
}

Segment::iterator
SegmentNotationHelper::insertNote(Event *modelEvent)
{
    RG_DEBUG << "insertNote";
    RG_DEBUG << *modelEvent;

    timeT absoluteTime = modelEvent->getAbsoluteTime();
    Segment::iterator i = segment().findNearestTime(absoluteTime);

    RG_DEBUG << "absoluteTime" << absoluteTime;

    // If our insertion time doesn't match up precisely with any
    // existing event, and if we're inserting over a rest, split the
    // rest at the insertion time first.

    if (i != end() &&
        (*i)->getAbsoluteTime() < absoluteTime &&
        (*i)->getAbsoluteTime() + (*i)->getDuration() > absoluteTime &&
        (*i)->isa(Note::EventRestType)) {
        i = splitIntoTie(i, absoluteTime - (*i)->getAbsoluteTime());
    }

    timeT duration = modelEvent->getDuration();

    Segment::iterator j = i;
    while (j != end()) {
        // ignore non note/rest
        bool noteOrRest = (*j)->isa(Note::EventType) ||
            (*j)->isa(Note::EventRestType);
        if (noteOrRest) {
            break;
        } else {
            ++j;
        }
    }
    if (j != end() && (*j)->has(BEAMED_GROUP_TUPLET_BASE)) {
        int tupled = (*j)->get<Int>(BEAMED_GROUP_TUPLED_COUNT);
        int untupled = (*j)->get<Int>(BEAMED_GROUP_UNTUPLED_COUNT);
        duration = getTupletNoteDuration(duration,
                                         absoluteTime,
                                         tupled,
                                         untupled);
    }

    RG_DEBUG << "duration" << duration;
    //!!! Deal with end-of-bar issues!

    return insertSomething(i, duration, modelEvent, false);
}


Segment::iterator
SegmentNotationHelper::insertRest(timeT absoluteTime, Note note)
{
    Segment::iterator i, j;
    segment().getTimeSlice(absoluteTime, i, j);

    //!!! Deal with end-of-bar issues!

    timeT duration(note.getDuration());

    if (i != end() && (*i)->has(BEAMED_GROUP_TUPLET_BASE)) {
        duration = duration * (*i)->get<Int>(BEAMED_GROUP_TUPLED_COUNT) /
            (*i)->get<Int>(BEAMED_GROUP_UNTUPLED_COUNT);
    }

    Event *modelEvent = new Event(Note::EventRestType, absoluteTime,
                                  note.getDuration(),
                                  Note::EventRestSubOrdering);

    i = insertSomething(i, duration, modelEvent, false);
    delete modelEvent;
    return i;
}


// return an iterator pointing to the "same" event as the original
// iterator (which will have been replaced)

Segment::iterator
SegmentNotationHelper::collapseRestsForInsert(Segment::iterator firstRest,
                                              timeT desiredDuration)
{
    // collapse at most once, then recurse

    if (!segment().isBeforeEndMarker(firstRest) ||
        !(*firstRest)->isa(Note::EventRestType)) return firstRest;

    timeT d = (*firstRest)->getDuration();
    Segment::iterator j = findContiguousNext(firstRest); // won't return itr after end marker
    if (d >= desiredDuration || j == end()) return firstRest;

    Event *e(new Event(**firstRest, (*firstRest)->getAbsoluteTime(), d + (*j)->getDuration()));
    Segment::iterator ii(insert(e));
    erase(firstRest);
    erase(j);

    return collapseRestsForInsert(ii, desiredDuration);
}


Segment::iterator
SegmentNotationHelper::insertSomething(Segment::iterator i, int duration,
                                       Event *modelEvent, bool tiedBack)
{
    // Rules:
    //
    // 1. If we hit a bar line in the course of the intended inserted
    // note, we should split the note rather than make the bar the
    // wrong length.  (Not implemented yet)
    // [NB. This is now implemented, but not here -- see end of
    // NoteInsertionCommand::modifySegment --cc, 20110428]
    //
    // 2. If there's nothing at the insertion point but rests (and
    // enough of them to cover the entire duration of the new note),
    // then we should insert the new note/rest literally and remove
    // rests as appropriate.  Rests should never prevent us from
    // inserting what the user asked for.
    //
    // 3. If there are notes in the way of an inserted note, however,
    // we split whenever "reasonable" and truncate our user's note if
    // not reasonable to split.  We can't always give users the Right
    // Thing here, so to hell with them.

    while (i != end() &&
           ((*i)->getDuration() == 0 ||
            !((*i)->isa(Note::EventType) || (*i)->isa(Note::EventRestType))))
        ++i;

    if (i == end()) {
        return insertSingleSomething(i, duration, modelEvent, tiedBack);
    }

    // If there's a rest at the insertion position, merge it with any
    // following rests, if available, until we have at least the
    // duration of the new note.
    i = collapseRestsForInsert(i, duration);

    timeT existingDuration = (*i)->getNotationDuration();

//    RG_DEBUG << "SegmentNotationHelper::insertSomething: asked to insert duration " << duration
//         << " over event of duration " << existingDuration << ":";
    RG_DEBUG << (**i);

    if (duration == existingDuration) {

        // 1. If the new note or rest is the same length as an
        // existing note or rest at that position, chord the existing
        // note or delete the existing rest and insert.

//        RG_DEBUG << "Durations match; doing simple insert";

        return insertSingleSomething(i, duration, modelEvent, tiedBack);

    } else if (duration < existingDuration) {

        // 2. If the new note or rest is shorter than an existing one,
        // split the existing one and chord or replace the first part.

        if ((*i)->isa(Note::EventType)) {

            if (!isSplitValid(duration, existingDuration - duration)) {

//                RG_DEBUG << "Bad split, coercing new note";

                // not reasonable to split existing note, so force new one
                // to same duration instead
                duration = (*i)->getNotationDuration();

            } else {
//                RG_DEBUG << "Good split, splitting old event";
                splitIntoTie(i, duration);
            }
        } else if ((*i)->isa(Note::EventRestType)) {

//            RG_DEBUG << "Found rest, splitting";
            Segment::iterator last = splitIntoTie(i, duration);

            // Recover viability for the second half of any split rest
            // (we duck out of this if we find we're in a tupleted zone)

            if (last != end() && !(*last)->has(BEAMED_GROUP_TUPLET_BASE)) {
                makeRestViable(last);
            }
        }

        return insertSingleSomething(i, duration, modelEvent, tiedBack);

    } else { // duration > existingDuration

        // 3. If the new note is longer, split the new note so that
        // the first part is the same duration as the existing note or
        // rest, and recurse to step 1 with both the first and the
        // second part in turn.

        bool needToSplit = true;

        // special case: existing event is a rest, and it's at the end
        // of the segment

        if ((*i)->isa(Note::EventRestType)) {
            Segment::iterator j;
            for (j = i; j != end(); ++j) {
                if ((*j)->isa(Note::EventType)) break;
            }
            if (j == end()) needToSplit = false;
        }

        if (needToSplit) {

            //!!! This is not quite right for rests.  Because they
            //replace (rather than chording with) any events already
            //present, they don't need to be split in the case where
            //their duration spans several note-events.  Worry about
            //that later, I guess.  We're actually getting enough
            //is-note/is-rest decisions here to make it possibly worth
            //splitting this method into note and rest versions again

//            RG_DEBUG << "Need to split new note";

            i = insertSingleSomething
                (i, existingDuration, modelEvent, tiedBack);

            if (modelEvent->isa(Note::EventType))
                (*i)->set<Bool>(TIED_FORWARD, true);

            timeT insertedTime = (*i)->getAbsoluteTime();
            while (i != end() &&
                   ((*i)->getNotationAbsoluteTime() <
                    (insertedTime + existingDuration))) ++i;

            return insertSomething
                (i, duration - existingDuration, modelEvent, true);

        } else {
//            RG_DEBUG << "No need to split new note";
            return insertSingleSomething(i, duration, modelEvent, tiedBack);
        }
    }
}

Segment::iterator
SegmentNotationHelper::insertSingleSomething(Segment::iterator i,
                                             int duration,
                                             const Event *modelEvent,
                                             bool tiedBack)
{
    timeT newEventTime;
    timeT notationTime;
    bool eraseI = false;
    timeT effectiveDuration(duration);

    if (i == end()) {
        newEventTime = segment().getEndTime();
        notationTime = newEventTime;
    } else {
        newEventTime = (*i)->getAbsoluteTime();
        notationTime = (*i)->getNotationAbsoluteTime();
        if (modelEvent->isa(Note::EventRestType) ||
            (*i)->isa(Note::EventRestType)) eraseI = true;
    }

    Event *e = new Event(*modelEvent, newEventTime, effectiveDuration,
                         modelEvent->getSubOrdering(), notationTime);

    // If the model event already has group info, I guess we'd better use it!
    if (!e->has(BEAMED_GROUP_ID)) {
        setInsertedNoteGroup(e, i);
    }

    if (tiedBack && e->isa(Note::EventType)) {
        e->set<Bool>(TIED_BACKWARD, true);
    }

    if (eraseI) {
        // erase i and all subsequent events with the same type and
        // absolute time
        const timeT timeToErase((*i)->getAbsoluteTime());
        std::string type((*i)->getType());
        Segment::iterator j(i);
        while (j != end() && (*j)->getAbsoluteTime() == timeToErase) {
            ++j;
            if ((*i)->isa(type)) erase(i);
            i = j;
        }
    }

    return insert(e);
}

void
SegmentNotationHelper::setInsertedNoteGroup(Event *e, Segment::iterator i)
{
    // Formerly this was posited on the note being inserted between
    // two notes in the same group, but that's quite wrong-headed: we
    // want to place it in the same group as any existing note at the
    // same time, and otherwise leave it alone.

    e->unset(BEAMED_GROUP_ID);
    e->unset(BEAMED_GROUP_TYPE);

    while (isBeforeEndMarker(i) &&
           (!((*i)->isa(Note::EventRestType)) ||
            (*i)->has(BEAMED_GROUP_TUPLET_BASE)) &&
           (*i)->getNotationAbsoluteTime() == e->getAbsoluteTime()) {

        if ((*i)->has(BEAMED_GROUP_ID)) {

            string type = (*i)->get<String>(BEAMED_GROUP_TYPE);
            if (type != GROUP_TYPE_TUPLED && !(*i)->isa(Note::EventType)) {
                if ((*i)->isa(Note::EventRestType)) return;
                else {
                    ++i;
                    continue;
                }
            }

            e->set<Int>(BEAMED_GROUP_ID, (*i)->get<Int>(BEAMED_GROUP_ID));
            e->set<String>(BEAMED_GROUP_TYPE, type);

            if ((*i)->has(BEAMED_GROUP_TUPLET_BASE)) {

                e->set<Int>(BEAMED_GROUP_TUPLET_BASE,
                            (*i)->get<Int>(BEAMED_GROUP_TUPLET_BASE));
                e->set<Int>(BEAMED_GROUP_TUPLED_COUNT,
                            (*i)->get<Int>(BEAMED_GROUP_TUPLED_COUNT));
                e->set<Int>(BEAMED_GROUP_UNTUPLED_COUNT,
                            (*i)->get<Int>(BEAMED_GROUP_UNTUPLED_COUNT));
            }

            return;
        }

        ++i;
    }
}


Segment::iterator
SegmentNotationHelper::insertClef(timeT absoluteTime, const Clef& clef)
{
    return insert(clef.getAsEvent(absoluteTime));
}


Segment::iterator
SegmentNotationHelper::insertSymbol(timeT absoluteTime, const Symbol& symbol)
{
    return insert(symbol.getAsEvent(absoluteTime));
}


Segment::iterator
SegmentNotationHelper::insertKey(timeT absoluteTime, const Key& key)
{
    return insert(key.getAsEvent(absoluteTime));
}


Segment::iterator
SegmentNotationHelper::insertText(timeT absoluteTime, const Text& text)
{
    Segment::iterator i = insert(text.getAsEvent(absoluteTime));

    // If text is lyric, invalidateVerseCount() have to be called to avoid a
    // crash when opening the lyric editor if the lyric is on a still
    // non-existent verse(fix bug #1598)
    if (text.getTextType() == Text::Lyric) segment().invalidateVerseCount();

    return i;
}


void
SegmentNotationHelper::deleteNote(Event *e, bool collapseRest)
{
    Segment::iterator i = segment().findSingle(e);

    if (i == end()) return;

    if ((*i)->has(TIED_BACKWARD) && (*i)->get<Bool>(TIED_BACKWARD)) {
        Segment::iterator j = getPreviousAdjacentNote(i, segment().getStartTime(),
                                             true, false);
        if (j != end()) {
            (*j)->unset(TIED_FORWARD); // don't even check if it has it set
        }
    }

    if ((*i)->has(TIED_FORWARD) && (*i)->get<Bool>(TIED_FORWARD)) {
        Segment::iterator j = getNextAdjacentNote(i, true, false);
        if (j != end()) {
            (*j)->unset(TIED_BACKWARD); // don't even check if it has it set
        }
    }

    // If any notes start at the same time as this one but end first,
    // or start after this one starts but before it ends, then we go
    // for the delete-event-and-normalize-rests option.  Otherwise
    // (the notationally simpler case) we go for the
    // replace-note-by-rest option.  We still lose in the case where
    // another note starts before this one, overlaps it, but then also
    // ends before it does -- but I think we can live with that.

    Segment::iterator j = i;
    timeT dur = (*i)->getGreaterDuration();
    timeT endTime = (*i)->getAbsoluteTime() + dur;

    while (j != end() && (*j)->getAbsoluteTime() < endTime) {

        bool complicatedOverlap = false;

        if ((*j)->getAbsoluteTime() != (*i)->getAbsoluteTime()) {
            complicatedOverlap = true;
        } else if (((*j)->getAbsoluteTime() + (*j)->getDuration()) < endTime) {
            complicatedOverlap = true;
        }

        if (complicatedOverlap) {
            timeT startTime = (*i)->getAbsoluteTime();
            segment().erase(i);
            segment().normalizeRests(startTime, endTime);
            return;
        }

        ++j;
    }

    if (noteIsInChord(e)) {

        erase(i);

    } else {
    if (e->has(BEAMED_GROUP_TUPLET_BASE)==false){
       // replace with a rest
       Event *newRest = new Event(Note::EventRestType,
                                  e->getAbsoluteTime(), dur,
                                  Note::EventRestSubOrdering);
       insert(newRest);
       erase(i);
       // collapse the new rest
       if (collapseRest) {
            bool dummy;
            collapseRestsIfValid(newRest, dummy);
        }

    }else{
        int untupled = e->get<Int>(BEAMED_GROUP_UNTUPLED_COUNT);
        Segment::iterator begin, end;
        int count = findBorderTuplet(i, begin, end);
        if (count>1){
            // insert rest instead of note
            int note_type = (*i)->get<Int>(NOTE_TYPE);
            insertRest((*i)->getAbsoluteTime(), Note(note_type,0));
        }else {
            // replace with a rest
            timeT time = (*begin)->getAbsoluteTime();
            Event *newRest = new Event(Note::EventRestType,
                    (*begin)->getAbsoluteTime(),
                    (*begin)->getDuration()*untupled,
                    Note::EventRestSubOrdering);
            segment().erase(begin, end);
            insert(newRest);
            timeT startTime = segment().getStartTime();
            if (time==startTime){
                begin=segment().findTime(startTime);
                (*begin)->unset(BEAMED_GROUP_ID);
                (*begin)->unset(BEAMED_GROUP_TYPE);
                (*begin)->unset(BEAMED_GROUP_TUPLET_BASE);
                (*begin)->unset(BEAMED_GROUP_TUPLED_COUNT);
                (*begin)->unset(BEAMED_GROUP_UNTUPLED_COUNT);
            }

            // collapse the new rest
            if (collapseRest) {
                bool dummy;
                collapseRestsIfValid(newRest, dummy);
            }
        }
    }
    }
}

bool
SegmentNotationHelper::deleteRest(Event *e)
{
    bool collapseForward;
    return collapseRestsIfValid(e, collapseForward);
}

bool
SegmentNotationHelper::deleteEvent(Event *e, bool collapseRest)
{
    bool res = true;

    if (e->isa(Note::EventType)) deleteNote(e, collapseRest);
    else if (e->isa(Note::EventRestType)) res = deleteRest(e);
    else {
        // just plain delete
        Segment::iterator i = segment().findSingle(e);
        if (i != end()) erase(i);
    }

    return res;
}


bool
SegmentNotationHelper::hasEffectiveDuration(Segment::iterator i)
{
    bool hasDuration = ((*i)->getDuration() > 0);

    if ((*i)->isa(Note::EventType)) {
        Segment::iterator i0(i);
        if (++i0 != end() &&
            (*i0)->isa(Note::EventType) &&
            (*i0)->getNotationAbsoluteTime() ==
             (*i)->getNotationAbsoluteTime()) {
            // we're in a chord or something
            hasDuration = false;
        }
    }

    return hasDuration;
}


void
SegmentNotationHelper::makeBeamedGroup(timeT from, timeT to, const string& type)
{
    makeBeamedGroupAux(segment().findTime(from), segment().findTime(to),
                       type, false);
}

void
SegmentNotationHelper::makeBeamedGroup(Segment::iterator from, Segment::iterator to, const string& type)
{
    makeBeamedGroupAux
      ((from == end()) ? from : segment().findTime((*from)->getAbsoluteTime()),
         (to == end()) ? to   : segment().findTime((*to  )->getAbsoluteTime()),
       type, false);
}

void
SegmentNotationHelper::makeBeamedGroupExact(Segment::iterator from, Segment::iterator to, const string& type)
{
    makeBeamedGroupAux(from, to, type, true);
}

void
SegmentNotationHelper::makeBeamedGroupAux(Segment::iterator from, Segment::iterator to,
                                          string type, bool groupGraces)
{
//    RG_DEBUG << "SegmentNotationHelper::makeBeamedGroupAux: type " << type;
//    if (from == to) RG_DEBUG << "from == to";

    int groupId = segment().getNextId();
    bool beamedSomething = false;

    for (Segment::iterator i = from; i != to; ++i) {
//        RG_DEBUG << "looking at " << (*i)->getType() << " at " << (*i)->getAbsoluteTime();

        // don't permit ourselves to change the type of an
        // already-grouped event here
        if ((*i)->has(BEAMED_GROUP_TYPE) &&
            (*i)->get<String>(BEAMED_GROUP_TYPE) != GROUP_TYPE_BEAMED) {
            continue;
        }

        if (!groupGraces) {
            if ((*i)->has(IS_GRACE_NOTE) &&
                (*i)->get<Bool>(IS_GRACE_NOTE)) {
                continue;
            }
        }

        // don't beam anything longer than a quaver unless it's
        // between beamed quavers -- in which case marking it as
        // beamed will ensure that it gets re-stemmed appropriately

        if ((*i)->isa(Note::EventType) &&
            (*i)->getNotationDuration() >= Note(Note::Crotchet).getDuration()) {
//            RG_DEBUG << "too long";
            if (!beamedSomething) continue;
            Segment::iterator j = i;
            bool somethingLeft = false;
            while (++j != to) {
                if ((*j)->getType() == Note::EventType &&
                    (*j)->getNotationAbsoluteTime() > (*i)->getNotationAbsoluteTime() &&
                    (*j)->getNotationDuration() < Note(Note::Crotchet).getDuration()) {
                    somethingLeft = true;
                    break;
                }
            }
            if (!somethingLeft) continue;
        }

//        RG_DEBUG << "beaming it";
        (*i)->set<Int>(BEAMED_GROUP_ID, groupId);
        (*i)->set<String>(BEAMED_GROUP_TYPE, type);
    }
}

void
SegmentNotationHelper::makeTupletGroup(timeT t, int untupled, int tupled,
                                       timeT unit)
{
    int groupId = segment().getNextId();

    RG_DEBUG << "SegmentNotationHelper::makeTupletGroup: time " << t << ", unit "<< unit << ", params " << untupled << "/" << tupled << ", id " << groupId;

    list<Event *> toInsert;
    list<Segment::iterator> toErase;
    timeT notationTime = t;
    timeT fillWithRestsTo = t;
    bool haveStartNotationTime = false;

    for (Segment::iterator i = segment().findTime(t); i != end(); ++i) {

        // skip anything that is not a note or a rest
        bool noteOrRest = (*i)->isa(Note::EventType) ||
            (*i)->isa(Note::EventRestType);
        if (! noteOrRest) continue;

        if (!haveStartNotationTime) {
            notationTime = (*i)->getNotationAbsoluteTime();
            fillWithRestsTo = notationTime + (tupled * unit);
            haveStartNotationTime = true;
        }

        RG_DEBUG << "SegmentNotationHelper::makeTupletGroup iter" <<
            *i << (*i)->getNotationAbsoluteTime();

        if ((*i)->getNotationAbsoluteTime() >=
            notationTime + (untupled * unit)) break;

        timeT offset = (*i)->getNotationAbsoluteTime() - notationTime;
        timeT duration = (*i)->getNotationDuration();

        if ((*i)->isa(Note::EventRestType) &&
            ((offset + duration) > (untupled * unit))) {
            fillWithRestsTo = std::max(fillWithRestsTo,
                                       notationTime + offset + duration);
            duration = (untupled * unit) - offset;
            if (duration <= 0) {
                toErase.push_back(i);
                continue;
            }
        }

        Event *e = new Event(**i,
                             notationTime + (offset * tupled / untupled),
                             duration * tupled / untupled);

        RG_DEBUG << "SegmentNotationHelper::makeTupletGroup: made event at time " << e->getAbsoluteTime() << ", duration " << e->getDuration();

        e->set<Int>(BEAMED_GROUP_ID, groupId);
        e->set<String>(BEAMED_GROUP_TYPE, GROUP_TYPE_TUPLED);

        e->set<Int>(BEAMED_GROUP_TUPLET_BASE, unit);
        e->set<Int>(BEAMED_GROUP_TUPLED_COUNT, tupled);
        e->set<Int>(BEAMED_GROUP_UNTUPLED_COUNT, untupled);

        toInsert.push_back(e);
        toErase.push_back(i);
        // At the end of a segment we may run out of events before the
        // tuplet is complete. So complete it here
        Segment::iterator j = i;
        ++j;
        if (j == end()) {
            // yes i is the last event
            timeT noteEnd = e->getAbsoluteTime() + e->getDuration();
            timeT tupletEnd = notationTime + (tupled * unit);
            if (tupletEnd > noteEnd) {
                RG_DEBUG << "SegmentNotationHelper::makeTupletGroup:" <<
                    "adding last event to the segment" << noteEnd << tupletEnd;
                Event *el = new Event(**i, noteEnd, tupletEnd - noteEnd);
                el->set<Int>(BEAMED_GROUP_ID, groupId);
                el->set<String>(BEAMED_GROUP_TYPE, GROUP_TYPE_TUPLED);

                el->set<Int>(BEAMED_GROUP_TUPLET_BASE, unit);
                el->set<Int>(BEAMED_GROUP_TUPLED_COUNT, tupled);
                el->set<Int>(BEAMED_GROUP_UNTUPLED_COUNT, untupled);
                toInsert.push_back(el);
            }
        }
    }

    for (list<Segment::iterator>::iterator i = toErase.begin();
         i != toErase.end(); ++i) {
        segment().erase(*i);
    }

    for (list<Event *>::iterator i = toInsert.begin();
         i != toInsert.end(); ++i) {
        segment().insert(*i);
    }

    if (haveStartNotationTime) {
        RG_DEBUG << "SegmentNotationHelper::makeTupletGroup: fillWithRests" <<
            notationTime + (tupled * unit) << fillWithRestsTo;
        segment().fillWithRests(notationTime + (tupled * unit),
                                fillWithRestsTo);
    }
}




void
SegmentNotationHelper::unbeam(timeT from, timeT to)
{
    unbeamAux(segment().findTime(from), segment().findTime(to));
}

void
SegmentNotationHelper::unbeam(Segment::iterator from, Segment::iterator to)
{
    unbeamAux
     ((from == end()) ? from : segment().findTime((*from)->getAbsoluteTime()),
        (to == end()) ? to   : segment().findTime((*to  )->getAbsoluteTime()));
}

void
SegmentNotationHelper::unbeamAux(Segment::iterator from, Segment::iterator to)
{
    for (Segment::iterator i = from; i != to; ++i) {
        (*i)->unset(BEAMED_GROUP_ID);
        (*i)->unset(BEAMED_GROUP_TYPE);
        (*i)->clearNonPersistentProperties();
    }
}



/*

  Auto-beaming code derived from X11 Rosegarden's ItemListAutoBeam
  and ItemListAutoBeamSub in editor/src/ItemList.c.

*/

void
SegmentNotationHelper::autoBeam(timeT from, timeT to, const string& type)
{
    /*
    RG_DEBUG << "autoBeam from " << from << " to " << to << " on segment start time " << segment().getStartTime() << ", end time " << segment().getEndTime() << ", end marker " << segment().getEndMarkerTime();
    */

    autoBeam(segment().findTime(from), segment().findTime(to), type);
}

void
SegmentNotationHelper::autoBeam(Segment::iterator from,
                                Segment::iterator to,
                                const string& type)
{
    // This can only manage whole bars at a time, and it will split
    // the from-to range out to encompass the whole bars in which they
    // each occur

    if (!segment().getComposition()) {
        RG_DEBUG << "WARNING: SegmentNotationHelper::autoBeam requires Segment be in a Composition";
        return;
    }

    if (!segment().isBeforeEndMarker(from)) return;

    unbeam(from, to);

    const Composition *comp = segment().getComposition();

    // Get bar range for selection.  Since this is inclusive, we subtract 1 from
    // the "to" time to ensure we don't get an additional bar (bug #703).

    int fromBar = comp->getBarNumber((*from)->getAbsoluteTime());
    int toBar = comp->getBarNumber(segment().isBeforeEndMarker(to) ?
                                   (*to)->getAbsoluteTime() - 1 :
                                   segment().getEndMarkerTime() - 1);

    for (int barNo = fromBar; barNo <= toBar; ++barNo) {

        std::pair<timeT, timeT> barRange = comp->getBarRange(barNo);
        Segment::iterator barStart = segment().findTime(barRange.first);
        Segment::iterator barEnd   = segment().findTime(barRange.second);

        // Make sure we're examining the notes defined to be within
        // the bar in notation terms rather than raw terms

        while (barStart != segment().end() &&
               (*barStart)->getNotationAbsoluteTime() < barRange.first) ++barStart;

        Segment::iterator scooter = barStart;
        if (barStart != segment().end()) {
            while (scooter != segment().begin()) {
                --scooter;
                if ((*scooter)->getNotationAbsoluteTime() < barRange.first) break;
                barStart = scooter;
            }
        }

        while (barEnd != segment().end() &&
               (*barEnd)->getNotationAbsoluteTime() < barRange.second) ++barEnd;

        scooter = barEnd;
        if (barEnd != segment().end()) {
            while (scooter != segment().begin()) {
                --scooter;
                if ((*scooter)->getNotationAbsoluteTime() < barRange.second) break;
                barEnd = scooter;
            }
        }

        TimeSignature timeSig =
            segment().getComposition()->getTimeSignatureAt(barRange.first);

        autoBeamBar(barStart, barEnd, timeSig, type);
    }
}


/*

  Derived from (and no less mystifying than) X11 Rosegarden's
  ItemListAutoBeamSub in editor/src/ItemList.c.

  "Today I want to celebrate "Montreal" by Autechre, because of
  its sleep-disturbing aura, because it sounds like the sort of music
  which would be going around in the gunman's head as he trains a laser
  sight into your bedroom through the narrow gap in your curtains and
  dances the little red dot around nervously on your wall."

*/

void
SegmentNotationHelper::autoBeamBar(Segment::iterator from,
                                   Segment::iterator to,
                                   const TimeSignature& tsig,
                                   const string& type)
{
    int num = tsig.getNumerator();
    int denom = tsig.getDenominator();

    timeT average;
    timeT minimum = 0;

    // If the denominator is 2 or 4, beam in twos (3/4, 6/2 etc).

    if (denom == 2 || denom == 4) {

        if (num % 3) {
            average = Note(Note::Quaver).getDuration();
        } else {
            average = Note(Note::Semiquaver).getDuration();
            minimum = average;
        }

    } else {

        if (num % 3 == 0 && denom == 8) { // special hack for 6/8, 12/8 etc...
            average = 3 * Note(Note::Quaver).getDuration();

        } else {
            // find a divisor (at least 2) for the numerator
            int n = 2;
            while (num >= n && num % n != 0) ++n;
            average = n * Note(Note::Semiquaver).getDuration();
        }
    }

    if (minimum == 0) minimum = average / 2;
    if (denom > 4) average /= 2;

    autoBeamBar(from, to, average, minimum, average * 4, type);
}


void
SegmentNotationHelper::autoBeamBar(Segment::iterator from, Segment::iterator to,
                                   timeT average, timeT minimum,
                                   timeT maximum, const string& type)
{
    timeT accumulator = 0;
    timeT crotchet    = Note(Note::Crotchet).getDuration();
    timeT semiquaver  = Note(Note::Semiquaver).getDuration();

    Segment::iterator e = end();

    for (Segment::iterator i = from; i != to && i != e; ++i) {

        // only look at one note in each chord, and at rests
        if (!hasEffectiveDuration(i)) continue;
        timeT idur = (*i)->getNotationDuration();

        if (accumulator % average == 0 &&  // "beamable duration" threshold
            idur < crotchet) {

            // This could be the start of a beamed group.  We maintain
            // two sorts of state as we scan along here: data about
            // the best group we've found so far (beamDuration,
            // prospective, k etc), and data about the items we're
            // looking at (count, beamable, longerThanDemi etc) just
            // in case we find a better candidate group before the
            // eight-line conditional further down makes us give up
            // the search, beam our best shot, and start again.

            // I hope this is clear.

            Segment::iterator k = end(); // best-so-far last item in group;
                                // end() indicates that we've found nothing

            timeT tmin         = minimum;
            timeT count        = 0;
            timeT prospective  = 0;
            timeT beamDuration = 0;

            int beamable       = 0;
            int longerThanDemi = 0;

            for (Segment::iterator j = i; j != to; ++j) {

                if (!hasEffectiveDuration(j)) continue;
                timeT jdur = (*j)->getNotationDuration();

                if ((*j)->isa(Note::EventType)) {
                    if (jdur < crotchet) ++beamable;
                    if (jdur >= semiquaver) ++longerThanDemi;
                }

                count += jdur;

                if (count % tmin == 0) {

                    k = j;
                    beamDuration = count;
                    prospective = accumulator + count;

                    // found a group; now accept only double this
                    // group's length for a better one
                    tmin *= 2;
                }

                // Stop scanning and make the group if our scan has
                // reached the maximum length of beamed group, we have
                // more than 4 semis or quavers, we're at the end of
                // our run, the next chord is longer than the current
                // one, or there's a rest ahead.  (We used to check
                // that the rest had non-zero duration, but the new
                // quantization regime should ensure that this doesn't
                // happen unless we really are displaying completely
                // unquantized data in which case anything goes.)

                Segment::iterator jnext(j);

                if ((count > maximum)
                    || (longerThanDemi > 4)
                    || (++jnext == to)
                    || ((*j    )->isa(Note::EventType) &&
                        (*jnext)->isa(Note::EventType) &&
                        (*jnext)->getNotationDuration() > jdur)
                    || ((*jnext)->isa(Note::EventRestType))) {

                    if (k != end() && beamable >= 2) {

                        Segment::iterator knext(k);
                        ++knext;

                        makeBeamedGroup(i, knext, type);
                    }

                    // If this group is at least as long as the check
                    // threshold ("average"), its length must be a
                    // multiple of the threshold and hence we can
                    // continue scanning from the end of the group
                    // without losing the modulo properties of the
                    // accumulator.

                    if (k != end() && beamDuration >= average) {

                        i = k;
                        accumulator = prospective;

                    } else {

                        // Otherwise, we continue from where we were.
                        // (This must be safe because we can't get
                        // another group starting half-way through, as
                        // we know the last group is shorter than the
                        // check threshold.)

                        accumulator += idur;
                    }

                    break;
                }
            }
        } else {

            accumulator += idur;
        }
    }
}


// based on X11 Rosegarden's GuessItemListClef in editor/src/MidiIn.c

Clef
SegmentNotationHelper::guessClef(Segment::iterator from, Segment::iterator to)
{
    long totalHeight = 0;
    int noteCount = 0;

    // just the defaults:
    Clef clef;
    Key key;

    for (Segment::iterator i = from; i != to; ++i) {
        if ((*i)->isa(Note::EventType)) {
//!!!            NotationDisplayPitch p((*i)->get<Int>(PITCH), clef, key);
            try {
                Pitch p(**i);
                totalHeight += p.getHeightOnStaff(clef, key);
                ++noteCount;
            } catch (const Exception &e) {
                // no pitch in note
            }
        }
    }

    if    (noteCount == 0) return Clef(Clef::Treble);

    int average = totalHeight / noteCount;

    // Let's try these new extents and see how the fare.  Ideally these should
    // pick plain treble and bass clefs a reasonable amount of the time, and not
    // be too prone to picking transposed clefs, while picking transposed clefs
    // when really necessary.
    if      (average < -12) return Clef(Clef::Bass, -2);
    else if (average < - 9) return Clef(Clef::Bass, -1);
    else if (average <  -6) return Clef(Clef::Bass);
    else if (average <  -3) return Clef(Clef::Tenor);
    else if (average <   1) return Clef(Clef::Alto);
    else if (average <  12) return Clef(Clef::Treble);
    else if (average <  24) return Clef(Clef::Treble, 1);
    else if (average <  48) return Clef(Clef::Treble, 2);
    else                    return Clef(Clef::Treble);
}


bool
SegmentNotationHelper::removeRests(timeT time, timeT &duration, bool testOnly)
{
    Event dummy("dummy", time, 0, MIN_SUBORDERING);

    RG_DEBUG << "SegmentNotationHelper::removeRests(" << time
              << ", " << duration << ")";

    Segment::iterator from = segment().lower_bound(&dummy);

    // ignore any number of zero-duration events at the start
    while (from != segment().end() &&
           (*from)->getAbsoluteTime() == time &&
           (*from)->getDuration() == 0) ++from;
    if (from == segment().end()) return false;

    Segment::iterator to = from;

    timeT eventTime = time;
    timeT finalTime = time + duration;

    //!!! We should probably not use an accumulator, but instead
    // calculate based on each event's absolute time + duration --
    // in case we've somehow ended up with overlapping rests

    // Iterate on events, checking if all are rests
    //
    while ((eventTime < finalTime) && (to != end())) {

        if (!(*to)->isa(Note::EventRestType)) {
            // a non-rest was found
            duration = (*to)->getAbsoluteTime() - time;
            return false;
        }

        timeT nextEventDuration = (*to)->getDuration();

        if ((eventTime + nextEventDuration) <= finalTime) {
            eventTime += nextEventDuration;
            duration = eventTime - time;
        } else break;

        ++to;
    }

    bool checkLastRest = false;
    Segment::iterator lastEvent = to;

    if (eventTime < finalTime) {
        // shorten last event's duration, if possible


        if (lastEvent == end()) {
            duration = segment().getEndTime() - time;
            return false;
        }

        if (!testOnly) {
            // can't safely change the absolute time of an event in a segment
            Event *newEvent = new Event(**lastEvent, finalTime,
                                        (*lastEvent)->getDuration() -
                                        (finalTime - eventTime));
            duration = finalTime + (*lastEvent)->getDuration() - time;
            bool same = (from == to);
            segment().erase(lastEvent);
            to = lastEvent = segment().insert(newEvent);
            if (same) from = to;
            checkLastRest = true;
        }
    }

    if (testOnly) return true;

    segment().erase(from, to);

    // we must defer calling makeRestViable() until after erase,
    // because it will invalidate 'to'
    //
    if (checkLastRest) makeRestViable(lastEvent);

    return true;
}


void
SegmentNotationHelper::collapseRestsAggressively(timeT startTime,
                                                 timeT endTime)
{
    reorganizeRests(startTime, endTime,
                    &SegmentNotationHelper::mergeContiguousRests);
}


void
SegmentNotationHelper::reorganizeRests(timeT startTime, timeT endTime,
                                       Reorganizer reorganizer)
{
    Segment::iterator ia = segment().findTime(startTime);
    Segment::iterator ib = segment().findTime(endTime);

    if (ia == end()) return;

    std::vector<Segment::iterator> erasable;
    std::vector<Event *> insertable;

//    RG_DEBUG << "SegmentNotationHelper::reorganizeRests (" << startTime << ","
//         << endTime << ")";

    for (Segment::iterator i = ia; i != ib; ++i) {

        if ((*i)->isa(Note::EventRestType)) {

            timeT startTime = (*i)->getAbsoluteTime();
            timeT duration = 0;
            Segment::iterator j = i;

            for ( ; j != ib; ++j) {

                if ((*j)->isa(Note::EventRestType)) {
                    duration += (*j)->getDuration();
                    erasable.push_back(j);
                } else break;
            }

            (this->*reorganizer)(startTime, duration, insertable);
            if (j == ib) break;
            i = j;
        }
    }

    for (size_t ei = 0; ei < erasable.size(); ++ei)
        segment().erase(erasable[ei]);

    for (size_t ii = 0; ii < insertable.size(); ++ii)
        segment().insert(insertable[ii]);
}

/* unused
void
SegmentNotationHelper::normalizeContiguousRests(timeT startTime,
                                                timeT duration,
                                                std::vector<Event *> &toInsert)
{
    TimeSignature ts;
    timeT sigTime =
        segment().getComposition()->getTimeSignatureAt(startTime, ts);

//    RG_DEBUG << "SegmentNotationHelper::normalizeContiguousRests:"
//         << " startTime = " << startTime << ", duration = "
//         << duration;

    DurationList dl;
    ts.getDurationListForInterval(dl, duration, startTime - sigTime);

    timeT acc = startTime;

    for (DurationList::iterator i = dl.begin(); i != dl.end(); ++i) {
        Event *e = new Event(Note::EventRestType, acc, *i,
                             Note::EventRestSubOrdering);
        toInsert.push_back(e);
        acc += *i;
    }
}
*/

void
SegmentNotationHelper::mergeContiguousRests(timeT startTime,
                                            timeT duration,
                                            std::vector<Event *> &toInsert)
{
    while (duration > 0) {

        timeT d = Note::getNearestNote(duration).getDuration();

        Event *e = new Event(Note::EventRestType, startTime, d,
                             Note::EventRestSubOrdering);
        toInsert.push_back(e);

        startTime += d;
        duration -= d;
    }
}


Segment::iterator
SegmentNotationHelper::collapseNoteAggressively(const Event *note,
                                                timeT rangeEnd)
{
    Segment::iterator i = segment().findSingle(note);
    if (i == end()) return end();

    Segment::iterator j = getNextAdjacentNote(i, true, true);

    if (j == end() || (*j)->getNotationAbsoluteTime() >= rangeEnd) return end();
    if ((*i)->maskedInTrigger() != (*j)->maskedInTrigger()) {
        // They should be just tied, just not merged.
        (*i)->set<Bool>(TIED_FORWARD, true);
        (*j)->set<Bool>(TIED_BACKWARD, true);
        return end();
    }

    timeT iEnd = (*i)->getNotationAbsoluteTime() + (*i)->getNotationDuration();
    timeT jEnd = (*j)->getNotationAbsoluteTime() + (*j)->getNotationDuration();

    Event *newEvent = new Event
        (**i, (*i)->getNotationAbsoluteTime(),
         (std::max(iEnd, jEnd) - (*i)->getNotationAbsoluteTime()));

    newEvent->unset(TIED_BACKWARD);
    newEvent->unset(TIED_FORWARD);

    // Unset any tied notes for these since this will trigger extra
    // deselecting fro mthe selection set.
    (*i)->unset(TIED_BACKWARD);
    (*i)->unset(TIED_FORWARD);

    (*j)->unset(TIED_BACKWARD);
    (*j)->unset(TIED_FORWARD);

    segment().erase(i);
    segment().erase(j);
    return segment().insert(newEvent);
}

std::pair<Event *, Event *>
SegmentNotationHelper::splitPreservingPerformanceTimes(const Event *e, timeT q1)
{
    timeT ut = e->getAbsoluteTime();
    timeT ud = e->getDuration();
    timeT qt = e->getNotationAbsoluteTime();
    timeT qd = e->getNotationDuration();

    timeT u1 = (qt + q1) - ut;
    timeT u2 = (ut + ud) - (qt + q1);

    RG_DEBUG << "splitPreservingPerformanceTimes: (ut,ud) (" << ut << "," << ud << "), (qt,qd) (" << qt << "," << qd << ") q1 " << q1 << ", u1 " << u1 << ", u2 " << u2;

    if (u1 <= 0 || u2 <= 0) { // can't do a meaningful split
        return std::pair<Event *, Event *>(0, nullptr);
    }

    Event *e1 = new Event(*e, ut, u1, e->getSubOrdering(), qt, q1);
    Event *e2 = new Event(*e, ut + u1, u2, e->getSubOrdering(), qt + q1, qd - q1);

    e1->set<Bool>(TIED_FORWARD, true);
    e2->set<Bool>(TIED_BACKWARD, true);

    return std::pair<Event *, Event *>(e1, e2);
}

void
SegmentNotationHelper::deCounterpoint(timeT startTime, timeT endTime)
{
    // How this should work: scan through the range and, for each
    // note "n" found, if the next following note "m" not at the same
    // absolute time as n starts before n ends, then split n at m-n.

    // also, if m starts at the same time as n but has a different
    // duration, we should split the longer of n and m at the shorter
    // one's duration.

    for (Segment::iterator i = segment().findTime(startTime);
         segment().isBeforeEndMarker(i); ) {

        timeT t = (*i)->getAbsoluteTime();
        if (t >= endTime) break;

#ifdef DEBUG_DECOUNTERPOINT
        RG_DEBUG << "SegmentNotationHelper::deCounterpoint: event at " << (*i)->getAbsoluteTime() << " notation " << (*i)->getNotationAbsoluteTime() << ", duration " << (*i)->getNotationDuration() << ", type " << (*i)->getType();
#endif

        if (!(*i)->isa(Note::EventType)) { ++i; continue; }

        timeT ti = (*i)->getNotationAbsoluteTime();
        timeT di = (*i)->getNotationDuration();

#ifdef DEBUG_DECOUNTERPOINT
        RG_DEBUG<<"looking for k";
#endif

        // find next event that's either at a different time or (if a
        // note) has a different duration
        Segment::iterator k = i;
        while (segment().isBeforeEndMarker(k)) {
            if ((*k)->isa(Note::EventType)) {
#ifdef DEBUG_DECOUNTERPOINT
                RG_DEBUG<<"abstime "<<(*k)->getAbsoluteTime();
#endif
                if ((*k)->getNotationAbsoluteTime() > ti ||
                    (*k)->getNotationDuration() != di) break;
            }
            ++k;
        }

        if (!segment().isBeforeEndMarker(k)) break; // no split, no more notes

#ifdef DEBUG_DECOUNTERPOINT
        RG_DEBUG << "k is at " << (k == segment().end() ? -1 : (*k)->getAbsoluteTime()) << ", notation " << (*k)->getNotationAbsoluteTime() << ", duration " << (*k)->getNotationDuration();
#endif

        timeT tk = (*k)->getNotationAbsoluteTime();
        timeT dk = (*k)->getNotationDuration();

        Event *e1 = nullptr, *e2 = nullptr;
        std::pair<Event *, Event *> splits;
        Segment::iterator toGo = segment().end();

        if (tk == ti && dk != di) {
            // do the same-time-different-durations case
            if (di > dk) { // split *i
#ifdef DEBUG_DECOUNTERPOINT
                RG_DEBUG << "splitting i into " << dk << " and "<< (di-dk);
#endif
                splits = splitPreservingPerformanceTimes(*i, dk);

                toGo = i;
            } else { // split *k
#ifdef DEBUG_DECOUNTERPOINT
                RG_DEBUG << "splitting k into " << di << " and "<< (dk-di);
#endif
                splits = splitPreservingPerformanceTimes(*k, di);

                toGo = k;
            }
        } else if (tk - ti > 0 && tk - ti < di) { // split *i
#ifdef DEBUG_DECOUNTERPOINT
            RG_DEBUG << "splitting i[*] into " << (tk-ti) << " and "<< (di-(tk-ti));
#endif
            splits = splitPreservingPerformanceTimes(*i, tk - ti);

            toGo = i;
        }

        e1 = splits.first;
        e2 = splits.second;

        if (e1 && e2) { // e2 is the new note

            e1->set<Bool>(TIED_FORWARD, true);
            e2->set<Bool>(TIED_BACKWARD, true);

#ifdef DEBUG_DECOUNTERPOINT
            RG_DEBUG<<"Erasing:";
            RG_DEBUG << (**toGo);
#endif

            segment().erase(toGo);

#ifdef DEBUG_DECOUNTERPOINT
            RG_DEBUG<<"Inserting:";
            RG_DEBUG << *e1;
#endif

            segment().insert(e1);

#ifdef DEBUG_DECOUNTERPOINT
            RG_DEBUG<<"Inserting:";
            RG_DEBUG << *e2;
#endif

            segment().insert(e2);

            i = segment().findTime(t);

#ifdef DEBUG_DECOUNTERPOINT
            RG_DEBUG<<"resync at " << t << ":";
            if (i != segment().end()) RG_DEBUG << (**i);
            else RG_DEBUG << "(end)";
#endif

        } else {

            // no split here

#ifdef DEBUG_DECOUNTERPOINT
            RG_DEBUG<<"no split";
#endif
            ++i;
        }
    }

    segment().normalizeRests(startTime, endTime);
}


void
SegmentNotationHelper::autoSlur(timeT startTime, timeT endTime, bool legatoOnly)
{
    Segment::iterator from = segment().findTime(startTime);
    Segment::iterator to = segment().findTime(endTime);

    timeT potentialStart = segment().getEndTime();
    long  groupId = -1;
    timeT prevTime = startTime;
    int   count = 0;
    bool  thisLegato = false, prevLegato = false;

    for (Segment::iterator i = from; i != to && segment().isBeforeEndMarker(i); ++i) {

        timeT t = (*i)->getNotationAbsoluteTime();

        long newGroupId = -1;
        if ((*i)->get<Int>(BEAMED_GROUP_ID, newGroupId)) {
            if (groupId == newGroupId) { // group continuing
                if (t > prevTime) {
                    ++count;
                    prevLegato = thisLegato;
                    thisLegato = Marks::hasMark(**i, Marks::Tenuto);
                }
                prevTime = t;
                continue;
            }
        } else {
            if (groupId == -1) continue; // no group
        }

        // a group has ended (and a new one might have begun)

        if (groupId >= 0 && count > 1 && (!legatoOnly || prevLegato)) {
            Indication ind(Indication::Slur, t - potentialStart);
            segment().insert(ind.getAsEvent(potentialStart));
            if (legatoOnly) {
                for (Segment::iterator j = segment().findTime(potentialStart); j != i; ++j) {
                    Marks::removeMark(**j, Marks::Tenuto);
                }
            }
        }

        potentialStart = t;
        groupId = newGroupId;
        prevTime = t;
        count = 0;
        thisLegato = false;
        prevLegato = false;
    }

    if (groupId >= 0 && count > 1 && (!legatoOnly || prevLegato)) {
        Indication ind(Indication::Slur, endTime - potentialStart);
        segment().insert(ind.getAsEvent(potentialStart));
        if (legatoOnly) {
            for (Segment::iterator j = segment().findTime(potentialStart);
                 segment().isBeforeEndMarker(j) && j != to; ++j) {
                Marks::removeMark(**j, Marks::Tenuto);
            }
        }
    }
}

<<<<<<< HEAD
timeT SegmentNotationHelper::getTupletNoteDuration
(timeT baseDuration, // untupled duration
 timeT insertionTime,
 int tupled,
 int untupled)
{
    // find start of tuple
    timeT baseUnit = baseDuration * tupled;
    RG_DEBUG << "Base unit:" << baseUnit;
    int tupletStartRatio = insertionTime / baseUnit;
    timeT tupletStart = tupletStartRatio * baseUnit;
    timeT approxNoteDuration = baseDuration * tupled / untupled;
    RG_DEBUG << "tuplet start:" << tupletStart;
    double posInTupleD = ((double)(insertionTime - tupletStart) / 
                          (double)approxNoteDuration);
    int posInTuple = (int)(posInTupleD + 0.5);
    int posNextInTuple = posInTuple + 1;
    RG_DEBUG << "next position in tuple" << posNextInTuple;
    double noteEndTimeD = (double)tupletStart +
        (double)(posNextInTuple * baseDuration * tupled) /
        (double)untupled;
    timeT noteEndTime = (timeT)(noteEndTimeD + 0.5);
    RG_DEBUG << "note end time:" << noteEndTime;
    timeT trueDuration = noteEndTime - insertionTime;
    RG_DEBUG << "true duration:" << trueDuration;
    return trueDuration;
}

int SegmentNotationHelper::findBorderTuplet(iterator it, iterator &start, iterator &end){
    iterator beginB = segment().findTime(segment().getBarStartForTime((*it)->getAbsoluteTime()));
    iterator endB = segment().findTime(segment().getBarEndForTime((*it)->getAbsoluteTime()));
=======
void SegmentNotationHelper::updateIndications(timeT startTime, timeT endTime)
{
    RG_DEBUG << "updateIndications" << startTime << endTime;

    // Find slurs in range and add to slurMap.

    typedef std::list<Event*> NoteList;
    // Map of slurs to a list of notes covered by that slur.
    typedef std::map<Event* /* slur */, NoteList /* notes */> SlurMap;
    SlurMap slurMap;

    // For each Event in the Segment, find the slurs and the notes that go
    // with them.
    for (Segment::iterator i = begin();
         i != end() && segment().isBeforeEndMarker(i); ++i) {

        if ((*i)->getNotationAbsoluteTime() > endTime) break;

        // Indication Event
        if ((*i)->isa(Indication::EventType)) {
            RG_DEBUG << "updateIndications found indication";
            const Indication ind(**i);

            const timeT indicationStart = (*i)->getNotationAbsoluteTime();
            const timeT indicationEnd = indicationStart + ind.getIndicationDuration();
            if (indicationEnd < startTime) {
                RG_DEBUG << "updateIndications ignore out of range indication";
                continue;
            }

            // Make sure we get all the Notes in this Indication.
            // ??? What if it isn't a slur?  We check that afterwards.  E.g.
            //     what if it is a Crescendo?  That would trigger this extension.
            //     It doesn't break anything.  It just might do a little more
            //     work than necessary.  Recommend moving the slur type check
            //     above this.  More for clarity than performance.
            if (indicationEnd > endTime) endTime = indicationEnd;

            std::string indType = ind.getIndicationType();
            RG_DEBUG << "updateIndications found indication" << indType << indicationStart << indicationEnd;

            // Not a slur?  Try the next Event.
            if (indType != Indication::Slur &&
                indType != Indication::PhrasingSlur) continue;

            RG_DEBUG << "updateIndications checking (phrasing) slur";

            // Add an entry to the slurMap without any notes.
            slurMap[*i];
        }

        // Note Event.
        if ((*i)->isa(Note::EventType)) {
            // For each slur in the slurMap...
            for (SlurMap::value_type& pair : slurMap) {
                const Event* slurEvent = pair.first;
                NoteList& noteList = pair.second;

                const timeT slurStart = slurEvent->getNotationAbsoluteTime();
                const timeT slurEnd = slurStart + slurEvent->getNotationDuration();
                const timeT noteStart = (*i)->getNotationAbsoluteTime();
                const timeT noteEnd = noteStart + (*i)->getNotationDuration();

                RG_DEBUG << "updateIndications check note for slur" << noteStart << noteEnd << slurStart << slurEnd;

                // If this note is contained in the slur...
                if (noteStart >= slurStart && noteEnd <= slurEnd) {
                    // Add the Note to this slurMap entry.
                    noteList.push_back(*i);

                    RG_DEBUG << "updateIndications add note to note list" << noteList.size() << &noteList;
                }
            }
        }
    }

    // The slurMap now contains all (phrasing) slurs each with a list of notes.

    // For each slur in the slurMap, remove or adjust as appropriate.
    for (const SlurMap::value_type& pair : slurMap) {
        Event* slurEvent = pair.first;
        const NoteList& noteList = pair.second;

        const timeT slurStart = slurEvent->getNotationAbsoluteTime();
        const timeT slurEnd = slurStart + slurEvent->getNotationDuration();

        RG_DEBUG << "updateIndications checking slur at" << slurStart << noteList.size() << &noteList;

        if (noteList.size() <= 1) {
            RG_DEBUG << "updateIndications remove unnecessary slur";
            // A slur with 1 or 0 notes cannot exist - remove it
            segment().eraseSingle(slurEvent);
        } else {
            // Compute the start and end times of the slur.
            timeT notesStart = segment().getEndTime();
            timeT notesEnd = 0;

            // For each note within the slur, adjust the time range.
            for (const Event *note : noteList) {
                const timeT noteStart = (note)->getNotationAbsoluteTime();
                const timeT noteEnd = noteStart + (note)->getNotationDuration();

                if (noteStart < notesStart) notesStart = noteStart;
                if (noteEnd > notesEnd) notesEnd = noteEnd;
            }

            RG_DEBUG << "updateIndications check slur length" << slurStart << slurEnd << notesStart << notesEnd;

            // If slur does not match notes, replace it with one that does.
            if (slurStart != notesStart || slurEnd != notesEnd) {
                RG_DEBUG << "updateIndications adjust slur" << slurStart << slurEnd << "->" << notesStart << notesEnd;

                const timeT duration = notesEnd - notesStart;
                Event* newSlur = new Event(*slurEvent, notesStart, duration);

                segment().insert(newSlur);
                segment().eraseSingle(slurEvent);
            }
        }
    }
}

int SegmentNotationHelper::findBorderTuplet(
        Segment::iterator it, Segment::iterator &start, Segment::iterator &end)
{
    Segment::iterator beginB = segment().findTime(segment().getBarStartForTime((*it)->getAbsoluteTime()));
    Segment::iterator endB = segment().findTime(segment().getBarEndForTime((*it)->getAbsoluteTime()));
>>>>>>> 134b87f5
    int maxcount = 0;
    int count = 0;
    int index = 0;
    bool ourTuplet = false;
    bool newTuplet = true;

    if ((*beginB)->getType()=="clefchange"){
        ++beginB;
    }

    for ( ;beginB!=endB; ++beginB){
        index++;
        if (index>maxcount){
            index=1;
            count = 0;
            newTuplet=true;
        }
        if ((*beginB)->has(BEAMED_GROUP_TUPLET_BASE)==true){
            maxcount = (*beginB)->get<Int>(BEAMED_GROUP_UNTUPLED_COUNT);
            if ((*beginB)->getType() == "note"){
                count++;
            }
            if (it == beginB) ourTuplet = true;
            if (newTuplet){
                start = beginB;
                newTuplet=false;
            }
            if (ourTuplet && index==maxcount){
                end = ++beginB;
                return count;
            }
            continue;
        }else maxcount=0;
        if (ourTuplet == true){
            end = beginB;
            return count;
        }
        newTuplet = true;
        count = 0;
    }
    end=endB;
    return count;
}

<<<<<<< HEAD
} // end of namespace
=======

} // end of namespace
>>>>>>> 134b87f5
<|MERGE_RESOLUTION|>--- conflicted
+++ resolved
@@ -2359,7 +2359,6 @@
     }
 }
 
-<<<<<<< HEAD
 timeT SegmentNotationHelper::getTupletNoteDuration
 (timeT baseDuration, // untupled duration
  timeT insertionTime,
@@ -2373,7 +2372,7 @@
     timeT tupletStart = tupletStartRatio * baseUnit;
     timeT approxNoteDuration = baseDuration * tupled / untupled;
     RG_DEBUG << "tuplet start:" << tupletStart;
-    double posInTupleD = ((double)(insertionTime - tupletStart) / 
+    double posInTupleD = ((double)(insertionTime - tupletStart) /
                           (double)approxNoteDuration);
     int posInTuple = (int)(posInTupleD + 0.5);
     int posNextInTuple = posInTuple + 1;
@@ -2388,10 +2387,6 @@
     return trueDuration;
 }
 
-int SegmentNotationHelper::findBorderTuplet(iterator it, iterator &start, iterator &end){
-    iterator beginB = segment().findTime(segment().getBarStartForTime((*it)->getAbsoluteTime()));
-    iterator endB = segment().findTime(segment().getBarEndForTime((*it)->getAbsoluteTime()));
-=======
 void SegmentNotationHelper::updateIndications(timeT startTime, timeT endTime)
 {
     RG_DEBUG << "updateIndications" << startTime << endTime;
@@ -2519,7 +2514,7 @@
 {
     Segment::iterator beginB = segment().findTime(segment().getBarStartForTime((*it)->getAbsoluteTime()));
     Segment::iterator endB = segment().findTime(segment().getBarEndForTime((*it)->getAbsoluteTime()));
->>>>>>> 134b87f5
+
     int maxcount = 0;
     int count = 0;
     int index = 0;
@@ -2564,9 +2559,4 @@
     return count;
 }
 
-<<<<<<< HEAD
-} // end of namespace
-=======
-
-} // end of namespace
->>>>>>> 134b87f5
+} // end of namespace