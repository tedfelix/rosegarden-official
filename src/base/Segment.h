--- conflicted
+++ resolved
@@ -423,15 +423,11 @@
     iterator findSingle(Event*);
 
     const_iterator findSingle(Event *e) const {
-<<<<<<< HEAD
-        return const_iterator(findSingle(e));
-=======
         // Cast away const to make sure we don't end up in an endless
         // recursion loop.
         // ??? Recommend renaming this routine to findSingleConst() const
         //     to make this clearer.
         return const_iterator(((Segment *)this)->findSingle(e));
->>>>>>> 0c975c36
     }
 
     /**
@@ -441,15 +437,11 @@
     iterator findTime(timeT time);
 
     const_iterator findTime(timeT time) const {
-<<<<<<< HEAD
-        return const_iterator(findTime(time));
-=======
         // Cast away const to make sure we don't end up in an endless
         // recursion loop.
         // ??? Recommend renaming this routine to findTimeConst() const
         //     to make this clearer.
         return const_iterator(((Segment *)this)->findTime(time));
->>>>>>> 0c975c36
     }
 
     /**
@@ -460,15 +452,11 @@
     iterator findNearestTime(timeT time);
 
     const_iterator findNearestTime(timeT time) const {
-<<<<<<< HEAD
-        return const_iterator(findNearestTime(time));
-=======
         // Cast away const to make sure we don't end up in an endless
         // recursion loop.
         // ??? Recommend renaming this routine to findNearestTimeConst() const
         //     to make this clearer.
         return const_iterator(((Segment *)this)->findNearestTime(time));
->>>>>>> 0c975c36
     }
 
 
