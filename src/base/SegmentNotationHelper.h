/* -*- c-basic-offset: 4 indent-tabs-mode: nil -*- vi:set ts=8 sts=4 sw=4: */


/*
    Rosegarden
    A sequencer and musical notation editor.
    Copyright 2000-2025 the Rosegarden development team.
    See the AUTHORS file for more details.

    This program is free software; you can redistribute it and/or
    modify it under the terms of the GNU General Public License as
    published by the Free Software Foundation; either version 2 of the
    License, or (at your option) any later version.  See the file
    COPYING included with this distribution for more information.
*/

#ifndef RG_SEGMENT_NOTATION_HELPER_H
#define RG_SEGMENT_NOTATION_HELPER_H

#include "base/Segment.h"
#include "base/TimeSignature.h"

namespace Rosegarden
{

class ROSEGARDENPRIVATE_EXPORT SegmentNotationHelper : protected SegmentHelper
{
public:
    explicit SegmentNotationHelper(Segment &t) : SegmentHelper(t) { }
    ~SegmentNotationHelper() override;

    using SegmentHelper::segment;

    /**
     * Set the NOTE_TYPE and NOTE_DOTS properties on the events
     * in the segment.  If startTime and endTime are equal, operates
     * on the whole segment.
     */
    void setNotationProperties(timeT startTime = 0, timeT endTime = 0);

    /**
     * Return the notation absolute time plus the notation duration.
     */
    static timeT getNotationEndTime(const Event *e);

    /**
     * Return an iterator pointing at the first event in the segment
     * to have an absolute time of t or later.  (Most of the time, the
     * non-notation absolute times should be used as reference
     * timings; this and the next function are provided for
     * completeness, but in most cases if you're about to call them
     * you should ask yourself why.)
     */
    Segment::iterator findNotationAbsoluteTime(timeT t);

    /**
     * Return an iterator pointing at the last event in the segment
     * to have an absolute time of t or earlier.  (Most of the time,
     * the non-notation absolute times should be used as reference
     * timings; this and the previous function are provided for
     * completeness, but in most cases if you're about to call them
     * you should ask yourself why.)
     */
    // unused iterator findNearestNotationAbsoluteTime(timeT t);


    /**
     * Looks for another note immediately following the one pointed to
     * by the given iterator, and (if matchPitch is true) of the same
     * pitch, and returns an iterator pointing to that note.  Returns
     * end() if there is no such note.
     *
     * The notes are considered "adjacent" if the quantized start
     * time of one matches the quantized end time of the other, unless
     * allowOverlap is true in which case overlapping notes are also
     * considered adjacent so long as one does not completely enclose
     * the other.
     */
    Segment::iterator getNextAdjacentNote(
            Segment::iterator i,
            bool matchPitch = true,
            bool allowOverlap = true);


    /**
     * Looks for another note immediately preceding the one pointed to
     * by the given iterator, and (if matchPitch is true) of the same
     * pitch, and returns an iterator pointing to that note.  Returns
     * end() if there is no such note.
     *
     * rangeStart gives a bound to the distance that will be scanned
     * to find events -- no event with starting time earlier than that
     * will be considered.  (This method has no other way to know when
     * to stop scanning; potentially the very first note in the segment
     * could turn out to be adjacent to the very last one.)
     *
     * The notes are considered "adjacent" if the quantized start
     * time of one matches the quantized end time of the other, unless
     * allowOverlap is true in which case overlapping notes are also
     * considered adjacent so long as one does not completely enclose
     * the other.
     */
    Segment::iterator getPreviousAdjacentNote(
            Segment::iterator i,
            timeT rangeStart = 0,
            bool matchPitch = true,
            bool allowOverlap = true);


    /**
     * Returns an iterator pointing to the next contiguous element of
     * the same type (note or rest) as the one passed as argument, if
     * any. Returns end() otherwise.
     *
     * (for instance if the argument points to a note and the next
     * element is a rest, end() will be returned)
     *
     * Note that if the iterator points to a note, the "contiguous"
     * iterator returned may point to a note that follows the first
     * one, overlaps with it, shares a starting time (i.e. they're
     * both in the same chord) or anything else.  "Contiguous" refers
     * only to their locations in the segment's event container,
     * which normally means what you expect for rests but not notes.
     *
     * See also SegmentNotationHelper::getNextAdjacentNote.
     */
    Segment::iterator findContiguousNext(Segment::iterator);

    /**
     * Returns an iterator pointing to the previous contiguous element
     * of the same type (note or rest) as the one passed as argument,
     * if any. Returns end() otherwise.
     *
     * (for instance if the argument points to a note and the previous
     * element is a rest, end() will be returned)
     *
     * Note that if the iterator points to a note, the "contiguous"
     * iterator returned may point to a note that precedes the first
     * one, overlaps with it, shares a starting time (i.e. they're
     * both in the same chord) or anything else.  "Contiguous" refers
     * only to their locations in the segment's event container,
     * which normally means what you expect for rests but not notes.
     *
     * See also SegmentNotationHelper::getPreviousAdjacentNote.
     */
    Segment::iterator findContiguousPrevious(Segment::iterator);

    /**
     * Returns true if the iterator points at a note in a chord
     * e.g. if there are more notes at the same absolute time
     */
    bool noteIsInChord(const Event *note);

    /**
     * Returns an iterator pointing to the note that this one is tied
     * with, in the forward direction if goForwards or back otherwise.
     * Returns end() if none.
     *
     * Untested and probably marked-for-expiry -- prefer
     * SegmentPerformanceHelper::getTiedNotes
     */
    // unused iterator getNoteTiedWith(Event *note, bool forwards);


    /**
     * Checks whether it's reasonable to split a single event
     * of duration a+b into two events of durations a and b, for some
     * working definition of "reasonable".
     *
     * You should pass note-quantized durations into this method
     */
    static bool isSplitValid(timeT a, timeT b);


    /**
     * Splits events in the [from, to[ interval into
     * tied events of duration baseDuration + events of duration R,
     * with R being equal to the events' initial duration minus baseDuration
     *
     * The events in [from, to[ must all be at the same absolute time
     *
     * Does not check "reasonableness" of expansion first
     *
     * Events may be notes or rests (rests will obviously not be tied)
     *
     * @return iterator pointing at the last inserted event.  Also
     * modifies from to point at the first split event (the original
     * iterator would have been invalidated).
     */
    Segment::iterator splitIntoTie(
            Segment::iterator &from, Segment::iterator to, timeT baseDuration);


    /**
     * Splits (splits) events in the same timeslice as that pointed
     * to by i into tied events of duration baseDuration + events of
     * duration R, with R being equal to the events' initial duration
     * minus baseDuration
     *
     * Does not check "reasonableness" of expansion first
     *
     * Events may be notes or rests (rests will obviously not be tied)
     *
     * @return iterator pointing at the last inserted event.  Also
     * modifies i to point at the first split event (the original
     * iterator would have been invalidated).
     */
    Segment::iterator splitIntoTie(Segment::iterator &i, timeT baseDuration);


    /**
     * Returns true if Events of durations a and b can reasonably be
     * collapsed into a single one of duration a+b, for some
     * definition of "reasonably".  For use by collapseRestsIfValid
     *
     * You should pass note-quantized durations into this method
     */
    static bool isCollapseValid(timeT a, timeT b);

    /**
     * If possible, collapses the rest event with the following or
     * previous one.
     *
     * @return true if collapse was done, false if it wasn't reasonable
     *
     * collapseForward is set to true if the collapse was with the
     * following element, false if it was with the previous one
     */
    bool collapseRestsIfValid(Event*, bool& collapseForward);

    /**
     * Inserts a note, doing all the clever split/merge stuff as
     * appropriate.  Requires segment to be in a composition.  Returns
     * iterator pointing to last event inserted (there may be more
     * than one, as note may have had to be split)
     *
     * This method will only work correctly if there is a note or
     * rest event already starting at absoluteTime.
     */
    Segment::iterator insertNote(
            timeT absoluteTime,
            Note note,
            int pitch,
            Accidental explicitAccidental);

    /**
     * Inserts a note, doing all the clever split/merge stuff as
     * appropriate.  Requires segment to be in a composition.  Returns
     * iterator pointing to last event inserted (there may be more
     * than one, as note may have had to be split)
     *
     * This method will only work correctly if there is a note or
     * rest event already starting at the model event's absoluteTime.
     *
     * Passing a model event has the advantage over the previous
     * method of allowing additional properties to be supplied.  The
     * model event will be copied but not itself used; the caller
     * continues to own it and should release it after return.
     */
    Segment::iterator insertNote(Event *modelEvent);

    /**
     * Inserts a rest, doing all the clever split/merge stuff as
     * appropriate.  Requires segment to be in a composition.
     * Returns iterator pointing to last event inserted (there
     * may be more than one, as rest may have had to be split)
     *
     * This method will only work correctly if there is a note or
     * rest event already starting at absoluteTime.
     */
    Segment::iterator insertRest(timeT absoluteTime, Note note);

    /**
     * Insert a clef.
     * Returns iterator pointing to clef.
     */
    Segment::iterator insertClef(timeT absoluteTime, const Clef& clef);

    /**
     * Insert a symbol.
     * Returns iterator pointing to symbol.
     */
    Segment::iterator insertSymbol(timeT absoluteTime, const Symbol& symbol);

    /**
     * Insert a key.
     * Returns iterator pointing to key.
     */
    Segment::iterator insertKey(timeT absoluteTime, const Key& key);

    /**
     * Insert a text event.
     * Returns iterator pointing to text event.
     */
    Segment::iterator insertText(timeT absoluteTime, const Text& text);

    /**
     * Deletes a note, doing all the clever split/merge stuff as
     * appropriate.  Requires segment to be in a composition.
     */
    void deleteNote(Event *e, bool collapseRest = false);

    /**
     * Deletes a rest, doing all the clever split/merge stuff as
     * appropriate.  Requires segment to be in a composition.
     *
     * @return whether the rest could be deleted -- a rest can only
     * be deleted if there's a suitable rest next to it to merge it
     * with.
     */
    bool deleteRest(Event *e);

    /**
     * Deletes an event. If the event is a note or a rest, calls
     * deleteNote or deleteRest.
     *
     * @return whether the event was deleted (always true, unless the
     * event is a rest).
     *
     * @see deleteRest, deleteNote
     */
    bool deleteEvent(Event *e, bool collapseRest = false);

    /**
     * Check whether a note or rest event has a duration that can be
     * represented by a single note-type.  (If not, the code that's
     * doing the check might wish to split the event.)
     *
     * If dots is specified, a true value will only be returned if the
     * best-fit note has no more than that number of dots.  e.g. if
     * dots = 0, only notes that are viable without the use of dots
     * will be acceptable.  The default is whatever the segment's
     * quantizer considers acceptable (probably either 1 or 2 dots).
     */
    static bool isViable(const Event *e, int dots = -1) {
        return isViable(e->getDuration(), dots);
    }

    /**
     * Check whether a duration can be represented by a single
     * note-type.  (If not, the code that's doing the check might wish
     * to split the duration.)
     *
     * If dots is specified, a true value will only be returned if the
     * best-fit note has no more than that number of dots.  e.g. if
     * dots = 0, only notes that are viable without the use of dots
     * will be acceptable.  The default is whatever the segment's
     * quantizer considers acceptable (probably either 1 or 2 dots).
     */
    static bool isViable(timeT duration, int dots = -1);


    /**
     * Given an iterator pointing to a rest, split that rest up
     * according to the durations returned by TimeSignature's
     * getDurationListForInterval
     */
    void makeRestViable(Segment::iterator i);

    /**
     * Split a note or rest up into tied notes or shorter rests of
     * viable lengths (longest possible viable duration first, then
     * longest possible viable component of remainder &c).  Also
     * optionally split a note or rest at barlines -- this is
     * actually the most common user-visible use of this function.
     *
     * Note: no checks performed on validity of noteItr, use caution.
     *
     * Returns the original *noteItr Event if no split and tie occurs
     * or returns the first new event inserted if split and tie occurs
     */
    Event * makeThisNoteViable(Segment::iterator noteItr, bool splitAtBars = true);

    /**
     * Split notes and rests up into tied notes or shorter rests of
     * viable lengths (longest possible viable duration first, then
     * longest possible viable component of remainder &c).  Also
     * optionally splits notes and rests at barlines -- this is
     * actually the most common user-visible use of this function.
     */
    void makeNotesViable(Segment::iterator from, Segment::iterator to, bool splitAtBars = true);


    /**
     * As above but given a range in time rather than iterators.
     */
    void makeNotesViable(timeT startTime, timeT endTime,
                         bool splitAtBars = true);


    /**
     * Give all events between the start of the timeslice containing
     * from and the start of the timeslice containing to the same new
     * group id and the given type.
     *
     * Do not use this for making tuplet groups, unless the events
     * in the group already have the other tuplet properties or you
     * intend to add those yourself.  Use makeTupletGroup instead.
     */
    void makeBeamedGroup(timeT from, timeT to, const std::string& type);

    /**
     * Give all events between the start of the timeslice containing
     * from and the start of the timeslice containing to the same new
     * group id and the given type.
     *
     * Do not use this for making tuplet groups, unless the events
     * in the group already have the other tuplet properties or you
     * intend to add those yourself.  Use makeTupletGroup instead.
     */
    void makeBeamedGroup(Segment::iterator from,
                         Segment::iterator to,
                         const std::string& type);

    /**
     * Give all events between from and to the same new group id and
     * the given type.
     *
     * Use makeBeamedGroup for normal notes.  This function is usually
     * used for groups of grace notes, which are equal in time and
     * distinguished by subordering.
     *
     * Do not use this for making tuplet groups, unless the events
     * in the group already have the other tuplet properties or you
     * intend to add those yourself.
     */
    void makeBeamedGroupExact(Segment::iterator from,
                              Segment::iterator to,
                              const std::string& type);


    /**
     * Make a beamed group of tuplet type, whose tuplet properties are
     * specified as "(untupled-count) notes of duration (unit) played
     * in the time of (tupled-count)".  For example, a quaver triplet
     * group could be specified with untupled = 3, tupled = 2, unit =
     * (the duration of a quaver).
     *
     * The group will start at the beginning of the timeslice containing
     * the time t, and will be constructed by compressing the appropriate
     * number of following notes into the tuplet time, and filling the
     * space that this compression left behind (after the group) with
     * rests.  The results may be unexpected if overlapping events are
     * present.
     */
    void makeTupletGroup(timeT t, int untupled, int tupled, timeT unit);


    /**
     * Divide the notes between the start of the bar containing
     * from and the end of the bar containing to up into sensible
     * beamed groups and give each group the right group properties
     * using makeBeamedGroup.  Requires segment to be in a composition.
     */
    void autoBeam(timeT from, timeT to, const std::string& type);

    /**
     * Divide the notes between the start of the bar containing
     * from and the end of the bar containing to up into sensible
     * beamed groups and give each group the right group properties
     * using makeBeamedGroup.  Requires segment to be in a composition.
     */
    void autoBeam(Segment::iterator from,
                  Segment::iterator to,
                  const std::string& type);


    /**
     * Clear the group id and group type from all events between the
     * start of the timeslice containing from and the start of the
     * timeslice containing to
     */
    void unbeam(timeT from, timeT to);

    /**
     * Clear the group id and group type from all events between the
     * start of the timeslice containing from and the start of the
     * timeslice containing to
     */
    void unbeam(Segment::iterator from, Segment::iterator to);

    /**
     * Guess which clef a section of music is supposed to be in,
     * ignoring any clef events actually found in the section.
     */
    static Clef guessClef(Segment::iterator from, Segment::iterator to);


    /**
     * Removes all rests starting at \a time for \a duration,
     * splitting the last rest if needed.
     *
     * Modifies duration to the actual duration of the series
     * of rests that has been changed by this action (i.e. if
     * the last rest was split, duration will be extended to
     * include the second half of this rest).  This is intended
     * to be of use when calculating the extents of a command
     * for undo/refresh purposes.
     *
     * If there's an event which is not a rest in this interval,
     * returns false and sets duration to the maximum duration
     * that would have succeeded.
     *
     * If testOnly is true, does not actually remove any rests;
     * just checks whether the rests can be removed and sets
     * duration and the return value appropriately.
     *
     * (Used for Event pasting.)
     */
    bool removeRests(timeT time, timeT &duration, bool testOnly = false);


    /**
     * For each series of contiguous rests found between the start and
     * end time, replace the series of rests with another series of
     * the same duration but composed of the longest possible valid
     * rest plus the remainder
     */
    void collapseRestsAggressively(timeT startTime, timeT endTime);


    /**
     * Locate the given event and, if it's a note, collapse it with
     * any following adjacent note of the same pitch, so long as its
     * start time is before the the given limit and both notes behave
     * the same way in ornament expansion.  Does not care whether the
     * resulting note is viable.
     *
     * Returns an iterator pointing to the event that replaced the
     * original one if a collapse happened, segment.end() if no
     * collapse or event not found
     */
    Segment::iterator collapseNoteAggressively(const Event *, timeT rangeEnd);



    std::pair<Event *, Event *> splitPreservingPerformanceTimes(const Event *e,
                                                                timeT q1);

    /**
     * Look for examples of overlapping notes within the given range,
     * and split each into chords with some tied notes.
     */
    void deCounterpoint(timeT startTime, timeT endTime);

    /**
     * A rather specialised function: Add a slur to every beamed group.
     * If legatoOnly is true, add a slur only to those beamed groups
     * in which every note except the last has a tenuto mark already
     * (and remove that mark).
     * This is basically intended as a post-notation-quantization-auto-
     * beam step.
     */
    void autoSlur(timeT startTime, timeT endTime, bool legatoOnly);

<<<<<<< HEAD
    /// get duration of tuplet note
    timeT getTupletNoteDuration(timeT baseDuration, // untupled duration
                                timeT insertionTime,
                                int tupled,
                                int untupled);
    
=======
    /// Remove and adjust slurs as needed for a time range.
    /**
     * ??? This routine really just deals in slurs.  Would a better name be
     *     updateSlurs()?
     *
     */
    void updateIndications(timeT startTime, timeT endTime);

>>>>>>> 134b87f5
protected:
    const Quantizer &basicQuantizer();
    const Quantizer &notationQuantizer();

    /**
     * Collapse multiple consecutive rests into one, in preparation
     * for insertion of a note (whose duration may exceed that of the
     * first rest) at the given position.  The resulting rest event
     * may have a duration that is not expressible as a single note
     * type, and may therefore require splitting again after the
     * insertion.
     *
     * Returns position at which the collapse ended (i.e. the first
     * uncollapsed event)
     */
    Segment::iterator collapseRestsForInsert(Segment::iterator firstRest, timeT desiredDuration);


    /// for use by insertNote and insertRest
    Segment::iterator insertSomething(Segment::iterator i, int duration,
                             Event *modelEvent, bool tiedBack);

    /// for use by insertSomething
    Segment::iterator insertSingleSomething(Segment::iterator i,
                                            int duration,
                                            const Event *modelEvent,
                                            bool tiedBack);

    /// for use by insertSingleSomething
    void setInsertedNoteGroup(Event *e, Segment::iterator i);

    /// for use by makeBeamedGroup
    void makeBeamedGroupAux(Segment::iterator from, Segment::iterator to, std::string type,
			    bool groupGraces);

    /// for use by unbeam
    static void unbeamAux(Segment::iterator from, Segment::iterator to);

    /// for use by autoBeam

    void autoBeamBar(Segment::iterator from,
                     Segment::iterator to,
                     const TimeSignature& tsig,
                     const std::string& type);

    void autoBeamBar(Segment::iterator from,
                     Segment::iterator to,
                     timeT average,
                     timeT minimum,
                     timeT maximum,
                     const std::string& type);

    /// used by autoBeamAux (duplicate of private method in Segment)
    bool hasEffectiveDuration(Segment::iterator i);

    typedef void (SegmentNotationHelper::*Reorganizer)(timeT, timeT,
                                                       std::vector<Event *>&);

    void reorganizeRests(timeT, timeT, Reorganizer);

    /// for use by normalizeRests
    // unused void normalizeContiguousRests(timeT, timeT, std::vector<Event *>&);

    /// for use by collapseRestsAggressively
    // cppcheck-suppress functionStatic
    void mergeContiguousRests(timeT, timeT, std::vector<Event *>&);

    /// find border of tupled
    int findBorderTuplet(Segment::iterator, Segment::iterator &start, Segment::iterator &end);
};

}

#endif<|MERGE_RESOLUTION|>--- conflicted
+++ resolved
@@ -553,14 +553,12 @@
      */
     void autoSlur(timeT startTime, timeT endTime, bool legatoOnly);
 
-<<<<<<< HEAD
     /// get duration of tuplet note
     timeT getTupletNoteDuration(timeT baseDuration, // untupled duration
                                 timeT insertionTime,
                                 int tupled,
                                 int untupled);
-    
-=======
+
     /// Remove and adjust slurs as needed for a time range.
     /**
      * ??? This routine really just deals in slurs.  Would a better name be
@@ -569,7 +567,6 @@
      */
     void updateIndications(timeT startTime, timeT endTime);
 
->>>>>>> 134b87f5
 protected:
     const Quantizer &basicQuantizer();
     const Quantizer &notationQuantizer();
