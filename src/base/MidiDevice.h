--- conflicted
+++ resolved
@@ -160,15 +160,10 @@
     //
     virtual ControlParameter *getControlParameter(int index);
     const ControlParameter *getControlParameter(int index) const override;
-<<<<<<< HEAD
-    virtual ControlParameter *getControlParameter(const std::string &type, MidiByte controllerValue);
-    const ControlParameter *getControlParameter(const std::string &type, MidiByte controllerValue) const override;
-=======
     virtual ControlParameter *getControlParameter(
             const std::string &type, MidiByte controllerNumber);
     const ControlParameter *getControlParameter(
             const std::string &type, MidiByte controllerNumber) const override;
->>>>>>> 0c975c36
 
     // Modify ControlParameters
     //
