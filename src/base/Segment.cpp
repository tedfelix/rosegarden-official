--- conflicted
+++ resolved
@@ -694,17 +694,10 @@
         i = j;
     }
 
-<<<<<<< HEAD
-    if (startTime == m_startTime && begin() != end()) {
-        timeT startTime1 = (*begin())->getAbsoluteTime();
-        if (m_composition) m_composition->setSegmentStartTime(this, startTime1);
-        else m_startTime = startTime1;
-=======
     if (startTimeOuter == m_startTime  &&  begin() != end()) {
         const timeT startTimeInner = (*begin())->getAbsoluteTime();
         if (m_composition) m_composition->setSegmentStartTime(this, startTimeInner);
         else m_startTime = startTimeInner;
->>>>>>> fe62901f
         notifyStartChanged(m_startTime);
     }
 
