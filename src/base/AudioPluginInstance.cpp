--- conflicted
+++ resolved
@@ -266,8 +266,4 @@
     return qstrtostr(displayName);
 }
 
-<<<<<<< HEAD
-=======
-
->>>>>>> d74ccad6
 }