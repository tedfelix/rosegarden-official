/* -*- c-basic-offset: 4 indent-tabs-mode: nil -*- vi:set ts=8 sts=4 sw=4: */

/*
    Rosegarden
    A sequencer and musical notation editor.
    Copyright 2000-2024 the Rosegarden development team.
    See the AUTHORS file for more details.

    This program is free software; you can redistribute it and/or
    modify it under the terms of the GNU General Public License as
    published by the Free Software Foundation; either version 2 of the
    License, or (at your option) any later version.  See the file
    COPYING included with this distribution for more information.
*/

#include "SegmentLinker.h"

#include "Segment.h"
#include "Event.h"
#include "document/CommandHistory.h"
#include "document/Command.h"
#include "BaseProperties.h"
#include "base/SegmentNotationHelper.h"
#include "misc/Debug.h"

#include <algorithm>

namespace Rosegarden
{

SegmentLinker::SegmentLinkerId SegmentLinker::m_count = 0;

SegmentLinker::SegmentLinker()
{
    connect(CommandHistory::getInstance(), &CommandHistory::updateLinkedSegments,
        this, &SegmentLinker::slotUpdateLinkedSegments);

    ++m_count;
    m_id = m_count;
    m_reference = nullptr;
}

SegmentLinker::SegmentLinker(SegmentLinkerId id)
{
    connect(CommandHistory::getInstance(), &CommandHistory::updateLinkedSegments,
        this, &SegmentLinker::slotUpdateLinkedSegments);

    m_id = id;
    m_count = std::max(m_count,m_id+1);
    m_reference = nullptr;
}

SegmentLinker::~SegmentLinker()
{

}

SegmentLinker::LinkedSegmentParamsList::iterator
SegmentLinker::findParamsItrForSegment(Segment *s)
{
    LinkedSegmentParamsList::iterator itr;
    for(itr = m_linkedSegmentParamsList.begin();
        itr!= m_linkedSegmentParamsList.end(); ++itr) {
        if(itr->m_linkedSegment == s) {
            break;
        }
    }

    return itr;
}

void
SegmentLinker::addLinkedSegment(Segment *s)
{
    LinkedSegmentParamsList::iterator itr = findParamsItrForSegment(s);
    if (itr == m_linkedSegmentParamsList.end()) {
        m_linkedSegmentParamsList.push_back(LinkedSegmentParams(s));
        s->setLinker(this);
    }
}

void
SegmentLinker::removeLinkedSegment(Segment *s)
{
    LinkedSegmentParamsList::iterator itr = findParamsItrForSegment(s);
    if (itr != m_linkedSegmentParamsList.end()) {
        m_linkedSegmentParamsList.erase(itr);
        s->setLinker(nullptr);
    }
}

/*static*/ Segment*
SegmentLinker::createLinkedSegment(Segment *s)
{
    handleImpliedCMajor(s);
    Segment *linkedSeg = s->clone();
    if (!s->isLinked()) {
        //here we need to also create a linker
        SegmentLinker *linker = new SegmentLinker();
        linker->addLinkedSegment(s);
        linker->addLinkedSegment(linkedSeg);
    }

    return linkedSeg;
}

/*static*/ void
SegmentLinker::handleImpliedCMajor(Segment *s)
{
    //need to handle implied C Major in segments without a key change event
    //at the start of them

    //rather than keep having to write "handle implied C Major key in segments
    //with no key change event at segment start" code, i'm just going to stick
    //a null-op C Major key at the start (if no key already exists there)

    bool foundKey = false;

    timeT segFrom = s->getStartTime();
    timeT segTo = segFrom + 1;
    Segment::const_iterator itrFrom = s->findTime(segFrom);
    Segment::const_iterator itrTo = s->findTime(segTo);

    for(Segment::const_iterator itr = itrFrom; itr != itrTo; ++itr) {
        if ((*itr)->isa(Rosegarden::Key::EventType)) {
            foundKey = true;
            break;
        }
    }

    if (!foundKey) {
        Rosegarden::Key key;
        SegmentNotationHelper helper(*s);
        helper.insertKey(s->getStartTime(),key);
    }
}

/*static*/ bool
SegmentLinker::unlinkSegment(Segment *s)
{
    bool retVal = false;

    if (s->isLinked()) {
        retVal = true;
        SegmentLinker* linker = s->getLinker();
        linker->removeLinkedSegment(s);

        //in the case that the linker has no more linked segments, delete the
        //segment linker
        if (linker->getNumberOfLinkedSegments() == 0)
        {
            delete linker;
        }
    }

    return retVal;
}

void
SegmentLinker::slotUpdateLinkedSegments(Command *command)
{
    //only the first segment with an invalidated refresh region will be
    //processed. If there are others, their changes will be ignored.
    bool linkedSegmentsUpdated = false;

    LinkedSegmentParamsList::iterator itr;
    for(itr = m_linkedSegmentParamsList.begin();
        itr!= m_linkedSegmentParamsList.end(); ++itr) {

        LinkedSegmentParams &linkedSegParams = *itr;
        Segment *linkedSeg = linkedSegParams.m_linkedSegment;
        uint refreshStatusId = linkedSegParams.m_refreshStatusId;
        SegmentRefreshStatus &rs = linkedSeg->getRefreshStatus(refreshStatusId);

        //have we already done an update?
        if (!linkedSegmentsUpdated) {

            if (command->getUpdateLinks() && rs.needsRefresh()) {
                linkedSegmentChanged(linkedSeg,rs.from(),rs.to());
                linkedSegmentsUpdated = true;
            }
        } else {
            RG_WARNING << "oops, trying to update linked segment set twice!";
        }

        rs.setNeedsRefresh(false);
    }
}

void
SegmentLinker::linkedSegmentChanged(Segment *s, const timeT from,
                                                const timeT to)
{
    //go through the other linked segments which aren't s, and copy the events
    //in the range [from,to] to them, accounting for time and pitch shifts

    const timeT sourceSegStartTime = s->getStartTime();
    const timeT refFrom = from - sourceSegStartTime;
    const timeT refTo = to - sourceSegStartTime;

    // Used to memorize a possible change in lyrics
    bool lyricsChanged = false;

    for (LinkedSegmentParamsList::iterator linkedSegmentParamIter =
                 m_linkedSegmentParamsList.begin();
         linkedSegmentParamIter != m_linkedSegmentParamsList.end();
         ++linkedSegmentParamIter) {

        LinkedSegmentParams &linkedSegParams = *linkedSegmentParamIter;
        Segment *linkedSegToUpdate = linkedSegParams.m_linkedSegment;
        uint refreshStatusId = linkedSegParams.m_refreshStatusId;
        SegmentRefreshStatus &rs =
                        linkedSegToUpdate->getRefreshStatus(refreshStatusId);

        if(s == linkedSegToUpdate) {
            continue;
        }

        // Don't send unnecessary resize notifications to observers
        linkedSegToUpdate->lockResizeNotifications();

        timeT segStartTime = linkedSegToUpdate->getStartTime();
        timeT segFrom = segStartTime + refFrom;
        timeT segTo = segStartTime + refTo;
        Segment::iterator itrFrom = linkedSegToUpdate->findTime(segFrom);
        Segment::iterator itrTo = linkedSegToUpdate->findTime(segTo);
        lyricsChanged = eraseNonIgnored(linkedSegToUpdate,
                                        itrFrom, itrTo, lyricsChanged);

        //now go through s from 'from' to 'to', inserting the equivalent
        //event in linkedSegToUpdate
<<<<<<< HEAD
        for(Segment::const_iterator itr1 = s->findTime(from);
                                    itr1 != s->findTime(to); ++itr1) {
            const Event *e = *itr1;
=======
        for (Segment::const_iterator eventIter = s->findTime(from);
             eventIter != s->findTime(to);
             ++eventIter) {
            const Event *e = *eventIter;
>>>>>>> fe62901f

            timeT eventT = (e->getAbsoluteTime() - sourceSegStartTime)
                           + segStartTime;

            timeT eventNotationT = (e->getNotationAbsoluteTime() - sourceSegStartTime)
                                   + segStartTime;

            int semitones =
                    linkedSegToUpdate->getLinkTransposeParams().m_semitones -
                                    s->getLinkTransposeParams().m_semitones;
            int steps = linkedSegToUpdate->getLinkTransposeParams().m_steps -
                                        s->getLinkTransposeParams().m_steps;

            lyricsChanged = insertMappedEvent(linkedSegToUpdate, e, eventT,
                                              eventNotationT, semitones, steps,
                                              lyricsChanged);
        }

        // Fix verses count if lyrics have been modified
        if (lyricsChanged) linkedSegToUpdate->invalidateVerseCount();

        // Now only send one resize notification to observers if needed.
        linkedSegToUpdate->unlockResizeNotifications();

        rs.setNeedsRefresh(false);
    }
}

bool
SegmentLinker::insertMappedEvent(Segment *seg,
                                 const Event *e, timeT t, timeT nt,
                                 int semitones, int steps,
                                 bool lyricsAlreadyInserted)
{
    bool lyricInserted = lyricsAlreadyInserted;

    bool ignore;
    if (e->get<Bool>(BaseProperties::LINKED_SEGMENT_IGNORE_UPDATE, ignore)
        && ignore) {
        return lyricInserted;
    }

    Event *refSegEvent = new Event(*e,
                                   t,
                                   e->getDuration(),
                                   e->getSubOrdering(),
                                   nt,
                                   e->getNotationDuration());

    bool needsInsertion = true;

    //correct for temporal (and pitch shift??) here eventually...
    if (semitones!=0) {
        if (e->isa(Note::EventType)) {
            long oldPitch = 0;
            if (e->get<Int>(BaseProperties::PITCH, oldPitch)) {
                long newPitch = oldPitch + semitones;
                refSegEvent->set<Int>(BaseProperties::PITCH, newPitch);
            }
        } else if (e->isa(Rosegarden::Key::EventType)) {
            Rosegarden::Key trKey = (Rosegarden::Key (*e)).transpose(semitones,
                                                                         steps);
            delete refSegEvent;
            refSegEvent = nullptr;
            SegmentNotationHelper helper(*seg);
            helper.insertKey(t,trKey);
            needsInsertion = false;
        }
    }

    if (needsInsertion) {

        if (! lyricInserted) {
            // Is the inserted event a lyric?
            if (e->isa(Text::EventType)) {
                std::string textType;
                lyricInserted =
                    e->get<String>(Text::TextTypePropertyName, textType)
                    && (textType == Text::Lyric);
                }
        }

        seg->insert(refSegEvent);
    }

    return lyricInserted;
}

bool
SegmentLinker::eraseNonIgnored(Segment *s, Segment::const_iterator itrFrom,
                                           Segment::const_iterator itrTo,
                                           bool lyricsAlreadyErased)
{
    bool lyricErased = lyricsAlreadyErased;

    //only erase items which aren't ignored for link purposes
    Segment::iterator eraseItr;
    for(eraseItr=itrFrom; eraseItr!=s->end() && eraseItr!=itrTo; ) {
        bool ignore = false;
        (*eraseItr)->get<Bool>(BaseProperties::LINKED_SEGMENT_IGNORE_UPDATE,
                                ignore);
        if (!ignore) {

            if (! lyricErased) {
                // Is the erased event a lyric?
                Event *e = *eraseItr;
                if (e->isa(Text::EventType)) {
                    std::string textType;
                    lyricErased =
                        e->get<String>(Text::TextTypePropertyName, textType)
                        && (textType == Text::Lyric);
                }
            }

            s->erase(eraseItr++);
        } else {
            ++eraseItr;
        }
    }
    return lyricErased;
}

void
SegmentLinker::clearRefreshStatuses()
{
    LinkedSegmentParamsList::iterator itr;
    for (itr = m_linkedSegmentParamsList.begin();
        itr!= m_linkedSegmentParamsList.end(); ++itr) {

        LinkedSegmentParams &linkedSegParams = *itr;
        Segment *linkedSegToUpdate = linkedSegParams.m_linkedSegment;
        uint refreshStatusId = linkedSegParams.m_refreshStatusId;
        SegmentRefreshStatus &rs =
                        linkedSegToUpdate->getRefreshStatus(refreshStatusId);
        rs.setNeedsRefresh(false);
    }
}

void
SegmentLinker::refreshSegment(Segment *seg)
{
    timeT startTime = seg->getStartTime();
    eraseNonIgnored(seg, seg->begin(), seg->end(), true);
    // Last parameter set to true to avoid an useless search for lyrics

    //find another segment
    Segment *sourceSeg = nullptr;
    Segment *tempClone = nullptr;

    LinkedSegmentParamsList::iterator itr;
    for (itr = m_linkedSegmentParamsList.begin();
        itr!= m_linkedSegmentParamsList.end(); ++itr) {

        const LinkedSegmentParams &linkedSegParams = *itr;
        Segment *other = linkedSegParams.m_linkedSegment;
        if (other != seg) {
            sourceSeg = other;
            break;
        }
    }

    if (!sourceSeg) {
        //make a temporary clone
        tempClone = createLinkedSegment(seg);
        sourceSeg = tempClone;
    }

    timeT sourceSegStartTime = sourceSeg->getStartTime();
    Segment::const_iterator segitr;
    for(segitr=sourceSeg->begin(); segitr!=sourceSeg->end(); ++segitr) {
        const Event *refEvent = *segitr;

        timeT refEventTime = refEvent->getAbsoluteTime() - sourceSegStartTime;
        timeT freshEventTime = refEventTime + startTime;
        timeT refEventNotationTime = refEvent->getNotationAbsoluteTime() - sourceSegStartTime;
        timeT freshEventNotationTime = refEventNotationTime + startTime;

        insertMappedEvent(seg, refEvent, freshEventTime, freshEventNotationTime,
                          seg->getLinkTransposeParams().m_semitones,
                          seg->getLinkTransposeParams().m_steps,
                          true);
        // Last parameter set to true to avoid an useless search for lyrics
    }

    if (tempClone) {
        delete tempClone;
    }
}

int
SegmentLinker::getNumberOfTmpSegments() const
{
    int count = 0;

    LinkedSegmentParamsList::const_iterator it;
    for (it = m_linkedSegmentParamsList.begin();
             it != m_linkedSegmentParamsList.end(); ++it) {
        if ((*it).m_linkedSegment->isTmp()) ++count;
    }

    return count;
}

int
SegmentLinker::getNumberOfOutOfCompSegments() const
{
    int count = 0;

    LinkedSegmentParamsList::const_iterator it;
    for (it = m_linkedSegmentParamsList.begin();
             it != m_linkedSegmentParamsList.end(); ++it) {
        if ((*it).m_linkedSegment->isTmp()) continue;  // Ignore tmp segs
        if (!(*it).m_linkedSegment->getComposition()) count++;
    }

    return count;
}

SegmentLinker::LinkedSegmentParams::LinkedSegmentParams(Segment *s) :
    m_linkedSegment(s),
    m_refreshStatusId(s->getNewRefreshStatusId())
{

}

void
SegmentLinker::setExcludeFromPrinting(bool exclude)
{
    for (LinkedSegmentParamsList::iterator i = m_linkedSegmentParamsList.begin();
            i != m_linkedSegmentParamsList.end(); ++i) {
        // Calling setExcludeFromPrinting() here with linkedSegmentsAlso == true
        // (which is the default) leads to infinite recursion.
        i->m_linkedSegment->setExcludeFromPrinting(exclude, false);
    }
}


}<|MERGE_RESOLUTION|>--- conflicted
+++ resolved
@@ -229,16 +229,10 @@
 
         //now go through s from 'from' to 'to', inserting the equivalent
         //event in linkedSegToUpdate
-<<<<<<< HEAD
-        for(Segment::const_iterator itr1 = s->findTime(from);
-                                    itr1 != s->findTime(to); ++itr1) {
-            const Event *e = *itr1;
-=======
         for (Segment::const_iterator eventIter = s->findTime(from);
              eventIter != s->findTime(to);
              ++eventIter) {
             const Event *e = *eventIter;
->>>>>>> fe62901f
 
             timeT eventT = (e->getAbsoluteTime() - sourceSegStartTime)
                            + segStartTime;
