/* -*- c-basic-offset: 4 indent-tabs-mode: nil -*- vi:set ts=8 sts=4 sw=4: */

/*
    Rosegarden
    A sequencer and musical notation editor.
    Copyright 2000-2022 the Rosegarden development team.
    See the AUTHORS file for more details.

    This program is free software; you can redistribute it and/or
    modify it under the terms of the GNU General Public License as
    published by the Free Software Foundation; either version 2 of the
    License, or (at your option) any later version.  See the file
    COPYING included with this distribution for more information.
*/

#define RG_MODULE_STRING "[MidiDevice]"

#include "MidiDevice.h"
#include "sound/Midi.h"  // For MIDI_CONTROLLER_VOLUME, etc...
#include "base/AllocateChannels.h"
#include "base/ControlParameter.h"
#include "base/Instrument.h"
#include "base/MidiTypes.h"
#include "misc/Debug.h"

#include <cstdio>
#include <cstdlib>
#include <iostream>
#include <set>

#include <sstream>

#include <QString>

namespace Rosegarden
{

#if 0
MidiDevice::MidiDevice():
    Device(0, "Default Midi Device", Device::Midi),
    m_metronome(0),
    m_direction(Play),
    m_variationType(NoVariations),
    m_librarian(std::pair<std::string, std::string>("<none>", "<none>")),
    m_allocator(new AllocateChannels(ChannelSetup::MIDI))
{
    createInstruments(MidiInstrumentBase);
    generatePresentationList();
    generateDefaultControllers();
    deviceToInstrControllerPush();

    // create a default Metronome
    m_metronome = new MidiMetronome(MidiInstrumentBase + 9);
}
#endif

MidiDevice::MidiDevice(DeviceId id,
                       InstrumentId ibase,
                       const std::string &name,
                       DeviceDirection dir):
    Device(id, name, Device::Midi),
    m_metronome(nullptr),
    m_direction(dir),
    m_variationType(NoVariations),
    m_librarian(std::pair<std::string, std::string>("<none>", "<none>")),
    m_allocator(new AllocateChannels(ChannelSetup::MIDI))
{
    createInstruments(ibase);
    generatePresentationList();
    generateDefaultControllers();
    deviceToInstrControllerPush();

    // create a default Metronome
    m_metronome = new MidiMetronome(MidiInstrumentBase + 9);
}

#if 0
MidiDevice::MidiDevice(DeviceId id,
                       InstrumentId ibase,
                       const MidiDevice &dev) :
    Device(id, dev.getName(), Device::Midi),
    m_programList(dev.m_programList),
    m_bankList(dev.m_bankList),
    m_controlList(0),
    m_keyMappingList(dev.m_keyMappingList),
    m_metronome(0),
    m_direction(dev.getDirection()),
    m_variationType(dev.getVariationType()),
    m_librarian(dev.getLibrarian()),
    m_allocator(new AllocateChannels(ChannelSetup::MIDI))
{
    createInstruments(ibase);

    // Populate device and Instrument with Controllers.
    ControlList::const_iterator cIt = dev.m_controlList.begin();
    for(; cIt != dev.m_controlList.end(); ++cIt) {
        addControlParameter(*cIt, true);
    }


    // Create and assign a metronome if required
    //
    if (dev.getMetronome()) {
        m_metronome = new MidiMetronome(*dev.getMetronome());
    }

    generatePresentationList();
}
#endif

MidiDevice::MidiDevice(const MidiDevice &dev) :
    Device(dev.getId(), dev.getName(), dev.getType()),
    Controllable(),
    m_programList(dev.m_programList),
    m_bankList(dev.m_bankList),
    m_controlList(dev.m_controlList),
    m_keyMappingList(dev.m_keyMappingList),
    m_metronome(nullptr),
    m_direction(dev.getDirection()),
    m_variationType(dev.getVariationType()),
    m_librarian(dev.getLibrarian()),
    m_allocator(new AllocateChannels(ChannelSetup::MIDI))
{
    // Create and assign a metronome if required
    //
    if (dev.getMetronome())
    {
        m_metronome = new MidiMetronome(*dev.getMetronome());
    }

    // Copy the instruments
    //
    InstrumentList insList = dev.getAllInstruments();
    InstrumentList::iterator iIt = insList.begin();
    for (; iIt != insList.end(); ++iIt)
    {
        Instrument *newInst = new Instrument(**iIt);
        newInst->setDevice(this);
        m_instruments.push_back(newInst);
    }

    // generate presentation instruments
    generatePresentationList();
}

#if 0
MidiDevice &
MidiDevice::operator=(const MidiDevice &dev)
{
    if (&dev == this) return *this;

    m_id = dev.getId();
    m_name = dev.getName();
    m_type = dev.getType();
    m_librarian = dev.getLibrarian();

    m_keyMappingList = dev.getKeyMappings(),
    m_programList = dev.getPrograms();
    m_bankList = dev.getBanks();
    m_controlList = dev.getControlParameters();
    m_direction = dev.getDirection();
    m_variationType = dev.getVariationType();

    // clear down instruments list
    m_instruments.clear();
    m_presentationInstrumentList.clear();

    // Create and assign a metronome if required
    //
    if (dev.getMetronome())
    {
        if (m_metronome) delete m_metronome;
        m_metronome = new MidiMetronome(*dev.getMetronome());
    }
    else
    {
        delete m_metronome;
        m_metronome = 0;
    }

    if (m_allocator) { delete m_allocator; }
    m_allocator = new AllocateChannels(ChannelSetup::MIDI);

    // Copy the instruments
    //
    InstrumentList insList = dev.getAllInstruments();
    InstrumentList::iterator iIt = insList.begin();
    for (; iIt != insList.end(); ++iIt)
    {
        Instrument *newInst = new Instrument(**iIt);
        newInst->setDevice(this);
        m_instruments.push_back(newInst);
    }

    // generate presentation instruments
    generatePresentationList();

    return (*this);
}
#endif

MidiDevice::~MidiDevice()
{
    delete m_metronome;
    delete m_allocator;

    //!!! delete key mappings
}

AllocateChannels *
MidiDevice::getAllocator()
{ return m_allocator; }

void
MidiDevice::createInstruments(InstrumentId base)
{
    for (int i = 0; i < 16; ++i) {
        Instrument *instrument = new Instrument
            (base + i, Instrument::Midi, "", i, this);
        instrument->setFixedChannel();
        // ??? Since we don't have a connection yet, this makes
        //     little sense.
        //instrument->sendChannelSetup();
        addInstrument(instrument);
    }
    renameInstruments();
}

void
MidiDevice::renameInstruments()
{
    for (int i = 0; i < 16; ++i) {
        m_instruments[i]->setName
            (QString("%1 #%2%3")
             .arg(getName().c_str())
             .arg(i+1)
             .arg(isPercussionNumber(i) ? "[D]" : "")
             .toUtf8().data());
    }
}

void
MidiDevice::generatePresentationList()
{
    // Fill the presentation list for the instruments
    //
    m_presentationInstrumentList.clear();

    InstrumentList::iterator it;
    for (it = m_instruments.begin(); it != m_instruments.end(); ++it)
    {
        if ((*it)->getId() >= MidiInstrumentBase) {
            m_presentationInstrumentList.push_back(*it);
        }
    }
}

void
MidiDevice::generateDefaultControllers()
{
    m_controlList.clear();

    static std::string controls[][9] = {
        { "Pan", Rosegarden::Controller::EventType, "<none>", "0", "127", "64", "10", "2", "0" },
        { "Chorus", Rosegarden::Controller::EventType, "<none>", "0", "127", "0", "93", "3", "1" },
        { "Volume", Rosegarden::Controller::EventType, "<none>", "0", "127", "100", "7", "1", "2" },
        { "Reverb", Rosegarden::Controller::EventType, "<none>", "0", "127", "0", "91", "3", "3" },
        { "Sustain", Rosegarden::Controller::EventType, "<none>", "0", "127", "0", "64", "4", "-1" },
        { "Expression", Rosegarden::Controller::EventType, "<none>", "0", "127", "127", "11", "2", "-1" },
        { "Modulation", Rosegarden::Controller::EventType, "<none>", "0", "127", "0", "1", "4", "-1" },
        { "PitchBend", Rosegarden::PitchBend::EventType, "<none>", "0", "16383", "8192", "1", "4", "-1" }
    };

    for (size_t i = 0; i < sizeof(controls) / sizeof(controls[0]); ++i) {

        Rosegarden::ControlParameter con(controls[i][0],
                                         controls[i][1],
                                         controls[i][2],
                                         atoi(controls[i][3].c_str()),
                                         atoi(controls[i][4].c_str()),
                                         atoi(controls[i][5].c_str()),
                                         Rosegarden::MidiByte(atoi(controls[i][6].c_str())),
                                         atoi(controls[i][7].c_str()),
                                         atoi(controls[i][8].c_str()));
        addControlParameter(con, false);
    }
}

void
MidiDevice::deviceToInstrControllerPush()
{
    // Copy the instruments
    //

    InstrumentList::iterator iIt = m_instruments.begin();
    for (; iIt != m_instruments.end(); ++iIt)
    {
        (*iIt)->clearStaticControllers();
        ControlList::const_iterator cIt = m_controlList.begin();
        for (; cIt != m_controlList.end(); ++cIt)
        {
            // It appears -1 means not to display an IPB controller
            if (isVisibleControlParameter(*cIt)) {
                MidiByte controllerValue = cIt->getControllerNumber();
                int defaultValue = cIt->getDefault();
                (*iIt)->setControllerValue(controllerValue, defaultValue);
            }
        }
    }
}

void
MidiDevice::clearBankList()
{
    m_bankList.clear();
}

void
MidiDevice::clearProgramList()
{
    m_programList.clear();
}

void
MidiDevice::clearKeyMappingList()
{
    m_keyMappingList.clear();
}

void
MidiDevice::clearControlList()
{
    // Clear down instrument controllers first.
    InstrumentList insList = getAllInstruments();
    InstrumentList::iterator iIt = insList.begin();

    for(; iIt != insList.end(); ++iIt) {
        (*iIt)->clearStaticControllers();
    }

    m_controlList.clear();
}

void
MidiDevice::addProgram(const MidiProgram &prog)
{
    // Refuse duplicates
    for (ProgramList::const_iterator it = m_programList.begin();
         it != m_programList.end(); ++it) {
        if (it->partialCompare(prog)) return;
    }

    m_programList.push_back(prog);
}

void
MidiDevice::addBank(const MidiBank &bank)
{
    m_bankList.push_back(bank);
}

void
MidiDevice::setMetronome(const MidiMetronome &metronome)
{
    delete m_metronome;
    m_metronome = new MidiMetronome(metronome);
}

BankList
MidiDevice::getBanks(bool percussion) const
{
    BankList banks;

    for (BankList::const_iterator it = m_bankList.begin();
         it != m_bankList.end(); ++it) {
        if (it->isPercussion() == percussion) banks.push_back(*it);
    }

    return banks;
}

BankList
MidiDevice::getBanksByMSB(bool percussion, MidiByte msb) const
{
    BankList banks;

    for (BankList::const_iterator it = m_bankList.begin();
         it != m_bankList.end(); ++it) {
        if (it->isPercussion() == percussion && it->getMSB() == msb)
            banks.push_back(*it);
    }

    return banks;
}

BankList
MidiDevice::getBanksByLSB(bool percussion, MidiByte lsb) const
{
    BankList banks;

    for (BankList::const_iterator it = m_bankList.begin();
         it != m_bankList.end(); ++it) {
        if (it->isPercussion() == percussion && it->getLSB() == lsb)
            banks.push_back(*it);
    }

    return banks;
}

const MidiBank *
MidiDevice::getBankByName(const std::string &name) const
{
    for (BankList::const_iterator i = m_bankList.begin();
         i != m_bankList.end(); ++i) {
        if (i->getName() == name) return &(*i);
    }
    return nullptr;
}

MidiByteList
MidiDevice::getDistinctMSBs(bool percussion, int lsb) const
{
    std::set<MidiByte> msbs;

    for (BankList::const_iterator it = m_bankList.begin();
         it != m_bankList.end(); ++it) {
        if (it->isPercussion() == percussion &&
            (lsb == -1 || it->getLSB() == lsb)) msbs.insert(it->getMSB());
    }

    MidiByteList v;
    for (std::set<MidiByte>::iterator i = msbs.begin(); i != msbs.end(); ++i) {
        v.push_back(*i);
    }

    return v;
}

MidiByteList
MidiDevice::getDistinctLSBs(bool percussion, int msb) const
{
    std::set<MidiByte> lsbs;

    for (BankList::const_iterator it = m_bankList.begin();
         it != m_bankList.end(); ++it) {
        if (it->isPercussion() == percussion &&
            (msb == -1 || it->getMSB() == msb)) lsbs.insert(it->getLSB());
    }

    MidiByteList v;
    for (std::set<MidiByte>::iterator i = lsbs.begin(); i != lsbs.end(); ++i) {
        v.push_back(*i);
    }

    return v;
}

ProgramList
MidiDevice::getPrograms(const MidiBank &bank) const
{
    ProgramList programs;

    for (ProgramList::const_iterator it = m_programList.begin();
         it != m_programList.end(); ++it) {
        if (it->getBank().partialCompare(bank)) programs.push_back(*it);
    }

    return programs;
}

ProgramList
MidiDevice::getPrograms0thVariation(bool percussion, const MidiBank &bank) const
{
    // If we aren't in variations mode, just use getPrograms().
    if (m_variationType == NoVariations)
        return getPrograms(bank);

    // Get the variation bank list for this bank
    BankList bankList;
    if (m_variationType == VariationFromMSB) {
        bankList = getBanksByLSB(percussion, bank.getLSB());
    } else {
        bankList = getBanksByMSB(percussion, bank.getMSB());
    }

    if (!bankList.empty()) {
        MidiBank firstBank = bankList.front();
        return getPrograms(firstBank);
    }

    return ProgramList();
}

std::string
MidiDevice::getBankName(const MidiBank &bank) const
{
    for (BankList::const_iterator it = m_bankList.begin();
         it != m_bankList.end(); ++it) {
        if ((*it).partialCompare(bank)) return it->getName();
    }
    return "";
}

void
MidiDevice::addKeyMapping(const MidiKeyMapping &mapping)
{
    //!!! handle dup names
    m_keyMappingList.push_back(mapping);
}

const MidiKeyMapping *
MidiDevice::getKeyMappingByName(const std::string &name) const
{
    for (KeyMappingList::const_iterator i = m_keyMappingList.begin();
         i != m_keyMappingList.end(); ++i) {
        if (i->getName() == name) return &(*i);
    }
    return nullptr;
}

const MidiKeyMapping *
MidiDevice::getKeyMappingForProgram(const MidiProgram &program) const
{
    ProgramList::const_iterator it;

    for (it = m_programList.begin(); it != m_programList.end(); ++it) {
        if (it->partialCompare(program)) {
            std::string kmn = it->getKeyMapping();
            if (kmn == "") return nullptr;
            return getKeyMappingByName(kmn);
        }
    }

    return nullptr;
}

void
MidiDevice::setKeyMappingForProgram(const MidiProgram &program,
                                    std::string mapping)
{
    ProgramList::iterator it;

    for (it = m_programList.begin(); it != m_programList.end(); ++it) {
        if (it->partialCompare(program)) {
            it->setKeyMapping(mapping);
        }
    }
}


std::string
MidiDevice::toXmlString() const
{
    std::stringstream midiDevice;

    midiDevice << "    <device id=\""  << m_id
               << "\" name=\""         << encode(m_name)
               << "\" direction=\""    << (m_direction == Play ?
                                           "play" : "record")
               << "\" variation=\""    << (m_variationType == VariationFromLSB ?
                                           "LSB" :
                                           m_variationType == VariationFromMSB ?
                                           "MSB" : "")
               << "\" connection=\""   << encode(m_userConnection)
               << "\" type=\"midi\">"  << std::endl << std::endl;

    midiDevice << "        <librarian name=\"" << encode(m_librarian.first)
               << "\" email=\"" << encode(m_librarian.second)
               << "\"/>" << std::endl;

    if (m_metronome)
    {
        // Write out the metronome - watch the MidiBytes
        // when using the stringstream
        //
        midiDevice << "        <metronome "
                   << "instrument=\"" << m_metronome->getInstrument() << "\" "
                   << "barpitch=\"" << (int)m_metronome->getBarPitch() << "\" "
                   << "beatpitch=\"" << (int)m_metronome->getBeatPitch() << "\" "
                   << "subbeatpitch=\"" << (int)m_metronome->getSubBeatPitch() << "\" "
                   << "depth=\"" << (int)m_metronome->getDepth() << "\" "
                   << "barvelocity=\"" << (int)m_metronome->getBarVelocity() << "\" "
                   << "beatvelocity=\"" << (int)m_metronome->getBeatVelocity() << "\" "
                   << "subbeatvelocity=\"" << (int)m_metronome->getSubBeatVelocity()
                   << "\"/>"
                   << std::endl << std::endl;
    }

    // and now bank information
    //
    BankList::const_iterator it;
    InstrumentList::const_iterator iit;
    ProgramList::const_iterator pt;

    for (it = m_bankList.begin(); it != m_bankList.end(); ++it)
    {
        midiDevice << "        <bank "
                   << "name=\"" << encode(it->getName()) << "\" "
                   << "percussion=\"" << (it->isPercussion() ? "true" : "false") << "\" "
                   << "msb=\"" << (int)it->getMSB() << "\" "
                   << "lsb=\"" << (int)it->getLSB() << "\">"
                   << std::endl;

        // Not terribly efficient
        //
        for (pt = m_programList.begin(); pt != m_programList.end(); ++pt)
        {
            if (pt->getBank().partialCompare(*it))
            {
                midiDevice << "            <program "
                           << "id=\"" << (int)pt->getProgram() << "\" "
                           << "name=\"" << encode(pt->getName()) << "\" ";
                if (!pt->getKeyMapping().empty()) {
                    midiDevice << "keymapping=\""
                               << encode(pt->getKeyMapping()) << "\" ";
                }
                midiDevice << "/>" << std::endl;
            }
        }

        midiDevice << "        </bank>" << std::endl << std::endl;
    }

    // Now controllers (before Instruments, which can depend on
    // Controller colours)
    //
    midiDevice << "        <controls>" << std::endl;
    ControlList::const_iterator cIt;
    for (cIt = m_controlList.begin(); cIt != m_controlList.end() ; ++cIt)
        midiDevice << cIt->toXmlString();
    midiDevice << "        </controls>" << std::endl << std::endl;

    // Add instruments
    //
    for (iit = m_instruments.begin(); iit != m_instruments.end(); ++iit)
        midiDevice << (*iit)->toXmlString();

    KeyMappingList::const_iterator kit;

    for (kit = m_keyMappingList.begin(); kit != m_keyMappingList.end(); ++kit)
    {
        midiDevice << "        <keymapping "
                   << "name=\"" << encode(kit->getName()) << "\">\n";

        for (MidiKeyMapping::KeyNameMap::const_iterator nmi =
                 kit->getMap().begin(); nmi != kit->getMap().end(); ++nmi) {
            midiDevice << "          <key number=\"" << (int)nmi->first
                       << "\" name=\"" << encode(nmi->second) << "\"/>\n";
        }

        midiDevice << "        </keymapping>\n";
    }

    midiDevice << "    </device>" << std::endl;

    return midiDevice.str();
}

// Only copy across non System instruments
//
InstrumentList
MidiDevice::getAllInstruments() const
{
    return m_instruments;
}

// Omitting special system Instruments
//
InstrumentList
MidiDevice::getPresentationInstruments() const
{
    return m_presentationInstrumentList;
}

void
MidiDevice::addInstrument(Instrument *instrument)
{
    // Check / add controls to this instrument
    // No controls are pushed when called from the contructor since they are
    // not generated yet!
    ControlList::const_iterator it = m_controlList.begin();
    for (;
         it != m_controlList.end(); ++it)
    {
        if (isVisibleControlParameter(*it)) {
            int controller = (*it).getControllerNumber();
            try {
                instrument->getControllerValue(controller);
            } catch(...) {
                instrument->setControllerValue(controller, it->getDefault());
            }
        }
    }

    m_instruments.push_back(instrument);
    generatePresentationList();
}

std::string
MidiDevice::getProgramName(const MidiProgram &program) const
{
    ProgramList::const_iterator it;

    for (it = m_programList.begin(); it != m_programList.end(); ++it)
    {
        if (it->partialCompare(program)) return it->getName();
    }

    return std::string("");
}

void
MidiDevice::replaceBankList(const BankList &bankList)
{
    m_bankList = bankList;
}

void
MidiDevice::replaceProgramList(const ProgramList &programList)
{
    m_programList = programList;
}

void
MidiDevice::replaceKeyMappingList(const KeyMappingList &keyMappingList)
{
    m_keyMappingList = keyMappingList;
}


// Merge the new bank list in without duplication
//
void
MidiDevice::mergeBankList(const BankList &bankList)
{
    BankList::const_iterator it;
    BankList::iterator oIt;
    bool clash = false;

    for (it = bankList.begin(); it != bankList.end(); ++it)
    {
        for (oIt = m_bankList.begin(); oIt != m_bankList.end(); ++oIt)
        {
            if ((*it).partialCompare(*oIt))
            {
                clash = true;
                break;
            }
        }

        if (clash == false)
            addBank(*it);
        else
            clash = false;
    }

}

void
MidiDevice::mergeProgramList(const ProgramList &programList)
{
    ProgramList::const_iterator it;
    ProgramList::iterator oIt;
    bool clash = false;

    for (it = programList.begin(); it != programList.end(); ++it)
    {
        for (oIt = m_programList.begin(); oIt != m_programList.end(); ++oIt)
        {
            if (it->partialCompare(*oIt))
            {
                clash = true;
                break;
            }
        }

        if (clash == false)
            addProgram(*it);
        else
            clash = false;
    }
}

void
MidiDevice::mergeKeyMappingList(const KeyMappingList &keyMappingList)
{
    KeyMappingList::const_iterator it;
    KeyMappingList::iterator oIt;
    bool clash = false;

    for (it = keyMappingList.begin(); it != keyMappingList.end(); ++it)
    {
        for (oIt = m_keyMappingList.begin(); oIt != m_keyMappingList.end(); ++oIt)
        {
            if (it->getName() == oIt->getName())
            {
                clash = true;
                break;
            }
        }

        if (clash == false)
            addKeyMapping(*it);
        else
            clash = false;
    }
}

void
MidiDevice::addControlParameter(const ControlParameter &con,
                                bool propagateToInstruments)
{
    if (isUniqueControlParameter(con)) { //Don't allow duplicates
        m_controlList.push_back(con);
        if (propagateToInstruments && isVisibleControlParameter(con)) {
            addControlToInstrument(con);
        }
    }
}

// Add controller CON at INDEX, shifting further controllers one
// position forwards.
// Used only by RemoveControlParameterCommand.
void
MidiDevice::addControlParameter(const ControlParameter &con, int index,
                                bool propagateToInstruments)
{
    ControlList controls;

    // if we're out of range just add the control
    if (index >= (int)m_controlList.size())
    {
        addControlParameter(con, propagateToInstruments);
        return;
    }

    // Rebuild the ControlList entry by entry, placing CON at INDEX.
    // For entry INDEX we do two push_back's, for other entries we do
    // one.
    for (int i = 0; i < (int)m_controlList.size(); ++i)
    {
        if (index == i) {
            controls.push_back(con);
            // !!! This seems to do more than we need, since we
            // discard the original m_controlList.
            addControlParameter(con, propagateToInstruments);
        }
        controls.push_back(m_controlList[i]);
    }

    // Assign the ControlList we just made.
    m_controlList = controls;
}


bool
MidiDevice::removeControlParameter(int index)
{
    ControlList::iterator it = m_controlList.begin();
    int i = 0;

    for (; it != m_controlList.end(); ++it)
    {
        if (index == i)
        {
            removeControlFromInstrument(*it);
            m_controlList.erase(it);
            return true;
        }
        i++;
    }

    return false;
}

bool
MidiDevice::modifyControlParameter(const ControlParameter &con, int index)
{
    if (index < 0 || index > (int)m_controlList.size()) return false;
    removeControlFromInstrument(m_controlList[index]);
    m_controlList[index] = con;
    addControlToInstrument(con);
    return true;
}

void
MidiDevice::replaceControlParameters(const ControlList &con)
{
    // Clear down instrument controllers in preparation for replace.
    InstrumentList insList = getAllInstruments();
    InstrumentList::iterator iIt = insList.begin();

    for(; iIt != insList.end(); ++iIt) {
        (*iIt)->clearStaticControllers();
    }

    // Clear the Device control list
    m_controlList.clear();

    // Now add the controllers to the device,
    ControlList::const_iterator cIt = con.begin();
    for(; cIt != con.end(); ++cIt) {
        addControlParameter(*cIt, true);
    }
}

#if 0
// Conform instrument controllers to a new setup.
void
MidiDevice::
conformInstrumentControllers(void)
{
    InstrumentList insList = getAllInstruments();

    // Treat each instrument
    for(InstrumentList::iterator iIt = insList.begin();
        iIt != insList.end();
        ++iIt) {
        // Get this instrument's static controllers.  As a seperate
        // copy, so it's not munged when we erase controllers.
        StaticControllers staticControllers =
            (*iIt)->getStaticControllers();

        for (StaticControllers::iterator it = staticControllers.begin();
             it != staticControllers.end();
             ++it) {
            MidiByte controllerNumber = it->first;

            const ControlParameter * con =
                findControlParameter(Rosegarden::Controller::EventType,
                        controllerNumber);
            if (!con) {
                // It doesn't exist in device, so remove it from
                // instrument.
                (*iIt)->removeStaticController(controllerNumber);
            }
            else if ((*iIt)->getControllerNumber(controllerNumber) == 0) {
                // Controller value probably has an old default value,
                // so set it to the new default.
                MidiByte value = con->getDefault();
                (*iIt)->setControllerValue(controllerNumber, value);
            }
        }
    }
}
#endif

// Check to see if passed ControlParameter is unique.  Either the
// type must be unique or in the case of Controller::EventType the
// ControllerValue must be unique.
//
// Controllers (Control type)
//
//
bool
MidiDevice::isUniqueControlParameter(const ControlParameter &con) const
{
    return
        findControlParameter(con.getType(), con.getControllerNumber()) == nullptr;
}

const ControlParameter *
MidiDevice::
findControlParameter(const std::string& type, MidiByte controllerNumber) const
{
    ControlList::const_iterator it = m_controlList.begin();

    for (; it != m_controlList.end(); ++it)
    {
        if (it->getType() == type)
        {
            if (it->getType() == Rosegarden::Controller::EventType &&
                it->getControllerNumber() != controllerNumber)
                { continue; }
            return &*it;
        }
    }
    return nullptr;
}

bool
MidiDevice::isVisibleControlParameter(const ControlParameter &con)
{
    // ??? Inline this and get rid of it.  It is a one-liner that is only
    //     used internally.

    return (con.getIPBPosition() > -1);
}

bool
MidiDevice::isVisibleControlParameter(MidiByte controlNumber) const
{
    // For each CC...
    for (const ControlParameter &controlParameter : m_controlList)
    {
        // Not a CC?  Skip.
        if (controlParameter.getType() != Controller::EventType)
            continue;

        // If we found it...
        if (controlParameter.getControllerNumber() == controlNumber)
            return (controlParameter.getIPBPosition() > -1 );
    }

    return false;
}

void
MidiDevice::addControlToInstrument(const ControlParameter &con) const
{
    if (!isVisibleControlParameter(con)) {
        return;
    }

    // Run through all of this devices instruments and add default controls and
    // values to them.
    InstrumentList insList = getAllInstruments();
    InstrumentList::iterator iIt = insList.begin();

    for(; iIt != insList.end(); ++iIt) {
        MidiByte controllerNumber = con.getControllerNumber();
        MidiByte controllerValue = con.getDefault();
        (*iIt)->setControllerValue(controllerNumber, controllerValue);
    }
}

void
MidiDevice::removeControlFromInstrument(
        const ControlParameter &controlParameter) const
{
    InstrumentList instrumentList = getAllInstruments();

    for (InstrumentList::iterator instrumentIter = instrumentList.begin();
         instrumentIter != instrumentList.end();
         ++instrumentIter) {
        (*instrumentIter)->removeStaticController(
                controlParameter.getControllerNumber());
    }
}

ControlList
MidiDevice::getIPBControlParameters() const
{
    ControlList retList;

    for (ControlList::const_iterator it = m_controlList.begin();
         it != m_controlList.end(); ++it)
    {
        if (it->getIPBPosition() != -1 &&
            it->getControllerNumber() != MIDI_CONTROLLER_VOLUME)
            retList.push_back(*it);
    }

    return retList;
}

ControlParameter *
MidiDevice::getControlParameter(int index)
{
    if (index >= 0 && ((unsigned int)index) < (unsigned int)m_controlList.size())
        return &m_controlList[index];

    return nullptr;
}

const ControlParameter *
MidiDevice::getControlParameter(int index) const
{
<<<<<<< HEAD
    return getControlParameter(index);
=======
    // Cast away const to make sure we don't end up in an endless
    // recursion loop.
    // ??? Recommend renaming this routine to getControlParameterConst() const
    //     to make this clearer.
    return ((MidiDevice *)this)->getControlParameter(index);
>>>>>>> 0c975c36
}

ControlParameter *
MidiDevice::getControlParameter(
        const std::string &type, Rosegarden::MidiByte controllerNumber)
{
    ControlList::iterator it = m_controlList.begin();

    for (; it != m_controlList.end(); ++it)
    {
        if (it->getType() == type)
        {
            // Return matched on type for most events
            //
            if (type != Rosegarden::Controller::EventType)
                return &*it;

            // Also match controller value for Controller events
            //
            if (it->getControllerNumber() == controllerNumber)
                return  &*it;
        }
    }

    return nullptr;
}

const ControlParameter *
MidiDevice::getControlParameter(
        const std::string &type, Rosegarden::MidiByte controllerNumber) const
{
<<<<<<< HEAD
    return getControlParameter(type, controllerValue);
=======
    // Cast away const to make sure we don't end up in an endless
    // recursion loop.
    // ??? Recommend renaming this routine to getControlParameterConst() const
    //     to make this clearer.
    return ((MidiDevice *)this)->getControlParameter(type, controllerNumber);
>>>>>>> 0c975c36
}

}<|MERGE_RESOLUTION|>--- conflicted
+++ resolved
@@ -1066,15 +1066,11 @@
 const ControlParameter *
 MidiDevice::getControlParameter(int index) const
 {
-<<<<<<< HEAD
-    return getControlParameter(index);
-=======
     // Cast away const to make sure we don't end up in an endless
     // recursion loop.
     // ??? Recommend renaming this routine to getControlParameterConst() const
     //     to make this clearer.
     return ((MidiDevice *)this)->getControlParameter(index);
->>>>>>> 0c975c36
 }
 
 ControlParameter *
@@ -1106,15 +1102,11 @@
 MidiDevice::getControlParameter(
         const std::string &type, Rosegarden::MidiByte controllerNumber) const
 {
-<<<<<<< HEAD
-    return getControlParameter(type, controllerValue);
-=======
     // Cast away const to make sure we don't end up in an endless
     // recursion loop.
     // ??? Recommend renaming this routine to getControlParameterConst() const
     //     to make this clearer.
     return ((MidiDevice *)this)->getControlParameter(type, controllerNumber);
->>>>>>> 0c975c36
 }
 
 }