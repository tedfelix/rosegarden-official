/* -*- c-basic-offset: 4 indent-tabs-mode: nil -*- vi:set ts=8 sts=4 sw=4: */

/*
    Rosegarden
    A sequencer and musical notation editor.
    Copyright 2000-2024 the Rosegarden development team.
    See the AUTHORS file for more details.

    This program is free software; you can redistribute it and/or
    modify it under the terms of the GNU General Public License as
    published by the Free Software Foundation; either version 2 of the
    License, or (at your option) any later version.  See the file
    COPYING included with this distribution for more information.
*/

#include "SoftSynthDevice.h"
#include "Instrument.h"
#include "base/MidiTypes.h"

#include <cstdio>
#include <cstdlib>

#include <sstream>
#include <QString>


namespace Rosegarden
{

ControlList
SoftSynthDevice::m_controlList;

SoftSynthDevice::SoftSynthDevice() :
    Device(0, "Default Soft Synth Device", Device::SoftSynth),
    m_metronome(nullptr)
{
    createInstruments();
    checkControlList();
}

SoftSynthDevice::SoftSynthDevice(DeviceId id, const std::string &name) :
    Device(id, name, Device::SoftSynth),
    m_metronome(nullptr)
{
    createInstruments();
    checkControlList();
}

#if 0
SoftSynthDevice::SoftSynthDevice(const SoftSynthDevice &dev) :
    Device(dev.getId(), dev.getName(), dev.getType()),
    Controllable(),
    m_metronome(nullptr)
{
    // Copy the instruments
    //
    InstrumentList insList = dev.getAllInstruments();
    InstrumentList::iterator iIt = insList.begin();
    for (; iIt != insList.end(); ++iIt)
        m_instruments.push_back(new Instrument(**iIt));
    if (dev.m_metronome) m_metronome = new MidiMetronome(*dev.m_metronome);
}
#endif

SoftSynthDevice::~SoftSynthDevice()
{
    delete m_metronome;
}

void
SoftSynthDevice::createInstruments()
{
    for (uint i = 0; i < SoftSynthInstrumentCount; ++i) {
<<<<<<< HEAD
	Instrument *instrument = new Instrument
	    (SoftSynthInstrumentBase + i, Instrument::SoftSynth, "", this);
=======
        Instrument *instrument = new Instrument
            (SoftSynthInstrumentBase + i, Instrument::SoftSynth, "", this);
>>>>>>> fe62901f
        SoftSynthDevice::addInstrument(instrument);
    }
    SoftSynthDevice::renameInstruments();
}

void
SoftSynthDevice::renameInstruments()
{
    for (uint i = 0; i < SoftSynthInstrumentCount; ++i) {
        m_instruments[i]->setName
            (QString("%1 #%2").arg(getName().c_str()).arg(i+1).toUtf8().data());
    }
}


void
SoftSynthDevice::checkControlList()
{
    // Much as MidiDevice::generateDefaultControllers

    if (m_controlList.empty()) {

        static std::string controls[][9] = {
            { "Pan", Rosegarden::Controller::EventType, "<none>", "0", "127", "64", "10", "2", "0" },
            { "Chorus", Rosegarden::Controller::EventType, "<none>", "0", "127", "0", "93", "3", "1" },
            { "Volume", Rosegarden::Controller::EventType, "<none>", "0", "127", "100", "7", "1", "2" },
            { "Reverb", Rosegarden::Controller::EventType, "<none>", "0", "127", "0", "91", "3", "3" },
            { "Sustain", Rosegarden::Controller::EventType, "<none>", "0", "127", "0", "64", "4", "-1" },
            { "Expression", Rosegarden::Controller::EventType, "<none>", "0", "127", "127", "11", "2", "-1" },
            { "Modulation", Rosegarden::Controller::EventType, "<none>", "0", "127", "0", "1", "4", "-1" },
            { "PitchBend", Rosegarden::PitchBend::EventType, "<none>", "0", "16383", "8192", "1", "4", "-1" }
        };

	for (size_t i = 0; i < sizeof(controls) / sizeof(controls[0]); ++i) {

	    Rosegarden::ControlParameter con(controls[i][0],
					     controls[i][1],
					     controls[i][2],
					     atoi(controls[i][3].c_str()),
					     atoi(controls[i][4].c_str()),
					     atoi(controls[i][5].c_str()),
					     Rosegarden::MidiByte(atoi(controls[i][6].c_str())),
					     atoi(controls[i][7].c_str()),
					     atoi(controls[i][8].c_str()));
	    m_controlList.push_back(con);
	}
    }
}

const ControlParameter *
SoftSynthDevice::getControlParameterConst(const std::string &type,
				     Rosegarden::MidiByte controllerValue) const
{
    ControlList::iterator it = m_controlList.begin();

    for (; it != m_controlList.end(); ++it)
    {
        if (it->getType() == type)
        {
            // Return matched on type for most events
            //
            if (type != Rosegarden::Controller::EventType)
                return &*it;

            // Also match controller value for Controller events
            //
            if (it->getControllerNumber() == controllerValue)
                return  &*it;
        }
    }

    return nullptr;
}

void
SoftSynthDevice::setMetronome(const MidiMetronome &metronome)
{
    delete m_metronome;
    m_metronome = new MidiMetronome(metronome);
}

std::string
SoftSynthDevice::toXmlString() const
{
    std::stringstream ssiDevice;
    InstrumentList::const_iterator iit;

    ssiDevice << "    <device id=\""  << m_id
                << "\" name=\""         << m_name
                << "\" type=\"softsynth\">" << std::endl;

    for (iit = m_instruments.begin(); iit != m_instruments.end(); ++iit)
        ssiDevice << (*iit)->toXmlString();

    if (m_metronome) {

        ssiDevice << "        <metronome "
                   << "instrument=\"" << m_metronome->getInstrument() << "\" "
                   << "barpitch=\"" << (int)m_metronome->getBarPitch() << "\" "
                   << "beatpitch=\"" << (int)m_metronome->getBeatPitch() << "\" "
                   << "subbeatpitch=\"" << (int)m_metronome->getSubBeatPitch() << "\" "
                   << "depth=\"" << (int)m_metronome->getDepth() << "\" "
                   << "barvelocity=\"" << (int)m_metronome->getBarVelocity() << "\" "
                   << "beatvelocity=\"" << (int)m_metronome->getBeatVelocity() << "\" "
                   << "subbeatvelocity=\"" << (int)m_metronome->getSubBeatVelocity()
                   << "\"/>"
                   << std::endl << std::endl;
    }

    ssiDevice << "    </device>"
                << std::endl;

    return ssiDevice.str();
}


// Add to instrument list
//
void
SoftSynthDevice::addInstrument(Instrument *instrument)
{
    m_instruments.push_back(instrument);
}


}<|MERGE_RESOLUTION|>--- conflicted
+++ resolved
@@ -71,13 +71,8 @@
 SoftSynthDevice::createInstruments()
 {
     for (uint i = 0; i < SoftSynthInstrumentCount; ++i) {
-<<<<<<< HEAD
-	Instrument *instrument = new Instrument
-	    (SoftSynthInstrumentBase + i, Instrument::SoftSynth, "", this);
-=======
         Instrument *instrument = new Instrument
             (SoftSynthInstrumentBase + i, Instrument::SoftSynth, "", this);
->>>>>>> fe62901f
         SoftSynthDevice::addInstrument(instrument);
     }
     SoftSynthDevice::renameInstruments();
