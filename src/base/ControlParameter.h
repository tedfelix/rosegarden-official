--- conflicted
+++ resolved
@@ -122,15 +122,10 @@
     // True if "e" is this type of controller / pitchbend.
     bool matches(Event *e) const;
 
-<<<<<<< HEAD
-    static const ControlParameter &getPitchBend();
-    static const ControlParameter &getExpression();
-=======
     static const ControlParameter& getPitchBend();
     static const ControlParameter& getExpression();
     static const ControlParameter& getChannelPressure();
     static const ControlParameter& getKeyPressure();
->>>>>>> 6de123bb
 
 protected:
 
