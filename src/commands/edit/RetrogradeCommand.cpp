--- conflicted
+++ resolved
@@ -101,11 +101,7 @@
         	    }
         	} else {
         */
-<<<<<<< HEAD
-        Segment::iterator jtr = segment.insert(toInsert[j]);
-=======
         //Segment::iterator jtr = segment.insert(toInsert[j]);
->>>>>>> 0c975c36
         //	}
 
         // insert new event back into selection
