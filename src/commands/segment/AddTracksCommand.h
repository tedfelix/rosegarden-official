--- conflicted
+++ resolved
@@ -21,20 +21,12 @@
 
 #include "base/MidiProgram.h"
 #include "base/Composition.h"
-<<<<<<< HEAD
-#include <kcommand.h>
-#include <qstring.h>
-#include <vector>
-#include <map>
-#include <klocale.h>
-
-=======
 #include "document/Command.h"
 #include <QString>
 #include <vector>
 #include <map>
 #include <QCoreApplication>
->>>>>>> c80adcbc
+
 
 
 namespace Rosegarden
