--- conflicted
+++ resolved
@@ -161,13 +161,8 @@
                      BaseProperties::GROUP_TYPE_BEAMED);
 
     std::string label = m_segment->getLabel();
-<<<<<<< HEAD
-    m_newSegmentA->setLabel(appendLabel(label, qstrtostr(i18n("(upper)"))));
-    m_newSegmentB->setLabel(appendLabel(label, qstrtostr(i18n("(lower)"))));
-=======
     m_newSegmentA->setLabel(appendLabel(label, qstrtostr(tr("(upper)"))));
     m_newSegmentB->setLabel(appendLabel(label, qstrtostr(tr("(lower)"))));
->>>>>>> c80adcbc
     m_newSegmentA->setColourIndex(m_segment->getColourIndex());
     m_newSegmentB->setColourIndex(m_segment->getColourIndex());
 
