--- conflicted
+++ resolved
@@ -18,10 +18,6 @@
 
 #include "SegmentSplitCommand.h"
 
-<<<<<<< HEAD
-#include <klocale.h>
-=======
->>>>>>> c80adcbc
 #include "misc/AppendLabel.h"
 #include "misc/Strings.h"
 #include "base/Event.h"
@@ -36,11 +32,7 @@
 
 SegmentSplitCommand::SegmentSplitCommand(Segment *segment,
         timeT splitTime, bool keepLabel) :
-<<<<<<< HEAD
-        KNamedCommand(i18n("Split Segment")),
-=======
         NamedCommand(tr("Split Segment")),
->>>>>>> c80adcbc
         m_segment(segment),
         m_newSegmentA(0),
         m_newSegmentB(0),
@@ -134,13 +126,8 @@
     m_newSegmentA->setLabel(label);
     m_newSegmentB->setLabel(label);
     if (!m_keepLabel) {
-<<<<<<< HEAD
-        m_newSegmentA->setLabel(appendLabel(label, qstrtostr(i18n("(split)"))));
-        m_newSegmentB->setLabel(appendLabel(label, qstrtostr(i18n("(split)"))));
-=======
         m_newSegmentA->setLabel(appendLabel(label, qstrtostr(tr("(split)"))));
         m_newSegmentB->setLabel(appendLabel(label, qstrtostr(tr("(split)"))));
->>>>>>> c80adcbc
     }
 
     m_newSegmentB->setColourIndex(m_segment->getColourIndex());
