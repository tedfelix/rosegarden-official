
/* -*- c-basic-offset: 4 indent-tabs-mode: nil -*- vi:set ts=8 sts=4 sw=4: */

/*
    Rosegarden
    A MIDI and audio sequencer and musical notation editor.
    Copyright 2000-2009 the Rosegarden development team.

    Other copyrights also apply to some parts of this work.  Please
    see the AUTHORS file and individual file headers for details.

    This program is free software; you can redistribute it and/or
    modify it under the terms of the GNU General Public License as
    published by the Free Software Foundation; either version 2 of the
    License, or (at your option) any later version.  See the file
    COPYING included with this distribution for more information.
*/

#ifndef _RG_KEYINSERTIONCOMMAND_H_
#define _RG_KEYINSERTIONCOMMAND_H_

#include "base/NotationTypes.h"
#include "document/BasicCommand.h"
#include <QString>
#include "base/Event.h"
#include <QCoreApplication>
#include "misc/Strings.h"


class Add;


namespace Rosegarden
{

class Segment;
class Event;

//!!! Note, the shouldIgnorePercussion parameter probably shouldn't have been
// added to the individual KeyInsertionCommand in the first place, but I haven't
// made up my mind yet for sure, and I already changed all the calls to this
// constructor, so I'm leaving this in until after the new code is field
// tested, and I can determine it really never will be wanted (DMM)
<<<<<<< HEAD
=======
/*
 * Inserts a key change into a single segment, taking segment transpose into
 * account (fixes #1520716) if desired.
 */

>>>>>>> c80adcbc
class KeyInsertionCommand : public BasicCommand
{
    Q_DECLARE_TR_FUNCTIONS(KeyInsertionCommand)

public:
    KeyInsertionCommand(Segment &segment,
                        timeT time,
                        Key key,
                        bool shouldConvert,
                        bool shouldTranspose,
                        bool shouldTransposeKey,
			bool shouldIgnorePercussion);
    virtual ~KeyInsertionCommand();

    static QString getGlobalName(Key *key = 0) {
        if (key) {
            return tr("Change to &Key %1...").arg(strtoqstr(key->getName()));
        } else {
            return tr("Add &Key Change...");
        }
    }

    virtual EventSelection *getSubsequentSelection();
    Event *getLastInsertedEvent() { return m_lastInsertedEvent; }

protected:
    virtual void modifySegment();

    Key m_key;
    Event *m_lastInsertedEvent;
    bool m_convert;
    bool m_transpose;
    bool m_transposeKey;
    bool m_ignorePercussion;
};

/*
 * Inserts a key change into multiple segments at the same time, taking
 * individual segment transpose into account (fixes #1520716) if desired.
 */

}

#endif<|MERGE_RESOLUTION|>--- conflicted
+++ resolved
@@ -41,14 +41,11 @@
 // made up my mind yet for sure, and I already changed all the calls to this
 // constructor, so I'm leaving this in until after the new code is field
 // tested, and I can determine it really never will be wanted (DMM)
-<<<<<<< HEAD
-=======
 /*
  * Inserts a key change into a single segment, taking segment transpose into
  * account (fixes #1520716) if desired.
  */
 
->>>>>>> c80adcbc
 class KeyInsertionCommand : public BasicCommand
 {
     Q_DECLARE_TR_FUNCTIONS(KeyInsertionCommand)
