/* -*- c-basic-offset: 4 indent-tabs-mode: nil -*- vi:set ts=8 sts=4 sw=4: */

/*
    Rosegarden
    A MIDI and audio sequencer and musical notation editor.
    Copyright 2000-2009 the Rosegarden development team.
 
    Other copyrights also apply to some parts of this work.  Please
    see the AUTHORS file and individual file headers for details.
 
    This program is free software; you can redistribute it and/or
    modify it under the terms of the GNU General Public License as
    published by the Free Software Foundation; either version 2 of the
    License, or (at your option) any later version.  See the file
    COPYING included with this distribution for more information.
*/


#include "NoteInsertionCommand.h"

#include <cmath>
<<<<<<< HEAD
#include <klocale.h>
=======
>>>>>>> c80adcbc
#include "base/Event.h"
#include "base/NotationTypes.h"
#include "base/Segment.h"
#include "base/SegmentMatrixHelper.h"
#include "base/SegmentNotationHelper.h"
#include "document/BasicCommand.h"
#include "gui/editors/notation/NotationProperties.h"
#include "gui/editors/notation/NoteStyleFactory.h"
#include "base/BaseProperties.h"
#include "base/Selection.h"
#include "misc/Strings.h"


namespace Rosegarden
{

using namespace BaseProperties;

NoteInsertionCommand::NoteInsertionCommand(Segment &segment, timeT time,
                                           timeT endTime, Note note, int pitch,
                                           Accidental accidental,
                                           AutoBeamMode autoBeam,
                                           MatrixMode matrixType,
                                           GraceMode grace,
                                           float targetSubordering,
                                           NoteStyleName noteStyle) :
<<<<<<< HEAD
        BasicCommand(i18n("Insert Note"), segment,
=======
        BasicCommand(tr("Insert Note"), segment,
>>>>>>> c80adcbc
                     getModificationStartTime(segment, time),
                     (autoBeam ? segment.getBarEndForTime(endTime) : endTime)),
        m_insertionTime(time),
        m_note(note),
        m_pitch(pitch),
        m_accidental(accidental),
        m_autoBeam(autoBeam == AutoBeamOn),
        m_matrixType(matrixType == MatrixModeOn),
        m_grace(grace),
        m_targetSubordering(targetSubordering),
        m_noteStyle(noteStyle),
        m_lastInsertedEvent(0)
{
    // nothing
}

NoteInsertionCommand::~NoteInsertionCommand()
{
    // nothing
}

EventSelection *
NoteInsertionCommand::getSubsequentSelection()
{
    EventSelection *selection = new EventSelection(getSegment());
    selection->addEvent(getLastInsertedEvent());
    return selection;
}

timeT
NoteInsertionCommand::getModificationStartTime(Segment &segment,
        timeT time)
{
    // We may be splitting a rest to insert this note, so we'll have
    // to record the change from the start of that rest rather than
    // just the start of the note

    timeT barTime = segment.getBarStartForTime(time);
    Segment::iterator i = segment.findNearestTime(time);

    if (i != segment.end() &&
            (*i)->getAbsoluteTime() < time &&
            (*i)->getAbsoluteTime() + (*i)->getDuration() > time &&
            (*i)->isa(Note::EventRestType)) {
        return std::min(barTime, (*i)->getAbsoluteTime());
    }

    return barTime;
}

void
NoteInsertionCommand::modifySegment()
{
    Segment &segment(getSegment());
    SegmentNotationHelper helper(segment);
    Segment::iterator i, j;

    // insert via a model event, so as to apply the note style

    // subordering is always negative for these insertions; round it down
    int actualSubordering = lrintf(floorf(m_targetSubordering + 0.01));
    if ((m_grace != GraceModeOff) && actualSubordering >= 0) {
        actualSubordering = -1;
    }

    // this is true if the subordering is "more or less" an integer,
    // as opposed to something like -0.5
    bool suborderingExact = (actualSubordering != 
                             (lrintf(floorf(m_targetSubordering - 0.01))));
<<<<<<< HEAD

    std::cerr << "actualSubordering = " << actualSubordering
              << " suborderingExact = " << suborderingExact << std::endl;

    Event *e;

    if (m_grace == GraceModeOff) {

        e = new Event
            (Note::EventType,
             m_insertionTime,
             m_note.getDuration(),
             0,
             m_insertionTime,
             m_note.getDuration());

    } else {

        e = new Event
            (Note::EventType,
             m_insertionTime,
             0,
             actualSubordering == 0 ? -1 : actualSubordering,
             m_insertionTime,
             m_note.getDuration());
    }

=======

    std::cerr << "actualSubordering = " << actualSubordering
              << " suborderingExact = " << suborderingExact << std::endl;

    Event *e;

    if (m_grace == GraceModeOff) {

        e = new Event
            (Note::EventType,
             m_insertionTime,
             m_note.getDuration(),
             0,
             m_insertionTime,
             m_note.getDuration());

    } else {

        e = new Event
            (Note::EventType,
             m_insertionTime,
             0,
             actualSubordering == 0 ? -1 : actualSubordering,
             m_insertionTime,
             m_note.getDuration());
    }

>>>>>>> c80adcbc
    e->set<Int>(PITCH, m_pitch);
    e->set<Int>(VELOCITY, 100);

    if (m_accidental != Accidentals::NoAccidental) {
        e->set<String>(ACCIDENTAL, m_accidental);
    }

    if (m_noteStyle != NoteStyleFactory::DefaultStyle) {
<<<<<<< HEAD
        e->set<String>(NotationProperties::NOTE_STYLE, m_noteStyle);
=======
        e->set<String>(NotationProperties::NOTE_STYLE,
                       qstrtostr(m_noteStyle));
>>>>>>> c80adcbc
    }

    if (m_grace != GraceModeOff) {

        if (!suborderingExact) {

            // Adjust suborderings of any existing grace notes, if there
            // is at least one with the same subordering and
            // suborderingExact is not set

            segment.getTimeSlice(m_insertionTime, i, j);
            bool collision = false;
            for (Segment::iterator k = i; k != j; ++k) {
                if ((*k)->getSubOrdering() == actualSubordering) {
                    collision = true;
                    break;
                }
            }
            
            if (collision) {
                std::vector<Event *> toInsert, toErase;
                for (Segment::iterator k = i; k != j; ++k) {
                    if ((*k)->isa(Note::EventType) &&
                        (*k)->getSubOrdering() <= actualSubordering) {
                        toErase.push_back(*k);
                        toInsert.push_back
                            (new Event(**k,
                                       (*k)->getAbsoluteTime(),
                                       (*k)->getDuration(),
                                       (*k)->getSubOrdering() - 1,
                                       (*k)->getNotationAbsoluteTime(),
                                       (*k)->getNotationDuration()));
                    }
                }
                for (std::vector<Event *>::iterator k = toErase.begin();
                     k != toErase.end(); ++k) segment.eraseSingle(*k);
                for (std::vector<Event *>::iterator k = toInsert.begin();
                     k != toInsert.end(); ++k) segment.insert(*k);
            }
        }

        e->set<Bool>(IS_GRACE_NOTE, true);
        i = segment.insert(e);

        Segment::iterator k;
        segment.getTimeSlice(m_insertionTime, j, k);
        Segment::iterator bg0 = segment.end(), bg1 = segment.end();
        while (j != k) {
            std::cerr << "testing for truthiness: time " << (*j)->getAbsoluteTime() << ", subordering " << (*j)->getSubOrdering() << std::endl;
            if ((*j)->isa(Note::EventType) &&
                (*j)->getSubOrdering() < 0 &&
                (*j)->has(IS_GRACE_NOTE) &&
                (*j)->get<Bool>(IS_GRACE_NOTE)) {
                std::cerr << "truthiful" << std::endl;
                if (bg0 == segment.end()) bg0 = j;
                bg1 = j;
            }
            ++j;
        }

        if (bg0 != segment.end() && bg1 != bg0) {
            if (bg1 != segment.end()) ++bg1;
            int count = 0;
            int pso = 0;
            for (Segment::iterator i = bg0; i != bg1; ++i) {
                (*i)->unset(BEAMED_GROUP_ID);
                (*i)->unset(BEAMED_GROUP_TYPE);
                (*i)->unset(BEAMED_GROUP_TUPLED_COUNT);
                (*i)->unset(BEAMED_GROUP_UNTUPLED_COUNT);
                if ((*i)->getSubOrdering() != pso) {
                    ++count;
                    pso = (*i)->getSubOrdering();
                }
            }
            if (m_grace == GraceAndTripletModesOn) {
                helper.makeBeamedGroupExact(bg0, bg1, GROUP_TYPE_TUPLED);
                if (count > 1) {
                    for (Segment::iterator i = bg0; i != bg1; ++i) {
                        (*i)->set<Int>(BEAMED_GROUP_TUPLED_COUNT, count-1);
                        (*i)->set<Int>(BEAMED_GROUP_UNTUPLED_COUNT, count);
                    }
                }
            } else {
                helper.makeBeamedGroupExact(bg0, bg1, GROUP_TYPE_BEAMED);
            }
        }
            
    } else {

        // If we're attempting to insert at the same time and pitch as
        // an existing note, then we remove the existing note first
        // (so as to change its duration, if the durations differ)
        segment.getTimeSlice(m_insertionTime, i, j);
        while (i != j) {
            if ((*i)->isa(Note::EventType)) {
                long pitch;
                if ((*i)->get<Int>(PITCH, pitch) && pitch == m_pitch) {
                    helper.deleteNote(*i);
                    break;
                }
            }
            ++i;
        }
        
        if (m_matrixType) {
            i = SegmentMatrixHelper(segment).insertNote(e);
        } else {
            i = helper.insertNote(e);
            // e is just a model for SegmentNotationHelper::insertNote
            delete e;
        }
    }

    if (i != segment.end()) m_lastInsertedEvent = *i;

    if (m_autoBeam) {

        // We auto-beam the bar if it contains no beamed groups
        // after the insertion point and if it contains no tupled
        // groups at all.

        timeT barStartTime = segment.getBarStartForTime(m_insertionTime);
        timeT barEndTime = segment.getBarEndForTime(m_insertionTime);

        for (Segment::iterator j = i;
                j != segment.end() && (*j)->getAbsoluteTime() < barEndTime;
                ++j) {
            if ((*j)->has(BEAMED_GROUP_ID))
                return ;
        }

        for (Segment::iterator j = i;
                j != segment.end() && (*j)->getAbsoluteTime() >= barStartTime;
                --j) {
            if ((*j)->has(BEAMED_GROUP_TUPLET_BASE))
                return ;
            if (j == segment.begin())
                break;
        }

        helper.autoBeam(m_insertionTime, m_insertionTime, GROUP_TYPE_BEAMED);
    }
}

}<|MERGE_RESOLUTION|>--- conflicted
+++ resolved
@@ -19,10 +19,6 @@
 #include "NoteInsertionCommand.h"
 
 #include <cmath>
-<<<<<<< HEAD
-#include <klocale.h>
-=======
->>>>>>> c80adcbc
 #include "base/Event.h"
 #include "base/NotationTypes.h"
 #include "base/Segment.h"
@@ -49,11 +45,7 @@
                                            GraceMode grace,
                                            float targetSubordering,
                                            NoteStyleName noteStyle) :
-<<<<<<< HEAD
-        BasicCommand(i18n("Insert Note"), segment,
-=======
         BasicCommand(tr("Insert Note"), segment,
->>>>>>> c80adcbc
                      getModificationStartTime(segment, time),
                      (autoBeam ? segment.getBarEndForTime(endTime) : endTime)),
         m_insertionTime(time),
@@ -123,7 +115,6 @@
     // as opposed to something like -0.5
     bool suborderingExact = (actualSubordering != 
                              (lrintf(floorf(m_targetSubordering - 0.01))));
-<<<<<<< HEAD
 
     std::cerr << "actualSubordering = " << actualSubordering
               << " suborderingExact = " << suborderingExact << std::endl;
@@ -151,35 +142,6 @@
              m_note.getDuration());
     }
 
-=======
-
-    std::cerr << "actualSubordering = " << actualSubordering
-              << " suborderingExact = " << suborderingExact << std::endl;
-
-    Event *e;
-
-    if (m_grace == GraceModeOff) {
-
-        e = new Event
-            (Note::EventType,
-             m_insertionTime,
-             m_note.getDuration(),
-             0,
-             m_insertionTime,
-             m_note.getDuration());
-
-    } else {
-
-        e = new Event
-            (Note::EventType,
-             m_insertionTime,
-             0,
-             actualSubordering == 0 ? -1 : actualSubordering,
-             m_insertionTime,
-             m_note.getDuration());
-    }
-
->>>>>>> c80adcbc
     e->set<Int>(PITCH, m_pitch);
     e->set<Int>(VELOCITY, 100);
 
@@ -188,12 +150,8 @@
     }
 
     if (m_noteStyle != NoteStyleFactory::DefaultStyle) {
-<<<<<<< HEAD
-        e->set<String>(NotationProperties::NOTE_STYLE, m_noteStyle);
-=======
         e->set<String>(NotationProperties::NOTE_STYLE,
                        qstrtostr(m_noteStyle));
->>>>>>> c80adcbc
     }
 
     if (m_grace != GraceModeOff) {
