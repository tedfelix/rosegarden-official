
/* -*- c-basic-offset: 4 indent-tabs-mode: nil -*- vi:set ts=8 sts=4 sw=4: */

/*
    Rosegarden
    A MIDI and audio sequencer and musical notation editor.
    Copyright 2000-2009 the Rosegarden development team.

    Other copyrights also apply to some parts of this work.  Please
    see the AUTHORS file and individual file headers for details.

    This program is free software; you can redistribute it and/or
    modify it under the terms of the GNU General Public License as
    published by the Free Software Foundation; either version 2 of the
    License, or (at your option) any later version.  See the file
    COPYING included with this distribution for more information.
*/

#ifndef _RG_RESTORESLURSCOMMAND_H_
#define _RG_RESTORESLURSCOMMAND_H_

#include "document/BasicSelectionCommand.h"
#include <QString>
#include <QCoreApplication>




namespace Rosegarden
{

class EventSelection;
class CommandRegistry;


class RestoreSlursCommand : public BasicSelectionCommand
{
    Q_DECLARE_TR_FUNCTIONS(RestoreSlursCommand)

public:
    RestoreSlursCommand(EventSelection &selection) :
        BasicSelectionCommand(getGlobalName(), selection, true),
        m_selection(&selection) { }

<<<<<<< HEAD
    static QString getGlobalName() { return i18n("&Restore Slur Positions"); }
=======
    static QString getGlobalName() { return tr("&Restore Slur Positions"); }

    static void registerCommand(CommandRegistry *r);
>>>>>>> c80adcbc

protected:
    virtual void modifySegment();

private:
    EventSelection *m_selection;// only used on 1st execute (cf bruteForceRedo)
};



}

#endif<|MERGE_RESOLUTION|>--- conflicted
+++ resolved
@@ -42,13 +42,9 @@
         BasicSelectionCommand(getGlobalName(), selection, true),
         m_selection(&selection) { }
 
-<<<<<<< HEAD
-    static QString getGlobalName() { return i18n("&Restore Slur Positions"); }
-=======
     static QString getGlobalName() { return tr("&Restore Slur Positions"); }
 
     static void registerCommand(CommandRegistry *r);
->>>>>>> c80adcbc
 
 protected:
     virtual void modifySegment();
