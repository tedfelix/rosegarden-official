--- conflicted
+++ resolved
@@ -24,13 +24,8 @@
 #include "base/Event.h"
 #include <QCoreApplication>
 #include "misc/Strings.h"
-<<<<<<< HEAD
-#include <kcommand.h>
-#include "document/RosegardenGUIDoc.h"
-=======
 #include "document/Command.h"
 #include "document/RosegardenDocument.h"
->>>>>>> c80adcbc
 
 
 class Add;
@@ -40,11 +35,7 @@
 {
 
 //class Composition;
-<<<<<<< HEAD
-class RosegardenGUIDoc;
-=======
 class RosegardenDocument;
->>>>>>> c80adcbc
 
 
 class MultiKeyInsertionCommand : public MacroCommand
@@ -53,11 +44,7 @@
 
 public:
     
-<<<<<<< HEAD
-    MultiKeyInsertionCommand(RosegardenGUIDoc* doc,
-=======
     MultiKeyInsertionCommand(RosegardenDocument* doc,
->>>>>>> c80adcbc
                              timeT time,
                              Key key,
                              bool shouldConvert,
