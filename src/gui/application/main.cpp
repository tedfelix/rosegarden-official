--- conflicted
+++ resolved
@@ -13,48 +13,17 @@
     COPYING included with this distribution for more information.
 */
 
-<<<<<<< HEAD
-#include <qtimer.h>
-#include <kapplication.h>
-#include <sys/time.h>
-#include "base/RealTime.h"
-
-#include <kcmdlineargs.h>
-#include <kaboutdata.h>
-#include <klocale.h>
-#include <dcopclient.h>
-#include <kconfig.h>
-#include <kmessagebox.h>
-#include <kstddirs.h>
-#include <ktip.h>
-#include <kprocess.h>
-#include <kglobalsettings.h>
-
-#include <qstringlist.h>
-#include <qregexp.h>
-#include <qvbox.h>
-#include <qlabel.h>
-=======
 #include <Q3Canvas>
->>>>>>> c80adcbc
 
 #include "document/ConfigGroups.h"
 #include "misc/Strings.h"
 #include "misc/Debug.h"
-<<<<<<< HEAD
-#include "gui/application/RosegardenGUIApp.h"
-#include "gui/widgets/CurrentProgressDialog.h"
-#include "document/RosegardenGUIDoc.h"
-#include "gui/kdeext/KStartupLogo.h"
-
-=======
 #include "gui/application/RosegardenMainWindow.h"
 #include "gui/widgets/CurrentProgressDialog.h"
 #include "document/RosegardenDocument.h"
 #include "gui/widgets/StartupLogo.h"
 #include "gui/general/ResourceFinder.h"
 #include "gui/general/IconLoader.h"
->>>>>>> c80adcbc
 #include "gui/application/RosegardenApplication.h"
 #include "base/RealTime.h"
 
@@ -79,8 +48,6 @@
 
 #include <sys/time.h>
 
-#include "gui/kdeext/klearlook.h"
-
 using namespace Rosegarden;
 
 
@@ -388,27 +355,9 @@
 
 int main(int argc, char *argv[])
 {
-<<<<<<< HEAD
-    QString versionLocation = locate("appdata", "version.txt");
-    QString installedVersion;
-
-    if (versionLocation) {
-        QFile versionFile(versionLocation);
-        if (versionFile.open(IO_ReadOnly)) {
-            QTextStream text(&versionFile);
-            QString s = text.readLine().stripWhiteSpace();
-            versionFile.close();
-            if (s) {
-                if (s == VERSION) return;
-                installedVersion = s;
-            }
-        }
-    }
-=======
     setsid(); // acquire shiny new process group
 
     srandom((unsigned int)time(0) * (unsigned int)getpid());
->>>>>>> c80adcbc
 
     RosegardenApplication theApp(argc, argv);
 
@@ -453,72 +402,6 @@
     bool nosequencer = false;
     int nonOptArgs = 0;
 
-<<<<<<< HEAD
-    KAboutData aboutData( "rosegarden", I18N_NOOP("Rosegarden"),
-                          VERSION, description, KAboutData::License_GPL,
-                          I18N_NOOP("Copyright 2000 - 2008 Guillaume Laurent, Chris Cannam, Richard Bown\nParts copyright 1994 - 2004 Chris Cannam, Andy Green, Richard Bown, Guillaume Laurent\nLilyPond fonts copyright 1997 - 2005 Han-Wen Nienhuys and Jan Nieuwenhuizen"),
-                          0,
-                          "http://www.rosegardenmusic.com/",
-                          "rosegarden-devel@lists.sourceforge.net");
-
-    aboutData.addAuthor("Guillaume Laurent (lead)", 0, "glaurent@telegraph-road.org", "http://telegraph-road.org");
-    aboutData.addAuthor("Chris Cannam (lead)", 0, "cannam@all-day-breakfast.com", "http://all-day-breakfast.com");
-    aboutData.addAuthor("Richard Bown (lead)", 0, "richard.bown@ferventsoftware.com");
-    aboutData.addAuthor("D. Michael McIntyre", 0, "dmmcintyr@users.sourceforge.net");
-    aboutData.addAuthor("Pedro Lopez-Cabanillas", 0, "plcl@users.sourceforge.net");
-    aboutData.addAuthor("Heikki Johannes Junes", 0, "hjunes@users.sourceforge.net");
-
-    aboutData.addCredit("Randall Farmer", I18N_NOOP("Chord labelling code"), " rfarme@simons-rock.edu");
-    aboutData.addCredit("Hans  Kieserman", I18N_NOOP("LilyPond output\nassorted other patches\ni18n-ization"), "hkieserman@mail.com");
-    aboutData.addCredit("Levi Burton", I18N_NOOP("UI improvements\nbug fixes"), "donburton@sbcglobal.net");
-    aboutData.addCredit("Mark Hymers", I18N_NOOP("Segment colours\nOther UI and bug fixes"), "<markh@linuxfromscratch.org>");
-    aboutData.addCredit("Alexandre Prokoudine", I18N_NOOP("Russian translation\ni18n-ization"), "avp@altlinux.ru");
-    aboutData.addCredit("Jörg Schumann", I18N_NOOP("German translation"), "jrschumann@gmx.de");
-    aboutData.addCredit("Eckhard Jokisch", I18N_NOOP("German translation"), "e.jokisch@u-code.de");
-    aboutData.addCredit("Kevin Donnelly", I18N_NOOP("Welsh translation"));
-    aboutData.addCredit("Didier Burli", I18N_NOOP("French translation"), "didierburli@bluewin.ch");
-    aboutData.addCredit("Yves Guillemot", I18N_NOOP("French translation\nBug fixes"), "yc.guillemot@wanadoo.fr");
-    aboutData.addCredit("Daniele Medri", I18N_NOOP("Italian translation"), "madrid@linuxmeeting.net");
-    aboutData.addCredit("Alessandro Musesti", I18N_NOOP("Italian translation"), "a.musesti@dmf.unicatt.it");
-    aboutData.addCredit("Stefan Asserhäll", I18N_NOOP("Swedish translation"), "stefan.asserhall@comhem.se");
-    aboutData.addCredit("Erik Magnus Johansson", I18N_NOOP("Swedish translation"), "erik.magnus.johansson@telia.com");
-    aboutData.addCredit("Hasso Tepper", I18N_NOOP("Estonian translation"), "hasso@estpak.ee");
-    aboutData.addCredit("Jelmer Vernooij", I18N_NOOP("Dutch translation"), "jelmer@samba.org");
-    aboutData.addCredit("Jasper Stein", I18N_NOOP("Dutch translation"), "jasper.stein@12move.nl");
-    aboutData.addCredit("Kevin Liang", I18N_NOOP("HSpinBox class"), "xkliang@rhpcs.mcmaster.ca");
-    aboutData.addCredit("Arnout Engelen", I18N_NOOP("Transposition by interval"));
-    aboutData.addCredit("Thorsten Wilms", I18N_NOOP("Original designs for rotary controllers"), "t_w_@freenet.de");
-    aboutData.addCredit("Oota Toshiya", I18N_NOOP("Japanese translation"), "ribbon@users.sourceforge.net");
-    aboutData.addCredit("William", I18N_NOOP("Auto-scroll deceleration\nRests outside staves and other bug fixes"), "rosegarden4p AT orthoset.com");
-    aboutData.addCredit("Liu Songhe", I18N_NOOP("Simplified Chinese translation"), "jackliu9999@msn.com");
-    aboutData.addCredit("Toni Arnold", I18N_NOOP("LIRC infrared remote-controller support"), "<toni__arnold@bluewin.ch>");
-    aboutData.addCredit("Vince Negri", I18N_NOOP("MTC slave timing implementation"), "vince.negri@gmail.com");
-    aboutData.addCredit("Jan Bína", I18N_NOOP("Czech translation"), "jbina@sky.cz");
-    aboutData.addCredit("Thomas Nagy", I18N_NOOP("SCons/bksys building system"), "tnagy256@yahoo.fr");
-    aboutData.addCredit("Vladimir Savic", I18N_NOOP("icons, icons, icons"), "vladimir@vladimirsavic.net");
-    aboutData.addCredit("Marcos Germán Guglielmetti", I18N_NOOP("Spanish translation"), "marcospcmusica@yahoo.com.ar");
-    aboutData.addCredit("Lisandro Damián Nicanor Pérez Meyer", I18N_NOOP("Spanish translation"), "perezmeyer@infovia.com.ar");
-    aboutData.addCredit("Javier Castrillo", I18N_NOOP("Spanish translation"), "riverplatense@gmail.com");
-    aboutData.addCredit("Lucas Godoy", I18N_NOOP("Spanish translation"), "godoy.lucas@gmail.com");
-    aboutData.addCredit("Feliu Ferrer", I18N_NOOP("Catalan translation"), "mverge2@pie.xtec.es");
-    aboutData.addCredit("Quim Perez i Noguer", I18N_NOOP("Catalan translation"), "noguer@osona.com");
-    aboutData.addCredit("Carolyn McIntyre", I18N_NOOP("1.2.3 splash screen photo\nGave birth to D. Michael McIntyre, bought him a good flute once\nupon a time, and always humored him when he came over to play her\nsome new instrument, even though she really hated his playing.\nBorn October 19, 1951, died September 21, 2007, R. I. P."), "DECEASED");
-    aboutData.addCredit("Stephen Torri", I18N_NOOP("Initial guitar chord editing code"), "storri@torri.org");
-    aboutData.addCredit("Piotr Sawicki", I18N_NOOP("Polish translation"), "pelle@plusnet.pl");
-    aboutData.addCredit("David García-Abad", I18N_NOOP("Basque translation"), "davidgarciabad@telefonica.net");
-    aboutData.addCredit("Joerg C. Koenig, Craig Drummond, Bernhard Rosenkränzer, Preston Brown, Than Ngo", I18N_NOOP("Klearlook theme"), "jck@gmx.org");
-
-    aboutData.setTranslator(I18N_NOOP("_: NAME OF TRANSLATORS\nYour names") , I18N_NOOP("_: EMAIL OF TRANSLATORS\nYour emails"));
-
-    KCmdLineArgs::init( argc, argv, &aboutData );
-    KCmdLineArgs::addCmdLineOptions( options ); // Add our own options.
-    KUniqueApplication::addCmdLineOptions(); // Add KUniqueApplication options.
-
-    if (!RosegardenApplication::start())
-        return 0;
-
-    RosegardenApplication app;
-=======
     for (int i = 1; i < args.size(); ++i) {
         if (args[i].startsWith("-")) {
             if (args[i] == "--nosplash") nosplash = true;
@@ -553,7 +436,6 @@
             theApp.setStyleSheet(styleSheet);
         }
     }
->>>>>>> c80adcbc
 
     // Ensure quit on last window close
     //@@@ ???
@@ -606,74 +488,6 @@
         (heightKey, startupSize.height()).toInt();
     }
 
-<<<<<<< HEAD
-    KConfig *config = kapp->config();
-
-    config->setGroup(GeneralOptionsConfigGroup);
-    QString lastVersion = config->readEntry("lastversion", "");
-    bool newVersion = (lastVersion != VERSION);
-    if (newVersion) {
-	std::cerr << "*** This is the first time running this Rosegarden version" << std::endl;
-	config->writeEntry("lastversion", VERSION);
-    }
-
-    // If there is no config setting for the startup window size, set
-    // one now.  But base the default on the appropriate desktop size
-    // (i.e. not the entire desktop, if Xinerama is in use).  This is
-    // obtained from KGlobalSettings::desktopGeometry(), but we can't
-    // give it a meaningful point to measure from at this stage so we
-    // always use the "leftmost" display (point 0,0).
-
-    // The config keys are "Height X" and "Width Y" where X and Y are
-    // the sizes of the available desktop (i.e. the whole shebang if
-    // under Xinerama).  These are obtained from QDesktopWidget.
-
-    config->setGroup("MainView");
-    int windowWidth = 0, windowHeight = 0;
-
-    QDesktopWidget *desktop = KApplication::desktop();
-    if (desktop) {
-	QRect totalRect(desktop->screenGeometry());
-	QRect desktopRect = KGlobalSettings::desktopGeometry(QPoint(0, 0));
-	QSize startupSize;
-	if (desktopRect.height() <= 800) {
-	    startupSize = QSize((desktopRect.width() * 6) / 7,
-				(desktopRect.height() * 6) / 7);
-	} else {
-	    startupSize = QSize((desktopRect.width() * 4) / 5,
-				(desktopRect.height() * 4) / 5);
-	}
-	QString widthKey = QString("Width %1").arg(totalRect.width());
-	QString heightKey = QString("Height %1").arg(totalRect.height());
-	windowWidth = config->readUnsignedNumEntry
-	    (widthKey, startupSize.width());
-	windowHeight = config->readUnsignedNumEntry
-	    (heightKey, startupSize.height());
-    }
-
-    config->setGroup("KDE Action Restrictions");
-    config->writeEntry("action/help_report_bug", false);
-
-    config->setGroup(GeneralOptionsConfigGroup);
-    int install = config->readNumEntry("Install Own Theme", 1);
-    if (install == 2 || (install == 1 && !getenv("KDE_FULL_SESSION"))) {
-	kapp->setStyle(new KlearlookStyle);
-    }
-
-    // Show Startup logo
-    // (this code borrowed from KDevelop 2.0,
-    // (c) The KDevelop Development Team
-    //
-    config->setGroup(GeneralOptionsConfigGroup);
-    KStartupLogo* startLogo = 0L;
-
-    // See if the config wants us to control JACK
-    //
-    if (config->readBoolEntry("Logo", true) && (!kapp->isRestored() && args->isSet("splash")) ) {
-        RG_DEBUG << k_funcinfo << "Showing startup logo\n";
-        startLogo = KStartupLogo::getInstance();
-	startLogo->setShowTip(!newVersion);
-=======
     settings.endGroup();
     settings.beginGroup(GeneralOptionsConfigGroup);
 
@@ -682,7 +496,6 @@
     if (qStrToBool(settings.value("Logo", "true")) && !nosplash) {
         startLogo = StartupLogo::getInstance();
         startLogo->setShowTip(!newVersion);
->>>>>>> c80adcbc
         startLogo->show();
         theApp.processEvents();    
     }
@@ -721,21 +534,11 @@
 
     rosegardengui->setIsFirstRun(newVersion);
 
-<<<<<<< HEAD
-	rosegardengui->setIsFirstRun(newVersion);
-
-        app.setMainWidget(rosegardengui);
-=======
         theApp.setMainWidget(rosegardengui);
 
     if (windowWidth != 0 && windowHeight != 0) {
         rosegardengui->resize(windowWidth, windowHeight);
     }
->>>>>>> c80adcbc
-
-	if (windowWidth != 0 && windowHeight != 0) {
-	    rosegardengui->resize(windowWidth, windowHeight);
-	}
 
         rosegardengui->show();
 
@@ -777,8 +580,6 @@
         RG_DEBUG << "RosegardenGUI - " << e.getMessage() << endl;
     }
 
-<<<<<<< HEAD
-=======
     settings.endGroup();
     settings.beginGroup(SequencerOptionsConfigGroup);
 
@@ -845,7 +646,6 @@
     if (newVersion) {
         StartupLogo::hideIfStillThere();
         CurrentProgressDialog::freeze();
->>>>>>> c80adcbc
 
         QDialog *dialog = new QDialog;
         dialog->setModal(true);
@@ -883,65 +683,5 @@
     }
     settings.endGroup();
 
-<<<<<<< HEAD
-    if (startLogo) {
-
-        // pause to ensure the logo has been visible for a reasonable
-        // length of time, just 'cos it looks a bit silly to show it
-        // and remove it immediately
-
-        struct timeval now;
-        gettimeofday(&now, 0);
-
-        RealTime visibleFor =
-            RealTime(now.tv_sec, now.tv_usec * 1000) -
-            RealTime(logoShowTime.tv_sec, logoShowTime.tv_usec * 1000);
-
-        if (visibleFor < RealTime(2, 0)) {
-            int waitTime = visibleFor.sec * 1000 + visibleFor.msec();
-            QTimer::singleShot(2500 - waitTime, startLogo, SLOT(close()));
-        } else {
-            startLogo->close();
-        }
-
-    } else {
-
-        // if the start logo is there, it's responsible for showing this;
-        // otherwise we have to
-
-	if (!newVersion) {
-	    RosegardenGUIApp::self()->awaitDialogClearance();
-	    KTipDialog::showTip(locate("data", "rosegarden/tips"));
-	}
-    }
-
-    if (newVersion) {
-	KStartupLogo::hideIfStillThere();
-	CurrentProgressDialog::freeze();
-
-	KDialogBase *dialog = new KDialogBase(rosegardengui, "welcome",
-					      true, i18n("Welcome!"),
-					      KDialogBase::Ok,
-					      KDialogBase::Ok, false);
-	QVBox *mw = dialog->makeVBoxMainWidget();
-	QHBox *hb = new QHBox(mw);
-	QLabel *image = new QLabel(hb);
-	image->setAlignment(Qt::AlignTop);
-	QString iconFile = locate("appdata", "pixmaps/misc/welcome-icon.png");
-	if (iconFile) {
-	    image->setPixmap(QPixmap(iconFile));
-	}
-	QLabel *label = new QLabel(hb);
-	label->setText(i18n("<h2>Welcome to Rosegarden!</h2><p>Welcome to the Rosegarden audio and MIDI sequencer and musical notation editor.</p><ul><li>If you have not already done so, you may wish to install some DSSI synth plugins, or a separate synth program such as QSynth.  Rosegarden does not synthesize sounds from MIDI on its own, so without these you will hear nothing.</li><br><br><li>Rosegarden uses the JACK audio server for recording and playback of audio, and for playback from DSSI synth plugins.  These features will only be available if the JACK server is running.</li><br><br><li>Rosegarden has comprehensive documentation: see the Help menu for the handbook, tutorials, and other information!</li></ul><p>Rosegarden was brought to you by a team of volunteers across the world.  To learn more, go to <a href=\"http://www.rosegardenmusic.com/\">http://www.rosegardenmusic.com/</a>.</p>"));
-	dialog->showButtonOK(true);
-	rosegardengui->awaitDialogClearance();
-	dialog->exec();
-
-	CurrentProgressDialog::thaw();
-    }
-
-    return kapp->exec();
-=======
     return theApp.exec();
->>>>>>> c80adcbc
 }
