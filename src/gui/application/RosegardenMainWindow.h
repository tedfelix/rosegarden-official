/* -*- c-basic-offset: 4 indent-tabs-mode: nil -*- vi:set ts=8 sts=4 sw=4: */

/*
    Rosegarden
    A MIDI and audio sequencer and musical notation editor.
    Copyright 2000-2021 the Rosegarden development team.

    Other copyrights also apply to some parts of this work.  Please
    see the AUTHORS file and individual file headers for details.

    This program is free software; you can redistribute it and/or
    modify it under the terms of the GNU General Public License as
    published by the Free Software Foundation; either version 2 of the
    License, or (at your option) any later version.  See the file
    COPYING included with this distribution for more information.
*/

#ifndef RG_ROSEGARDENMAINWINDOW_H
#define RG_ROSEGARDENMAINWINDOW_H

#include "gui/application/RosegardenMainViewWidget.h"
#include "base/MidiProgram.h"
#include "gui/dialogs/TempoDialog.h"
#include "gui/widgets/ZoomSlider.h"
#include "gui/general/RecentFiles.h"
#include "base/Event.h"
#include "base/Selection.h"
#include "base/Typematic.h"
#include "sound/AudioFile.h"
#include "sound/ExternalController.h"
#include "sound/Midi.h"
#include "gui/general/ActionFileClient.h"

#include <QString>
#include <QVector>
#include <QMainWindow>
#include <QMenu>
#include <QMenuBar>
#include <QAction>
#include <QToolBar>
#include <QPointer>
#include <QSharedPointer>

#include <map>
#include <set>

#include <rosegardenprivate_export.h>

class QWidget;
class QTimer;
class QTextCodec;
class QShowEvent;
class QObject;
class QLabel;
class QShortcut;
class QTemporaryFile;
class QProcess;
class QAction;


namespace Rosegarden
{

class TriggerSegmentManager;
class TransportDialog;
class TrackParameterBox;
class TempoView;
class SynthPluginManagerDialog;
class StartupTester;
class SequenceManager;
class SegmentParameterBox;
class RosegardenParameterArea;
class RosegardenDocument;
class RealTime;
class ProgressBar;
class PlayListDialog;
class MidiMixerWindow;
class MarkerEditor;
class MappedEventList;
class LircCommander;
class LircClient;
class InstrumentParameterBox;
class DeviceManagerDialog;
class ControlEditorDialog;
class Composition;
class Clipboard;
class BankEditorDialog;
class AudioPluginOSCGUIManager;
class AudioPluginManager;
class AudioPluginDialog;
class AudioMixerWindow2;
class AudioManagerDialog;
class EditTempoController;
class SequencerThread;
class TranzportClient;
class WarningWidget;
class DocumentConfigureDialog;
class ConfigureDialog;

/// The main Rosegarden application window.
/**
  * This class sets up the main window and reads the config file as well as
  * providing a menubar, toolbar and statusbar.  The main widget
  * is a RosegardenMainViewWidget, connected to the RosegardenDocument.
  *
  * An instance of this class is created by main() in main.cpp.  That
  * instance can be accessed from anywhere via RosegardenMainWindow::self().
  *
  * This class owns many of the key objects in the system, including:
  *
  *   * getSequenceManager() returns the SequenceManager instance.
  *   * getView() returns the RosegardenMainViewWidget instance which
  *     contains the TrackEditor.
  *   * getTransport() returns the TransportDialog instance.
  *   * m_clipboard is the Clipboard.
  *   * m_sequencerThread is the SequencerThread.
  *   * m_segmentParameterBox is the "Segment Parameters" box.
  *   * m_trackParameterBox is the "Track Parameters" box.
  *   * m_instrumentParameterBox is the "Instrument Parameters" box.
  *
  * Note: The RosegardenDocument instance has moved to
  *       RosegardenDocument::currentDocument.
  */
class ROSEGARDENPRIVATE_EXPORT RosegardenMainWindow :
        public QMainWindow, public ActionFileClient
{
    Q_OBJECT
    
    friend class RosegardenMainViewWidget;

public:

    /**
     * constructor of RosegardenMainWindow, calls all init functions to
     * create the application.
     * \arg useSequencer : if true, the sequencer is launched
     * @see initMenuBar initToolBar
     */
    RosegardenMainWindow(bool enableSound = true,
                         QObject *startupStatusMessageReceiver = nullptr);

    ~RosegardenMainWindow() override;

    /// Global access to the single instance of this class.
    static RosegardenMainWindow *self() { return m_myself; }
    
    RosegardenMainViewWidget *getView() { return m_view; }

    TransportDialog *getTransport();

    enum ImportType {
        ImportRG4,
        ImportMIDI,
        ImportRG21,
        //ImportHydrogen,
        ImportMusicXML,
        ImportCheckType,
        ImportRGD
    };

    /// open a Rosegarden file
    virtual void openFile(QString filePath) { openFile(filePath, ImportCheckType); }

    /// open a file, explicitly specifying its type
    void openFile(QString filePath, ImportType type);

    /// decode and open a project file
    void importProject(QString filePath);

    /// open a URL
    virtual void openURL(QString url);

    /// merge a file with the existing document
    virtual void mergeFile(QString filePath) { mergeFile(filePath, ImportCheckType); }
    
    /// merge a file, explicitly specifying its type
    void mergeFile(QString filePath, ImportType type);

    void openURL(const QUrl &url);

    void exportMIDIFile(QString url);

    /// export a Csound scorefile
    void exportCsoundFile(QString url);

    void exportMupFile(QString url);

    bool exportLilyPondFile(QString url, bool forPreview = false);

    void exportMusicXmlFile(QString url);

    SequenceManager *getSequenceManager() { return m_seqManager; }

    ProgressBar *getCPUBar() { return m_cpuBar; }

    QPointer<DeviceManagerDialog> getDeviceManager()  { return m_deviceManager; }

    /**
     * Create some new audio files for the sequencer and return the
     * paths for them as QStrings.
     */
    QVector<QString> createRecordAudioFiles(const QVector<InstrumentId> &);

    QVector<InstrumentId> getArmedInstruments();

    /// Start the sequencer thread
    /**
     * @see slotSequencerExited()
     */
    bool launchSequencer();

#ifdef HAVE_LIBJACK
    /// Launch and control JACK if required to by configuration
    bool launchJack();

#endif // HAVE_LIBJACK


    /// Returns whether sound is enabled.
    /**
     * false if the '--nosound' option was given
     * true otherwise.
     */
    bool isUsingSequencer();

    bool isSequencerRunning();

    /*
     * Tell the application whether this is the first time this
     * version of RG has been run
     */
    void setIsFirstRun(bool first)  { m_firstRun = first; }

    /// Wait in a sub-event-loop until all child dialogs have been closed.
    /*
     * Ignores the TransportDialog.
     */
    void awaitDialogClearance() const;

    /// Return the plugin native GUI manager, if we have one
    AudioPluginOSCGUIManager *getPluginGUIManager()  { return m_pluginGUIManager; }

    /** Query the AudioFileManager to see if the audio path exists, is readable,
     * writable, etc., and offer to dump the user in the document properties
     * editor if some problem is found.  This is older code that simply tests
     * the audio path for validity, and does not create anything if the audio
     * path does not exist.
     */
    bool testAudioPath(QString op); // and open the dialog to set it if unset

    bool haveAudioImporter() const  { return m_haveAudioImporter; }

    void uiUpdateKludge();

    void openWindow(ExternalController::Window window);

    void toggleLoop();

protected:

    /// Handle activation change.
    /**
     * We do this to make sure external controller is connected to the
     * current window.  Otherwise if the user clicks on the main window,
     * external controller events might still be controlling one of the
     * other windows.
     */
    void changeEvent(QEvent *event) override;

    /** Qt generates a QCloseEvent when the user clicks the close button on the
     * title bar.  We also get a close event when slotQuit() calls close().
     *
     * Control passes here where we call queryClose() to ask if the user wants
     * to save a modified document.  If queryClose() returns true, we accept the
     * close event.  Otherwise we ignore it, the closing breaks, and we keep
     * running.
     */
    void closeEvent(QCloseEvent *event) override;

    /// Handle Rosegarden-specific events.  Usually from the sequencer thread.
    /**
     * See SequencerDataBlock and slotHandleInputs() which also support
     * communication between the threads.
     */
    void customEvent(QEvent *event) override;

    RosegardenDocument *newDocument(bool skipAutoload = false);

    /**** File handling code that we don't want the outside world to use ****/
    /**/
    /**/

    /**
     * Create document from a file
     */
    RosegardenDocument *createDocument(
            QString filePath,
            ImportType type,
            bool permanent,
            bool lock,
            bool clearHistory);
    
    /**
     * Create a document from RG file
     */
    RosegardenDocument *createDocumentFromRGFile(
            const QString &filePath, bool permanent, bool lock,
            bool clearHistory);

    /**
     * Create document from MIDI file
     */
    RosegardenDocument *createDocumentFromMIDIFile(QString filePath);

    /**
     * Create document from RG21 file
     */
    RosegardenDocument *createDocumentFromRG21File(QString filePath);

    /**
     * Create document from Hydrogen drum machine file
     */
//    RosegardenDocument *createDocumentFromHydrogenFile(QString filePath);

    /**
     * Create document from MusicXML file
     */
    RosegardenDocument *createDocumentFromMusicXMLFile(QString filePath);

    /**/
    /**/
    /***********************************************************************/

    static const void *SequencerExternal;

    /// Raise the transport along
    void showEvent(QShowEvent*) override;

    /**
     * read general Options again and initialize all variables like
     * the recent file list
     */
    void readOptions();

    /**
     * create menus and toolbars
     */
    void setupActions();

    /**
     * sets up the zoom toolbar
     */
    void initZoomToolbar();

    /**
     * sets up the statusbar for the main window by initialzing a
     * statuslabel.
     */
    void initStatusBar();

    /**
     * creates the centerwidget of the QMainWindow instance and sets
     * it as the view
     */
    void initView();

    /**
     * queryClose is called by closeEvent() to ask whether it is OK to close.
     * This is part of a legacy KDE mechanism, but has been left in place for
     * convenience
     */
    bool queryClose();


 //!!! I left the following code here, but this is related to KDE session
 // management, and I don't think we can do anything reasonable with any of this
 // now.
 //
 /////////////////////////////////////////////////////////////////////
    /**
     * saves the window properties for each open window during session
     * end to the session config file, including saving the currently
     * opened file by a temporary filename provided by KApplication.
     *
     * @see KTMainWindow#saveProperties
     */
    virtual void saveGlobalProperties();

    /**
     * reads the session config file and restores the application's
     * state including the last opened files and documents by reading
     * the temporary files saved by saveProperties()
     *
     * @see KTMainWindow#readProperties
     */
    //virtual void readGlobalProperties();
///////////////////////////////////////////////////////////////////////

    QString getAudioFilePath();

    /**
     * Show a sequencer error to the user.  This is for errors from
     * the framework code; the playback code uses mapped compositions
     * to send these things back asynchronously.
     */
    void showError(QString error);

    /*
     * Return AudioManagerDialog
     */
    AudioManagerDialog *getAudioManagerDialog() { return m_audioManagerDialog; }

    /**
     * Ask the user for a file to save to, and check that it's
     * good and that (if it exists) the user agrees to overwrite.
     * Return a null string if the write should not go ahead.
     */
    QString getValidWriteFileName(QString extension, QString label);

    /**
     * Find any non-ASCII strings in a composition that has been
     * generated by MIDI import or any other procedure that produces
     * events with unknown text encoding, and ask the user what
     * encoding to translate them from.  This assumes all text strings
     * in the composition are of the same encoding, and that it is not
     * (known to be) utf8 (in which case no transcoding would be
     * necessary).
     */
    void fixTextEncodings(Composition *);
    QTextCodec *guessTextCodec(std::string);

    /**
     * Set the current document
     *
     * Do all the needed housework when the current document changes
     * (like closing edit views, emitting documentLoaded signal, etc...)
     */
    void setDocument(RosegardenDocument *);

    /**
     * Jog a selection of segments by an amount
     */
    void jogSelection(timeT amount);

    void createAndSetupTransport();

    /**
     * Open a file dialog pointing to directory, if target is empty, this opens
     * a generic file open dialog at the last location the user used
     */
    void openFileDialogAt(QString target);

    /**
     * Returns a suitable location for storing user data, typically
     * ~/.local/share/ 
     */
    QString getDataLocation();

    /**
     * Override (non-virtual) ActionFileClient's version to allow for more
     * complex enable/disable behavior.
     */
    void enterActionState(QString stateName);
    /**
     * Override (non-virtual) ActionFileClient's version to allow for more
     * complex enable/disable behavior.
     */
    void leaveActionState(QString stateName);

signals:
    void startupStatusMessage(QString message);

    /// emitted just before the document is changed
    void documentAboutToChange();

    /// Emitted when a new document is loaded.
    void documentLoaded(RosegardenDocument *);

    /// emitted when the set of selected segments changes (relayed from RosegardenMainViewWidget)
    void segmentsSelected(const SegmentSelection &);

    /// emitted when the composition state (selected track, solo, etc...) changes
    void compositionStateUpdate();

    /// emitted when a plugin dialog selects a plugin
    void pluginSelected(InstrumentId, int, int);

    /// emitted when a plugin dialog (un)bypasses a plugin
    void pluginBypassed(InstrumentId, int, bool);

public slots:

    /** Update the title bar to prepend a * to the document title when the
     * document is modified. (I thought we already did this ages ago, but
     * apparenty not.)
     */
    void slotUpdateTitle(bool m = false);

    /**
     * open a URL - used for Dn'D
     *
     * @param url : a string containing a url (protocol://foo/bar/file.rg)
     */
    virtual void slotOpenDroppedURL(QString url);

    /**
     * Open the document properties dialog on the Audio page
     */
    virtual void slotOpenAudioPathSettings();

    /**
     * clears the document in the actual view to reuse it as the new
     * document
     */
    void slotFileNew();

    /**
     * open a file and load it into the document
     */
    void slotFileOpen();

    /**
     * open a file dialog on the examples directory
     */
    void slotFileOpenExample();

    /**
     * open a file dialog on the templates directory
     */
    void slotFileOpenTemplate();

    /**
     * opens a file from the recent files menu (according to action name)
     */
    void slotFileOpenRecent();

    /**
     * save a document
     */
    void slotFileSave();

    /**
     * save a document by a new filename; if asTemplate is true, the file will
     * be saved read-only, to make it harder to overwrite by accident in the
     * future
     */
    bool slotFileSaveAs(bool asTemplate = false);
    void slotFileSaveAsTemplate() { slotFileSaveAs(true); }

    /**
     * asks for saving if the file is modified, then closes the actual
     * file and window
     */
    void slotFileClose();

    /**
     * Let the user select a Rosegarden Project file for import
     */
    void slotImportProject();

    /**
     * Let the user select a MIDI file for import
     */
    void slotImportMIDI();

    /**
     * Revert to last loaded file
     */
    void slotRevertToSaved();

    /**
     * Let the user select a Rosegarden 2.1 file for import 
     */
    void slotImportRG21();

    /**
     * Select a Hydrogen drum machine file for import
     */
//    void slotImportHydrogen();

    /**
     * Let the user select a MusicXML file for import
     */
    void slotImportMusicXML();

    /**
     * Let the user select a MIDI file for merge
     */
    void slotMerge();

    /**
     * Let the user select a MIDI file for merge
     */
    void slotMergeMIDI();

    /**
     * Let the user select a MIDI file for merge
     */
    void slotMergeRG21();

    /**
     * Select a Hydrogen drum machine file for merge
     */
//    void slotMergeHydrogen();

    /**
     * Let the user select a MusicXML file for merge
     */
    void slotMergeMusicXML();

    /**
     * Let the user export a Rosegarden Project file
     */
    void slotExportProject();

    /**
     * Let the user enter a MIDI file to export to
     */
    void slotExportMIDI();

    /**
     * Let the user enter a Csound scorefile to export to
     */
    void slotExportCsound();

    /**
     * Let the user enter a Mup file to export to
     */
    void slotExportMup();

    /**
     * Let the user enter a LilyPond file to export to
     */
    void slotExportLilyPond();

    /**
     * Export to a temporary file and process
     */
    void slotPrintLilyPond();
    void slotPreviewLilyPond();

    /**
     * Let the user enter a MusicXml file to export to
     */
    void slotExportMusicXml();

    /**
     * closes all open windows by calling close() on each memberList
     * item until the list is empty, then quits the application.  If
     * queryClose() returns false because the user canceled the
     * saveModified() dialog, the closing breaks.
     */
    void slotQuit();
    
    /**
     * put the marked text/object into the clipboard and remove * it
     * from the document
     */
    void slotEditCut();

    /**
     * put the marked text/object into the clipboard
     */
    void slotEditCopy();

    /**
     * paste the clipboard into the document
     */
    void slotEditPaste();
    
    /**
     * paste the clipboard into the document, as linked segments
     */
    void slotEditPasteAsLinks();
    
    /**
     * Cut a time range (sections of segments, tempo, and time
     * signature events within that range).
     */
    void slotCutRange();

    /**
     * Copy a time range.
     */
    void slotCopyRange();

    /**
     * Paste the clipboard at the current pointer position, moving all
     * subsequent material along to make space.
     */
    void slotPasteRange();
    
    /**
     * Delete a time range.
     */
    void slotDeleteRange();
    
    /**
     * Insert a time range (asking the user for a duration).
     */
    void slotInsertRange();

    /**
     * Paste just tempi and time signatures from the clipboard at the
     * current pointer position.
     */
    void slotPasteConductorData();

    /**
     * Clear a time range of tempos
     */
    void slotEraseRangeTempos();
    
    /**
     * select all segments on all tracks
     */
    void slotSelectAll();

    /**
     * delete selected segments, duh
     */
    void slotDeleteSelectedSegments();

    /**
     * Quantize the selected segments (after asking the user how)
     */
    void slotQuantizeSelection();

    /**
     * Quantize the selected segments by repeating the last iterative quantize
     */
    void slotRepeatQuantizeSelection();

    /**
     * Calculate timing/tempo info based on selected segment
     */
    void slotGrooveQuantize();

    /**
     * Fit existing notes to beats based on selected segment
     */
    void slotFitToBeats();

    /**
     * Rescale the selected segments by a factor requested from
     * the user
     */
    void slotRescaleSelection();

    /**
     * Split the selected segments on silences (or new timesig, etc)
     */
    void slotAutoSplitSelection();

    /**
     * Jog a selection left or right by an amount
     */
    void slotJogRight();
    void slotJogLeft();

    /**
     * Split the selected segments by pitch
     */
    void slotSplitSelectionByPitch();

    /**
     * Split the selected segments by recorded source
     */
    void slotSplitSelectionByRecordedSrc();

    /**
     * Split the selected segments at some time
     */
    void slotSplitSelectionAtTime();

    /**
     * Split the selected segments by drum, ie. each discrete pitch goes into a
     * separate segment of its own
     */
    void slotSplitSelectionByDrum();

    /**
     * Produce a harmony segment from the selected segments
     */
    void slotHarmonizeSelection();

    /**
     * Expand the composition to the left by one bar, and move the selected
     * segment(s) into this space by the amount chosen with a dialog
     */
    void slotCreateAnacrusis();

    /**
     * Set the start times of the selected segments
     */
    void slotSetSegmentStartTimes();

    /**
     * Set the durations of the selected segments
     */
    void slotSetSegmentDurations();

    /**
     * Merge the selected segments
     */
    void slotJoinSegments();

    /// Toggle repeat setting of selected Segment objects.
    void slotToggleRepeat();

    /**
     * Expand block-chord segments by figuration
     */
    void slotExpandFiguration();

    /**
     * Update existing figurations
     */
    void slotUpdateFigurations();
    
    /**
     * Tempo to Segment length
     */
    void slotTempoToSegmentLength();
    void slotTempoToSegmentLength(QWidget *parent);

    /**
     * toggle segment labels
     */
    void slotToggleSegmentLabels();
    
    /**
     * open the default editor for each of the currently-selected segments
     */
    void slotEdit();

    /**
     * open an event list view for each of the currently-selected segments
     */
    void slotEditInEventList();

    /**
     * open a matrix view for each of the currently-selected segments
     */
    void slotEditInMatrix();

    /**
     * open a percussion matrix view for each of the currently-selected segments
     */
    void slotEditInPercussionMatrix();

    /**
     * open a pitch tracker view for the currently-selected segments
     *    (NB: only accepts 1 segment)
     */
    void slotEditInPitchTracker();

    /**
     * open a notation view with all currently-selected segments in it
     */
    void slotEditAsNotation();

    /// Open Tempo and Time Signature Editor
    void slotEditTempos();
    /// Open Tempo and Time Signature Editor
    void slotEditTempos(timeT openAtTime);

    /**
     * Edit the tempo - called from a Transport signal
     */
    void slotEditTempo();
    void slotEditTempo(timeT atTime);
    void slotEditTempo(QWidget *parent);
    void slotEditTempo(QWidget *parent, timeT atTime);

    /**
     * Edit the time signature - called from a Transport signal
     */
    void slotEditTimeSignature();
    void slotEditTimeSignature(timeT atTime);
    void slotEditTimeSignature(QWidget *parent);
    void slotEditTimeSignature(QWidget *parent, timeT atTime);

    /**
     * Edit the playback pointer position - called from a Transport signal
     */
    void slotEditTransportTime();
    void slotEditTransportTime(QWidget *parent);

    /**
     * Change the length of the composition
     */
    void slotChangeCompositionLength();

    /**
     * open a dialog for document properties
     */
    void slotEditDocumentProperties();
    
    /**
     * Reset m_configDlg when the configuration dialog is closing.
     */
    void slotResetConfigDlg(); 
    
    /**
     * Reset m_docConfigDlg when the document properties dialog is closing.
     */
    void slotResetDocConfigDlg(); 

    /**
     * Manage MIDI Devices
     */
    void slotManageMIDIDevices();

    /**
     * Manage plugin synths
     */
    void slotManageSynths();

    /**
     * Show the mixers
     */
    void slotOpenAudioMixer();
    void slotOpenMidiMixer();
    
    /**
     * Edit Banks/Programs
     */
    void slotEditBanks();

    /**
     * Edit Banks/Programs for a particular device
     */
    void slotEditBanks(DeviceId);

    /**
     * Edit Control Parameters for a particular device
     */
    void slotEditControlParameters(DeviceId);

    /**
     * Edit Document Markers
     */
    void slotEditMarkers();

    /**
     * Not an actual action slot : populates the set_track_instrument sub menu
     */
    void slotPopulateTrackInstrumentPopup();

    /**
     * Remap instruments
     */
    void slotRemapInstruments();

    /**
     * Modify MIDI filters
     */
    void slotModifyMIDIFilters();

    /**
     * Manage Metronome
     */
    void slotManageMetronome();

    /**
     * Save Studio as Default
     */
    void slotSaveDefaultStudio();

    /**
     * Import Studio from File
     */
    void slotImportStudio();

    /**
     * Import Studio from Autoload
     */
    void slotImportDefaultStudio();

    /**
     * Import Studio from File
     */
    void slotImportStudioFromFile(const QString &file);

    /**
     * Send MIDI_RESET to all MIDI devices
     */
    void slotResetMidiNetwork();
    
    /**
     * toggles the toolbar
     */
    void slotToggleToolBar();

    /// Update the transport to match the checked status of its menu item.
    void slotUpdateTransportVisibility();
    /// Toggle transport between visible and hidden.
    void slotToggleTransportVisibility();

    /**
     * toggles the tools toolbar
     */
    void slotToggleToolsToolBar();

    /**
     * toggles the tracks toolbar
     */
    void slotToggleTracksToolBar();

    /**
     * toggles the editors toolbar
     */
    void slotToggleEditorsToolBar();

    /**
     * toggles the transport toolbar
     */
    void slotToggleTransportToolBar();

    /**
     * toggles the zoom toolbar
     */
    void slotToggleZoomToolBar();

    /**
     * toggles the statusbar
     */
    void slotToggleStatusBar();

    /**
     * changes the statusbar contents for the standard label
     * permanently, used to indicate current actions.
     *
     * @param text the text that is displayed in the statusbar
     */
    void slotStatusMsg(QString text);

    /**
     * changes the status message of the whole statusbar for two
     * seconds, then restores the last status. This is used to display
     * statusbar messages that give information about actions for
     * toolbar icons and menuentries.
     *
     * @param text the text that is displayed in the statusbar
     */
    void slotStatusHelpMsg(QString text);

    /**
     * enables/disables the transport window
     */
    void slotEnableTransport(bool);

    /**
     * segment select tool
     */
    void slotPointerSelected();

    /**
     * segment eraser tool is selected
     */
    void slotEraseSelected();
    
    /**
     * segment draw tool is selected
     */
    void slotDrawSelected();
    
    /**
     * segment move tool is selected
     */
    void slotMoveSelected();

    /**
     * segment resize tool is selected
     */
    void slotResizeSelected();

    /*
     * Segment join tool
     *
     */
    void slotJoinSelected();

    /*
     * Segment split tool
     *
     */
    void slotSplitSelected();

    /**
     * Add one new track
     */
    void slotAddTrack();

    /**
     * Add new tracks
     */
    void slotAddTracks();

    /*
     * Delete Tracks
     */
    void slotDeleteTrack();

    /*
     * Modify track position
     */
    void slotMoveTrackUp();
    void slotMoveTrackDown();

    /**
     * timeT version of the same
     */
    void slotSetPointerPosition(timeT t);

    /**
     * Set the pointer position and start playing (from LoopRuler)
     */
    void slotSetPlayPosition(timeT position);

    /**
     * Set a loop
     */
    void slotSetLoop(timeT lhs, timeT rhs);


    /**
     * Update the transport with the bar, beat and unit times for
     * a given timeT
     */
    void slotDisplayBarTime(timeT t);


    /**
     * Transport controls
     */
    void slotPlay();
    void slotStop();
    void slotRewind();
    void slotFastforward();
    void slotRecord();
    void slotToggleRecord();
    void slotRewindToBeginning();
    void slotFastForwardToEnd();
    void slotJumpToTime(RealTime);
    void slotStartAtTime(RealTime);
    void slotRefreshTimeDisplay();
    void slotToggleTracking();

    /**
     * Called when the sequencer auxiliary process exits
     */
    //void slotSequencerExited(QProcess*); QThread::finished has no QProcess param
    //  current slotSequenceExited implementation doesn't use (or name!) this param
    void slotSequencerExited();

    /// When the transport closes 
    void slotCloseTransport();

    /**
     * called by RosegardenApplication when session management tells
     * it to save its state. This is to avoid saving the transport as
     * a 2nd main window
     */
    void slotDeleteTransport();
    
    /**
     * Put the GUI into a given Tool edit mode
     */
    void slotActivateTool(QString toolName);

    /**
     * Toggles either the play or record metronome according
     * to Transport status
     */
    void slotToggleMetronome();

    /*
     * Toggle the solo mode
     */
    void slotToggleSolo(bool);

    /**
     * Set and unset the loop from the transport loop button with
     * these slots.
     */
    void slotSetLoop();
    void slotUnsetLoop();

    /**
     * Set and unset the loop start/end time from the transport loop start/stop buttons with
     * these slots.
     */
    void slotSetLoopStart();
    void slotSetLoopStop();

    /**
     * Toggle the track labels on the TrackEditor
     */
    void slotToggleTrackLabels();

    /**
     * Toggle the rulers on the TrackEditor
     * (aka bar buttons)
     */
    void slotToggleRulers();

    /**
     * Toggle the tempo ruler on the TrackEditor
     */
    void slotToggleTempoRuler();

    /**
     * Toggle the chord-name ruler on the TrackEditor
     */
    void slotToggleChordNameRuler();

    /**
     * Toggle the segment canvas previews
     */
    void slotTogglePreviews();

    /**
     * Re-dock the parameters box to its initial position
     */
    void slotHideShowParameterArea();

    /**
     * The parameters box was hidden
     */
    void slotParameterAreaHidden();

    /**
     * Display tip-of-day dialog on demand
     */
    void slotShowTip();

    void slotSelectPreviousTrack();
    void slotSelectNextTrack();

    /**
     * Toggle arm (record) current track
     */
    void slotToggleRecordCurrentTrack();
    
    /**
     * Show the configure dialog
     */
    void slotConfigure();

    /**
     * Update the toolbars after edition
     */
    void slotUpdateToolbars();

    /**
     * Zoom slider moved
     */
    void slotChangeZoom(int index);

    void slotZoomIn();
    void slotZoomOut();

    /**
     * Add marker
     */
    void slotAddMarker(timeT time);

    /**
     * Remove a marker
     */
    void slotDeleteMarker(int id,
                          timeT time,
                          QString name,
                          QString description);

    /**
     * Document modified
     */
    void slotDocumentModified(bool modified = true);


    /**
     * This slot is here to be connected to RosegardenMainViewWidget's
     * stateChange signal.
     */
    void slotStateChanged(QString, bool noReverse);

    /**
     * A command has happened; check the clipboard in case we
     * need to change state
     */
    void slotTestClipboard();

    /**
     * Show a 'play list' dialog
     */
    void slotPlayList();

    /**
     * Play the requested URL
     *
     * Stop current playback, close current document,
     * open specified document and play it.
     */
    void slotPlayListPlay(QString url);

    void slotHelp();

    /**
     * Call up the online tutorial
     */
    void slotTutorial();

    /**
     * Surf to the bug reporting guidelines
     */
    void slotBugGuidelines();
    
    /**
     * Call the Rosegaden about box.
     */
    void slotHelpAbout();

    void slotHelpAboutQt();

    void slotDonate();

    /**
     * View the trigger segments manager
     */
    void slotManageTriggerSegments();

    /**
     * View the audio file manager - and some associated actions
     */
    void slotAudioManager();

    void slotAddAudioFile(AudioFileId);
    void slotDeleteAudioFile(AudioFileId);
    void slotPlayAudioFile(AudioFileId,
                           const RealTime &,
                           const RealTime &);
    void slotCancelAudioPlayingFile(AudioFileId);
    void slotDeleteAllAudioFiles();

    /**
     * Reflect segment deletion from the audio manager
     */
    void slotDeleteSegments(const SegmentSelection&);

    void slotRepeatingSegments();
    void slotLinksToCopies();
    void slotRelabelSegments();
    void slotTransposeSegments();
    void slotTransposeSemitones();
    void slotSwitchPreset();
    
    /// Panic button pressed
    void slotPanic();

    // Auto-save
    //
    void slotAutoSave();

    // Auto-save update interval changes
    //
    void slotUpdateAutoSaveInterval(unsigned int interval);

    /**
     * called when the PlayList is being closed
     */
    void slotPlayListClosed();

    /**
     * called when the BankEditor is being closed
     */
    void slotBankEditorClosed();

    /**
     * called when the synth manager is being closed
     */
    void slotSynthPluginManagerClosed();

    /**
     * called when the Mixer is being closed
     */
    void slotMidiMixerClosed();

    /**
     * when ControlEditor is being closed
     */
    void slotControlEditorClosed();

    /**
     * when MarkerEditor is being closed
     */
    void slotMarkerEditorClosed();

    /**
     * when TempoView is being closed
     */
    void slotTempoViewClosed();

    /**
     * when TriggerManager is being closed
     */
    void slotTriggerManagerClosed();

    /**
     * when AudioManagerDialog is being closed
     */
    void slotAudioManagerClosed();

    /**
     * Update the monitor levels from the sequencer mmapped file when not
     * playing.  Called by slotUpdateUI().
     */
    void slotUpdateMonitoring();

    /**
     * Create a plugin dialog for a given instrument and slot, or
     * raise an exising one.
     */
    void slotShowPluginDialog(QWidget *parent,
                              InstrumentId instrument,
                              int index);

    void slotPluginSelected(InstrumentId instrument,
                            int index, int plugin);

    /**
     * An external GUI has requested a port change.
     */
    void slotChangePluginPort(InstrumentId instrument,
                              int index, int portIndex, float value);

    /**
     * Our internal GUI has made a port change -- the
     * PluginPortInstance already contains the new value, but we need
     * to inform the sequencer and update external GUIs.
     */
    void slotPluginPortChanged(InstrumentId instrument,
                               int index, int portIndex);

    /**
     * An external GUI has requested a program change.
     */
    void slotChangePluginProgram(InstrumentId instrument,
                                 int index, QString program);

    /**
     * Our internal GUI has made a program change -- the
     * AudioPluginInstance already contains the new program, but we
     * need to inform the sequencer, update external GUIs, and update
     * the port values for the new program.
     */
    void slotPluginProgramChanged(InstrumentId instrument,
                                  int index);

    /**
     * An external GUI has requested a configure call.  (This can only
     * happen from an external GUI, we have no way to manage these
     * internally.)
     */
    void slotChangePluginConfiguration(InstrumentId, int index,
                                       bool global, QString key, QString value);
    void slotPluginDialogDestroyed(InstrumentId instrument,
                                   int index);
    void slotPluginBypassed(InstrumentId,
                            int index, bool bypassed);

    void slotShowPluginGUI(InstrumentId, int index);
    void slotStopPluginGUI(InstrumentId, int index);
    void slotPluginGUIExited(InstrumentId, int index);

    void slotDocumentDevicesResyncd();

    void slotTestStartupTester();
    
    void slotDebugDump();

    void slotShowToolHelp(const QString &);

    void slotNewerVersionAvailable(QString);
    
    void slotAddMarker2();
    void slotPreviousMarker();
    void slotNextMarker();

    void slotSetQuickMarker();
    
    void slotJumpToQuickMarker();    
    
    void slotDisplayWarning(int type,
                            QString text,
                            QString informativeText);

    // slots for save and restore of pointer position
    void slotAboutToExecuteCommand();
    void slotCommandUndone();
    void slotCommandRedone();
    void slotUpdatePosition();

protected slots:
    void setupRecentFilesMenu();

private:
    /** Use QTemporaryFile to obtain a tmp filename that is guaranteed to be
     * unique
     */
    QString getLilyPondTmpFilename();

    /** Checks to see if the audio path exists.  If it does not, attempts to
     * create it.  If creation fails, sends notification to the user via the
     * WarningWidget.  This was originally an accidental overload of
     * testAudioPath(QString op), which does some of, but not all of the same
     * work.  This method attempts to create a missing audio path before doing
     * anything else, and then informs the user via the warning widget, instead
     * of a popup dialog.  If they get through all of this without fixing a
     * problem, they might wind up dealing with testAudioPath() further on.
     */
    void checkAudioPath();

    /**
     * "save modified" - asks the user for saving if the document is
     * modified
     */
    bool saveIfModified();

    //--------------- Data members ---------------------------------

    bool m_actionsSetup;

    // Action States
    bool m_notPlaying;
    bool m_haveSelection;
    bool m_haveRange;
    void updateActions();

    RosegardenMainViewWidget *m_view;

    /**
     *    Menus
     */
    RecentFiles m_recentFiles;
    
    SequencerThread *m_sequencerThread;
    bool m_sequencerCheckedIn;

#ifdef HAVE_LIBJACK
    QProcess *m_jackProcess;
#endif // HAVE_LIBJACK

    /// CPU meter in the main window status bar.
    /**
     * This is NOT a general-purpose progress indicator.  You want to use
     * QProgressDialog for that.
     */
    ProgressBar *m_cpuBar;
    
    ZoomSlider<double> *m_zoomSlider;
    QLabel             *m_zoomLabel;

    
//    QLabel *m_statusBarLabel1;
    // SequenceManager
    //
    SequenceManager *m_seqManager;

    // Transport dialog pointer
    //
    TransportDialog *m_transport;

    // Dialogs which depend on the document

    // Audio file manager
    //
    AudioManagerDialog *m_audioManagerDialog;

    bool m_originatingJump;

    bool m_useSequencer;

    QSharedPointer<AudioPluginManager> m_pluginManager;

    QTimer *m_autoSaveTimer;

    Clipboard *m_clipboard;

    SegmentParameterBox           *m_segmentParameterBox;
    InstrumentParameterBox        *m_instrumentParameterBox;
    TrackParameterBox             *m_trackParameterBox;

    PlayListDialog        *m_playList;
    SynthPluginManagerDialog *m_synthManager;
    QPointer<AudioMixerWindow2> m_audioMixerWindow2;
    MidiMixerWindow       *m_midiMixer;
    BankEditorDialog      *m_bankEditor;
    MarkerEditor          *m_markerEditor;
    TempoView             *m_tempoView;
    TriggerSegmentManager *m_triggerSegmentManager;
    ConfigureDialog       *m_configDlg;
    DocumentConfigureDialog *m_docConfigDlg;
    std::set<ControlEditorDialog *> m_controlEditors;
    /// List of plugin dialogs to make sure we don't launch more than one.
    std::map<int, AudioPluginDialog*> m_pluginDialogs;
    AudioPluginOSCGUIManager *m_pluginGUIManager;

    static RosegardenMainWindow *m_myself;

    static std::map<QProcess *, QTemporaryFile *> m_lilyTempFileMap;

    QTimer *m_updateUITimer;
    QTimer *m_inputTimer;

    EditTempoController *m_editTempoController;

    StartupTester *m_startupTester;

    bool m_firstRun;
    bool m_haveAudioImporter;

    RosegardenParameterArea *m_parameterArea;
    
#ifdef HAVE_LIRC        
    LircClient *m_lircClient;
    LircCommander *m_lircCommander;
#endif     
    TranzportClient *m_tranzport;
        
    QPointer<DeviceManagerDialog> m_deviceManager;

    WarningWidget *m_warningWidget;

    // Ladish lv1 support
    static int sigpipe[2];
    static void handleSignal(int);
    bool installSignalHandlers();

    // See slotUpdateCPUMeter()
    QTimer *m_cpuMeterTimer;

    void processRecordedEvents();

    void muteAllTracks(bool mute = true);

    void updateTitle();

    /// For the rewind button on a keyboard controller.
    Typematic m_rewindTypematic;
    /// For the fast-forward button on a keyboard controller.
    Typematic m_fastForwardTypematic;

<<<<<<< HEAD
    /// Flag for looping whole song
    bool m_loopingAll;
    timeT m_loopAllEndTime;

    // for deferred looping
    bool m_deferredLoop;
    timeT m_deferredLoopStart;
    timeT m_deferredLoopEnd;

    // end of last segment in composition
    timeT m_endOfLatestSegment;
=======
    void doStop(bool autoStop);
>>>>>>> 7b525e33

private slots:
    void signalAction(int);

    // New routines to handle inputs and UI updates
    void slotHandleInputs();
    void slotUpdateUI();

    /**
     * Update the CPU level meter
     */
    void slotUpdateCPUMeter();

    /// Toggles mute state of the currently selected track.
    void slotToggleMute();
    void slotMuteAllTracks();
    void slotUnmuteAllTracks();

};


}

#endif<|MERGE_RESOLUTION|>--- conflicted
+++ resolved
@@ -1653,7 +1653,6 @@
     /// For the fast-forward button on a keyboard controller.
     Typematic m_fastForwardTypematic;
 
-<<<<<<< HEAD
     /// Flag for looping whole song
     bool m_loopingAll;
     timeT m_loopAllEndTime;
@@ -1665,9 +1664,8 @@
 
     // end of last segment in composition
     timeT m_endOfLatestSegment;
-=======
+
     void doStop(bool autoStop);
->>>>>>> 7b525e33
 
 private slots:
     void signalAction(int);
