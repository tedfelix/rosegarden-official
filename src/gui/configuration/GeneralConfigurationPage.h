--- conflicted
+++ resolved
@@ -64,13 +64,8 @@
 
     virtual void apply();
 
-<<<<<<< HEAD
-    static QString iconLabel() { return i18n("General"); }
-    static QString title()     { return i18n("General Configuration"); }
-=======
     static QString iconLabel() { return tr("General"); }
     static QString title()     { return tr("General Configuration"); }
->>>>>>> c80adcbc
     static QString iconName()  { return "configure-general"; }
 
 signals:
@@ -82,13 +77,8 @@
 
 protected:
     int getCountInSpin()            { return m_countIn->value(); }
-<<<<<<< HEAD
-    int getDblClickClient()         { return m_client->currentItem(); }
-    int getNoteNameStyle()          { return m_nameStyle->currentItem(); }
-=======
     int getDblClickClient()         { return m_client->currentIndex(); }
     int getNoteNameStyle()          { return m_nameStyle->currentIndex(); }
->>>>>>> c80adcbc
     int getAppendLabel()            { return m_appendLabel->isChecked(); }
     
     //--------------- Data members ---------------------------------
@@ -109,12 +99,6 @@
 
 };
 
-<<<<<<< HEAD
-
-
-
-=======
->>>>>>> c80adcbc
 }
 
 #endif