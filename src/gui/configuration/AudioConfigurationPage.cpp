--- conflicted
+++ resolved
@@ -24,40 +24,13 @@
 #include "base/MidiProgram.h"
 #include "base/Studio.h"
 #include "ConfigurationPage.h"
-<<<<<<< HEAD
-#include "document/RosegardenGUIDoc.h"
-=======
 #include "document/RosegardenDocument.h"
->>>>>>> c80adcbc
 #include "gui/dialogs/ShowSequencerStatusDialog.h"
 #include "gui/seqmanager/SequenceManager.h"
 #include "gui/application/RosegardenApplication.h"
 #include "gui/studio/StudioControl.h"
 #include "sound/MappedEvent.h"
 #include "TabbedConfigurationPage.h"
-<<<<<<< HEAD
-#include <kcombobox.h>
-#include <kconfig.h>
-#include <kfiledialog.h>
-#include <qcheckbox.h>
-#include <qcombobox.h>
-#include <qcstring.h>
-#include <qdatastream.h>
-#include <qframe.h>
-#include <qlabel.h>
-#include <qlineedit.h>
-#include <qobject.h>
-#include <qpushbutton.h>
-#include <qlayout.h>
-#include <qslider.h>
-#include <qspinbox.h>
-#include <qstring.h>
-#include <qstringlist.h>
-#include <qtabwidget.h>
-#include <qtooltip.h>
-#include <qwidget.h>
-#include <kmessagebox.h>
-=======
 #include "misc/Strings.h"
 #include "gui/widgets/LineEdit.h"
 
@@ -81,151 +54,21 @@
 #include <QToolTip>
 #include <QWidget>
 #include <QMessageBox>
->>>>>>> c80adcbc
 
 
 namespace Rosegarden
 {
 
 AudioConfigurationPage::AudioConfigurationPage(
-<<<<<<< HEAD
-    RosegardenGUIDoc *doc,
-    KConfig *cfg,
-    QWidget *parent,
-    const char *name):
-    TabbedConfigurationPage(cfg, parent, name),
-=======
     RosegardenDocument *doc,
     QWidget *parent,
     const char *name):
     TabbedConfigurationPage(parent, name),
->>>>>>> c80adcbc
     m_externalAudioEditorPath(0)
 {
     // set the document in the super class
     m_doc = doc;
 
-<<<<<<< HEAD
-    m_cfg->setGroup(SequencerOptionsConfigGroup);
-
-    QFrame *frame = new QFrame(m_tabWidget);
-    QGridLayout *layout = new QGridLayout(frame, 7, 2, 10, 5);
-
-    QLabel *label = 0;
-
-    int row = 0;
-
-    m_cfg->setGroup(GeneralOptionsConfigGroup);
-
-    layout->setRowSpacing(row, 15);
-    ++row;
-
-    layout->addWidget(new QLabel(i18n("Audio preview scale"),
-                                 frame), row, 0);
-
-    m_previewStyle = new KComboBox(frame);
-    m_previewStyle->insertItem(i18n("Linear - easier to see loud peaks"));
-    m_previewStyle->insertItem(i18n("Meter scaling - easier to see quiet activity"));
-    m_previewStyle->setCurrentItem(m_cfg->readUnsignedNumEntry("audiopreviewstyle", 1));
-    layout->addMultiCellWidget(m_previewStyle, row, row, 1, 2);
-    ++row;
-
-#ifdef HAVE_LIBJACK
-    m_cfg->setGroup(SequencerOptionsConfigGroup);
-
-    label = new QLabel(i18n("Record audio files as"), frame);
-    m_audioRecFormat = new KComboBox(frame);
-    m_audioRecFormat->insertItem(i18n("16-bit PCM WAV format (smaller files)"));
-    m_audioRecFormat->insertItem(i18n("32-bit float WAV format (higher quality)"));
-    m_audioRecFormat->setCurrentItem(m_cfg->readUnsignedNumEntry("audiorecordfileformat", 1));
-    layout->addWidget(label, row, 0);
-    layout->addMultiCellWidget(m_audioRecFormat, row, row, 1, 2);
-    ++row;
-#endif
-
-    m_cfg->setGroup(GeneralOptionsConfigGroup);
-
-    layout->addWidget(new QLabel(i18n("External audio editor"), frame),
-                      row, 0);
-
-    QString defaultAudioEditor = getBestAvailableAudioEditor();
-
-    std::cerr << "defaultAudioEditor = " << defaultAudioEditor << std::endl;
-
-    QString externalAudioEditor = m_cfg->readEntry("externalaudioeditor",
-                                  defaultAudioEditor);
-
-    if (externalAudioEditor == "") {
-        externalAudioEditor = defaultAudioEditor;
-        m_cfg->writeEntry("externalaudioeditor", externalAudioEditor);
-    }
-
-    m_externalAudioEditorPath = new QLineEdit(externalAudioEditor, frame);
-//    m_externalAudioEditorPath->setMinimumWidth(150);
-    layout->addWidget(m_externalAudioEditorPath, row, 1);
-    
-    QPushButton *changePathButton =
-        new QPushButton(i18n("Choose..."), frame);
-
-    layout->addWidget(changePathButton, row, 2);
-    connect(changePathButton, SIGNAL(clicked()), SLOT(slotFileDialog()));
-    ++row;
-
-    m_cfg->setGroup(SequencerOptionsConfigGroup);
-
-    layout->addWidget(new QLabel(i18n("Create JACK outputs"), frame),
-                      row, 0);
-//    ++row;
-
-#ifdef HAVE_LIBJACK
-    m_createFaderOuts = new QCheckBox(i18n("for individual audio instruments"), frame);
-    m_createFaderOuts->setChecked(m_cfg->readBoolEntry("audiofaderouts", false));
-
-//    layout->addWidget(label, row, 0, Qt::AlignRight);
-    layout->addWidget(m_createFaderOuts, row, 1);
-    ++row;
-
-    m_createSubmasterOuts = new QCheckBox(i18n("for submasters"), frame);
-    m_createSubmasterOuts->setChecked(m_cfg->readBoolEntry("audiosubmasterouts",
-                                      false));
-
-//    layout->addWidget(label, row, 0, Qt::AlignRight);
-    layout->addWidget(m_createSubmasterOuts, row, 1);
-    ++row;
-#endif
-
-    layout->setRowStretch(row, 10);
-
-    addTab(frame, i18n("General"));
-
-    // --------------------- Startup control ----------------------
-    //
-#ifdef HAVE_LIBJACK
-#define OFFER_JACK_START_OPTION 1
-#ifdef OFFER_JACK_START_OPTION
-
-    frame = new QFrame(m_tabWidget);
-    layout = new QGridLayout(frame, 8, 4, 10, 5);
-
-    row = 0;
-
-    layout->setRowSpacing(row, 15);
-    ++row;
-
-    label = new QLabel(i18n("Rosegarden can start the JACK audio daemon (jackd) for you automatically if it isn't already running when Rosegarden starts.\n\nThis is recommended for beginners and those who use Rosegarden as their main audio application, but it might not be to the liking of advanced users.\n\nIf you want to start JACK automatically, make sure the command includes a full path where necessary as well as any command-line arguments you want to use.\n\nFor example: /usr/local/bin/jackd -d alsa -d hw -r44100 -p 2048 -n 2\n\n"), frame);
-    label->setAlignment(Qt::WordBreak);
-
-    layout->addMultiCellWidget(label, row, row, 0, 3);
-    ++row;
-
-    // JACK control things
-    //
-    bool startJack = m_cfg->readBoolEntry("jackstart", false);
-    m_startJack = new QCheckBox(frame);
-    m_startJack->setChecked(startJack);
-
-    layout->addWidget(new QLabel(i18n("Start JACK when Rosegarden starts"), frame), 2, 0);
-=======
     QSettings settings;
     //@@@ next line not needed. Commented out.
     //@@@ settings.beginGroup( SequencerOptionsConfigGroup );
@@ -366,22 +209,10 @@
     m_startJack->setChecked(startJack);
 
     layout->addWidget(new QLabel(tr("Start JACK when Rosegarden starts"), frame), 2, 0);
->>>>>>> c80adcbc
 
     layout->addWidget(m_startJack, row, 1);
     ++row;
 
-<<<<<<< HEAD
-    layout->addWidget(new QLabel(i18n("JACK command"), frame),
-                      row, 0);
-
-    QString jackPath = m_cfg->readEntry("jackcommand",
-                                        // "/usr/local/bin/jackd -d alsa -d hw -r 44100 -p 2048 -n 2");
-                                        "/usr/bin/qjackctl -s");
-    m_jackPath = new QLineEdit(jackPath, frame);
-
-    layout->addMultiCellWidget(m_jackPath, row, row, 1, 3);
-=======
     layout->addWidget(new QLabel(tr("JACK command"), frame),
                       row, 0);
 
@@ -392,18 +223,13 @@
     connect(m_jackPath, SIGNAL(textChanged(const QString &)), this, SLOT(slotModified()));
 
     layout->addWidget(m_jackPath, row, 1, row- row+1, 3);
->>>>>>> c80adcbc
     ++row;
 
     layout->setRowStretch(row, 10);
 
-<<<<<<< HEAD
-    addTab(frame, i18n("JACK Startup"));
-=======
     addTab(frame, tr("JACK Startup"));
 
     settings.endGroup();
->>>>>>> c80adcbc
 
 #endif // OFFER_JACK_START_OPTION
 #endif // HAVE_LIBJACK
@@ -413,55 +239,27 @@
 void
 AudioConfigurationPage::slotFileDialog()
 {
-<<<<<<< HEAD
-    QString path = KFileDialog::getOpenFileName(QString::null, QString::null, this, i18n("External audio editor path"));
-=======
     QString path = QFileDialog::getOpenFileName(this, tr("External audio editor path"), QDir::currentPath() );
 
->>>>>>> c80adcbc
     m_externalAudioEditorPath->setText(path);
 }
 
 void
 AudioConfigurationPage::apply()
 {
-<<<<<<< HEAD
-    m_cfg->setGroup(SequencerOptionsConfigGroup);
-=======
     QSettings settings;
     settings.beginGroup( SequencerOptionsConfigGroup );
->>>>>>> c80adcbc
 
 #ifdef HAVE_LIBJACK
 #ifdef OFFER_JACK_START_OPTION
     // Jack control
     //
-<<<<<<< HEAD
-    m_cfg->writeEntry("jackstart", m_startJack->isChecked());
-    m_cfg->writeEntry("jackcommand", m_jackPath->text());
-=======
     settings.setValue("jackstart", m_startJack->isChecked());
     settings.setValue("jackcommand", m_jackPath->text());
->>>>>>> c80adcbc
 #endif // OFFER_JACK_START_OPTION
 
     // Jack audio inputs
     //
-<<<<<<< HEAD
-    m_cfg->writeEntry("audiofaderouts", m_createFaderOuts->isChecked());
-    m_cfg->writeEntry("audiosubmasterouts", m_createSubmasterOuts->isChecked());
-    m_cfg->writeEntry("audiorecordfileformat", m_audioRecFormat->currentItem());
-#endif
-
-    m_cfg->setGroup(GeneralOptionsConfigGroup);
-
-    int previewstyle = m_previewStyle->currentItem();
-    m_cfg->writeEntry("audiopreviewstyle", previewstyle);
-
-    QString externalAudioEditor = getExternalAudioEditor();
-
-    QStringList extlist = QStringList::split(" ", externalAudioEditor);
-=======
     settings.setValue("audiofaderouts", m_createFaderOuts->isChecked());
     settings.setValue("audiosubmasterouts", m_createSubmasterOuts->isChecked());
     settings.setValue("audiorecordfileformat", m_audioRecFormat->currentIndex());
@@ -476,23 +274,12 @@
     QString externalAudioEditor = getExternalAudioEditor();
 
     QStringList extlist = externalAudioEditor.split(" ", QString::SkipEmptyParts);
->>>>>>> c80adcbc
     QString extpath = "";
     if (extlist.size() > 0) extpath = extlist[0];
 
     if (extpath != "") {
         QFileInfo info(extpath);
         if (!info.exists() || !info.isExecutable()) {
-<<<<<<< HEAD
-            KMessageBox::error(0, i18n("External audio editor \"%1\" not found or not executable").arg(extpath));
-            m_cfg->writeEntry("externalaudioeditor", "");
-        } else {
-            m_cfg->writeEntry("externalaudioeditor", externalAudioEditor);
-        }
-    } else {
-        m_cfg->writeEntry("externalaudioeditor", "");
-    }
-=======
             QMessageBox::critical(0, "", tr("External audio editor \"%1\" not found or not executable").arg(extpath));
             settings.setValue("externalaudioeditor", "");
         } else {
@@ -502,7 +289,6 @@
         settings.setValue("externalaudioeditor", "");
     }
     settings.endGroup();
->>>>>>> c80adcbc
 }
 
 QString
@@ -518,11 +304,7 @@
     if (cpath) path = cpath;
     else path = "/usr/bin:/bin";
 
-<<<<<<< HEAD
-    QStringList pathList = QStringList::split(":", path);
-=======
     QStringList pathList = path.split(":", QString::SkipEmptyParts);
->>>>>>> c80adcbc
 
     const char *candidates[] = {
         "mhwaveedit",
@@ -530,11 +312,7 @@
         "audacity"
     };
 
-<<<<<<< HEAD
-    for (int i = 0;
-=======
     for (unsigned int i = 0;
->>>>>>> c80adcbc
          i < sizeof(candidates)/sizeof(candidates[0]) && result == "";
          i++) {
 
