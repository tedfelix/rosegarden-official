--- conflicted
+++ resolved
@@ -45,19 +45,11 @@
 
     ControlMouseEvent() :
         itemList(),
-<<<<<<< HEAD
         x(0), y(0), snappedXLeft(0), snappedXRight(0),
         modifiers(Qt::KeyboardModifiers()),
         buttons(Qt::MouseButtons()) { }
 
-    ControlMouseEvent(const ControlMouseEvent *e) :
-=======
-        x(0), y(0),
-        modifiers(Qt::KeyboardModifiers()),
-        buttons(Qt::MouseButtons()) { }
-
-    explicit ControlMouseEvent(const ControlMouseEvent *e) :
->>>>>>> c5e3c6a3
+        explicit ControlMouseEvent(const ControlMouseEvent *e) :
         itemList(e->itemList),
         x(e->x), y(e->y),
         snappedXLeft(e->snappedXLeft), snappedXRight(e->snappedXRight),
