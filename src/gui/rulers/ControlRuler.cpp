/* -*- c-basic-offset: 4 indent-tabs-mode: nil -*- vi:set ts=8 sts=4 sw=4: */

/*
    Rosegarden
    A MIDI and audio sequencer and musical notation editor.
    Copyright 2000-2009 the Rosegarden development team.
<<<<<<< HEAD
 
=======

>>>>>>> c80adcbc
    Other copyrights also apply to some parts of this work.  Please
    see the AUTHORS file and individual file headers for details.

    This program is free software; you can redistribute it and/or
    modify it under the terms of the GNU General Public License as
    published by the Free Software Foundation; either version 2 of the
    License, or (at your option) any later version.  See the file
    COPYING included with this distribution for more information.
*/


#include <Q3Canvas>
#include <Q3CanvasItem>
#include <Q3CanvasItemList>
#include <Q3CanvasRectangle>
#include <Q3CanvasView>
#include "ControlRuler.h"

#include "base/Event.h"
#include "misc/Debug.h"
#include "base/RulerScale.h"
#include "base/Segment.h"
#include "base/Selection.h"
#include "ControlChangeCommand.h"
#include "ControlItem.h"
#include "ControlSelector.h"
#include "ControlTool.h"
#include "DefaultVelocityColour.h"
#include "ElementAdapter.h"
#include "gui/general/EditViewBase.h"
#include "gui/general/RosegardenCanvasView.h"
#include "document/CommandHistory.h"
#include "gui/widgets/TextFloat.h"
#include <algorithm>

#include <QMainWindow>
#include <Q3Canvas>
#include <QColor>
#include <QCursor>
#include <QPoint>
#include <QMenu>
#include <QScrollBar>
#include <QScrollArea>
#include <QString>
#include <QWidget>
#include <QMouseEvent>
#include <QContextMenuEvent>


namespace Rosegarden
{

const int ControlRuler::DefaultRulerHeight = 75;
const int ControlRuler::MinItemHeight = 5;
const int ControlRuler::MaxItemHeight = 64 + 5;
const int ControlRuler::ItemHeightRange = 64;

ControlRuler::ControlRuler(Segment *segment,
                           RulerScale* rulerScale,
                           EditViewBase* parentView,
                           Q3Canvas* c, QWidget* parent
						  ) :
		RosegardenCanvasView(c, parent), // name, f),	// note: base class is Q3CanvasView
        m_parentEditView(parentView),
        m_mainHorizontalScrollBar(0),
        m_rulerScale(rulerScale),
        m_eventSelection(new EventSelection(*segment)),
	m_assignedEventSelection(0),
        m_segment(segment),
        m_currentIndex(0),
        m_tool(0),
        m_maxItemValue(127),
        m_viewSegmentOffset(0),
        m_currentX(0.0),
        m_itemMoved(false),
        m_selecting(false),
        m_selector(new ControlSelector(this)),
        m_selectionRect(new Q3CanvasRectangle(canvas())),
        m_menu(0)
{
<<<<<<< HEAD
    pthread_mutex_t m_mutex = PTHREAD_MUTEX_INITIALIZER;

    setHScrollBarMode(QScrollView::AlwaysOff);
=======
	setHScrollBarMode(Q3ScrollView::AlwaysOff);	// Q3 compatible mode
// 	setHorizontalScrollBarPolicy( Qt::ScrollBarAlwaysOff );	// qt4
>>>>>>> c80adcbc

    m_selectionRect->setPen(QColor(Qt::red));

    setFixedHeight(sizeHint().height());

    connect(this, SIGNAL(stateChange(const QString&, bool)),
            m_parentEditView, SLOT(slotStateChanged(const QString&, bool)));

    m_segment->addObserver(this);

    emit stateChange("have_controller_item_selected", false);
}

ControlRuler::~ControlRuler()
{
<<<<<<< HEAD
    pthread_mutex_destroy( &m_mutex);
    if(m_assignedEventSelection)
	    m_assignedEventSelection->removeObserver(this);
    
=======
    if(m_assignedEventSelection)
	    m_assignedEventSelection->removeObserver(this);

>>>>>>> c80adcbc
    if (m_segment) {
        m_segment->removeObserver(this);
    }
}

void ControlRuler::slotUpdate()
{
    RG_DEBUG << "ControlRuler::slotUpdate()\n";

    canvas()->setAllChanged(); // TODO: be a bit more subtle, call setChanged(<time area>)

    canvas()->update();
//    repaint();
//   update();
}

void ControlRuler::slotUpdateElementsHPos()
{
    RG_DEBUG << "ControlRuler::slotUpdateElementsHPos()\n";

    computeViewSegmentOffset();

    Q3CanvasItemList list = canvas()->allItems();

    Q3CanvasItemList::Iterator it = list.begin();
    for (; it != list.end(); ++it) {
        ControlItem* item = dynamic_cast<ControlItem*>(*it);
        if (!item)
            continue;
        layoutItem(item);
    }

    canvas()->update();
}

void ControlRuler::layoutItem(ControlItem* item)
{
    timeT itemTime = item->getElementAdapter()->getTime();

    double x = m_rulerScale->getXForTime(itemTime);

    item->setX(x + m_viewSegmentOffset);
    int itemElementDuration = item->getElementAdapter()->getDuration();

    int width = int(m_rulerScale->getXForTime(itemTime + itemElementDuration) - x);

    item->setWidth(width);

    //     RG_DEBUG << "ControlRuler::layoutItem ControlItem x = " << x << " - width = " << width << endl;
}

void ControlRuler::setControlTool(ControlTool* tool)
{
    if (m_tool)
        delete m_tool;
    m_tool = tool;
}

void ControlRuler::eventSelected(EventSelection *es,Event *e) {
    if(es==m_assignedEventSelection) {
<<<<<<< HEAD
        QCanvasItemList list = canvas()->allItems();
        QCanvasItemList::Iterator it = list.begin();
=======
        Q3CanvasItemList list = canvas()->allItems();
        Q3CanvasItemList::Iterator it = list.begin();
>>>>>>> c80adcbc
        for (; it != list.end(); ++it) {
            if (ControlItem *item = dynamic_cast<ControlItem*>(*it)) {
    		if(item->getElementAdapter()->getEvent()==e) {
			item->setHighlighted(true);
			return;
		}
	    }
        }
    }
}

void ControlRuler::eventDeselected(EventSelection *es,Event *e) {
    if(es==m_assignedEventSelection) {
<<<<<<< HEAD
        QCanvasItemList list = canvas()->allItems();
        QCanvasItemList::Iterator it = list.begin();
=======
        Q3CanvasItemList list = canvas()->allItems();
        Q3CanvasItemList::Iterator it = list.begin();
>>>>>>> c80adcbc
        for (; it != list.end(); ++it) {
            if (ControlItem *item = dynamic_cast<ControlItem*>(*it)) {
	        if(item->getElementAdapter()->getEvent()==e) {
		    item->setHighlighted(false);
		    return;
	        }
            }
        }
    }
}

void ControlRuler::eventSelectionDestroyed(EventSelection *es) {
	/// Someone destroyed  ES  lets handle that
	if(es==m_assignedEventSelection)
		m_assignedEventSelection=NULL;
}
<<<<<<< HEAD
    

void ControlRuler::assignEventSelection(EventSelection *es) 
{
    // Clear all selected ControllItem
    QCanvasItemList list = canvas()->allItems();
    QCanvasItemList::Iterator it = list.begin();
    for (; it != list.end(); ++it) {
        if (ControlItem *item = dynamic_cast<ControlItem*>(*it)) 
	    item->setHighlighted(false);
    }		
=======


void ControlRuler::assignEventSelection(EventSelection *es)
{
    // Clear all selected ControllItem
    Q3CanvasItemList list = canvas()->allItems();
    Q3CanvasItemList::Iterator it = list.begin();
    for (; it != list.end(); ++it) {
        if (ControlItem *item = dynamic_cast<ControlItem*>(*it))
	    item->setHighlighted(false);
    }
>>>>>>> c80adcbc

    if(es) {
	// Dont observe the old selection anymore
	m_assignedEventSelection=es;

<<<<<<< HEAD
	QCanvasItemList list = canvas()->allItems();
        const EventSelection::eventcontainer ec=es->getSegmentEvents();
        for (EventSelection::eventcontainer::iterator e = ec.begin(); e != ec.end(); ++e) {
	    QCanvasItemList::Iterator it = list.begin();
=======
	Q3CanvasItemList list = canvas()->allItems();
        const EventSelection::eventcontainer ec=es->getSegmentEvents();
        for (EventSelection::eventcontainer::iterator e = ec.begin(); e != ec.end(); ++e) {
	    Q3CanvasItemList::Iterator it = list.begin();
>>>>>>> c80adcbc
	    for (; it != list.end(); ++it) {
                if (ControlItem *item = dynamic_cast<ControlItem*>(*it)) {
    		    if(item->getElementAdapter()->getEvent()==*e) {
			item->setHighlighted(true);
			break;
	    	    }
	        }
            }
<<<<<<< HEAD
        } 
	
=======
        }

>>>>>>> c80adcbc
        es->addObserver(this);

    } else {
	m_assignedEventSelection=NULL;
    }
<<<<<<< HEAD
    
=======

>>>>>>> c80adcbc
    slotUpdate();
}

void
ControlRuler::segmentDeleted(const Segment *)
{
    m_segment = 0;
}

void ControlRuler::contentsMousePressEvent(QMouseEvent* e)
{
    if (e->button() != Qt::LeftButton) {
        TextFloat::getTextFloat()->hide();
        m_selecting = false;
        return ;
    }

    RG_DEBUG << "ControlRuler::contentsMousePressEvent()\n";

    QPoint p = inverseMapPoint(e->pos());

    Q3CanvasItemList l = canvas()->collisions(p);

    if (l.count() == 0) { // de-select current item
        clearSelectedItems();
        m_selecting = true;
        m_selector->handleMouseButtonPress(e);
        RG_DEBUG << "ControlRuler::contentsMousePressEvent : entering selection mode\n";
        return ;
    }

    // clear selection unless control was pressed, in which case
    // add the event to the current selection
// 	if (!(e->state() && QMouseEvent::ControlButton)) {
	if( ! (e->modifiers() & Qt::CTRL) ){
        clearSelectedItems();
    }

    ControlItem *topItem = 0;
    for (Q3CanvasItemList::Iterator it = l.begin(); it != l.end(); ++it) {

        if (ControlItem *item = dynamic_cast<ControlItem*>(*it)) {

            if (topItem == 0)
                topItem = item;

            if (item->isSelected()) { // if the item which was clicked
                // on is part of a selection,
                // propagate mousepress on all
                // selected items

                item->handleMouseButtonPress(e);

                for (Q3CanvasItemList::Iterator it = m_selectedItems.begin();
                        it != m_selectedItems.end(); ++it) {
                    if (ControlItem *selectedItem =
                                dynamic_cast<ControlItem*>(*it)) {
                        selectedItem->handleMouseButtonPress(e);
                    }
                }


            } else { // select it

                if (!(e->state() && Qt::CTRL) ){		//@@@ QMouseEvent::ControlButton)) {
                    if (item->z() > topItem->z())
                        topItem = item;

                } else {
                    m_selectedItems << item;
                    item->setSelected(true);
                    item->handleMouseButtonPress(e);
                    ElementAdapter* adapter = item->getElementAdapter();
                    m_eventSelection->addEvent(adapter->getEvent());
                }
            }
        }
    }

    if (topItem && !m_selectedItems.contains(topItem)) { // select the top item
        m_selectedItems << topItem;
        topItem->setSelected(true);
        topItem->handleMouseButtonPress(e);
        ElementAdapter* adapter = topItem->getElementAdapter();
        m_eventSelection->addEvent(adapter->getEvent());
    }

    m_itemMoved = false;
    m_lastEventPos = p;
}

void ControlRuler::contentsMouseReleaseEvent(QMouseEvent* e)
{
    if (e->button() != Qt::LeftButton) {
        TextFloat::getTextFloat()->hide();
        m_selecting = false;
        return ;
    }

    if (m_selecting) {
        updateSelection();
        m_selector->handleMouseButtonRelease(e);
        RG_DEBUG << "ControlRuler::contentsMouseReleaseEvent : leaving selection mode\n";
        m_selecting = false;
        return ;
    }

    for (Q3CanvasItemList::Iterator it = m_selectedItems.begin(); it != m_selectedItems.end(); ++it) {
        if (ControlItem *item = dynamic_cast<ControlItem*>(*it)) {

            ElementAdapter * adapter = item->getElementAdapter();
            m_eventSelection->addEvent(adapter->getEvent());
            item->handleMouseButtonRelease(e);
        }
    }

    emit stateChange("have_controller_item_selected", true);

    if (m_itemMoved) {

        m_lastEventPos = inverseMapPoint(e->pos());

        // Add command to history
        ControlChangeCommand* command = new ControlChangeCommand(m_selectedItems,
                                        *m_segment,
                                        m_eventSelection->getStartTime(),
                                        m_eventSelection->getEndTime());

        RG_DEBUG << "ControlRuler::contentsMouseReleaseEvent : adding command\n";
        CommandHistory::getInstance()->addCommand(command);

        m_itemMoved = false;
    }

    TextFloat::getTextFloat()->hide();
}

void ControlRuler::contentsMouseMoveEvent(QMouseEvent* e)
{
    QPoint p = inverseMapPoint(e->pos());

    int deltaX = p.x() - m_lastEventPos.x(),
                 deltaY = p.y() - m_lastEventPos.y();
    m_lastEventPos = p;

    if (m_selecting) {
        updateSelection();
        m_selector->handleMouseMove(e, deltaX, deltaY);
        slotScrollHorizSmallSteps(p.x());
        return ;
    }

    m_itemMoved = true;

    TextFloat *numberFloat = TextFloat::getTextFloat();
    numberFloat->reparent(this);
    // A better way should be not to call reparent() here, but to
    // call attach() in enterEvent().
    // Nevertheless it doesn't work because, for some reason,  enterEvent()
    // (when defined) is never called when mouse enters the ruler.

    int value = 0;

    for (Q3CanvasItemList::Iterator it = m_selectedItems.begin(); it != m_selectedItems.end(); ++it) {
        if (ControlItem *item = dynamic_cast<ControlItem*>(*it)) {
            item->handleMouseMove(e, deltaX, deltaY);
            //            ElementAdapter* adapter = item->getElementAdapter();

            // set value to highest in selection
            if (item->getValue() >= value) {
                value = item->getValue();
                numberFloat->setText(QString("%1").arg(value));
            }
        }
    }
    canvas()->update();

    // Display text float near mouse cursor
    QPoint offset = mapFromGlobal(QPoint(QCursor::pos()))
                    + QPoint(20, + numberFloat->height() / 2);
    numberFloat->display(offset);
}

void
ControlRuler::contentsWheelEvent(QWheelEvent *e)
{
    // not sure what to do yet
    Q3CanvasView::contentsWheelEvent(e);
}

void ControlRuler::updateSelection()
{
    clearSelectedItems();

    bool haveSelectedItems = false;

    Q3CanvasItemList l = getSelectionRectangle()->collisions(true);

    for (Q3CanvasItemList::Iterator it = l.begin(); it != l.end(); ++it) {

        if (ControlItem *item = dynamic_cast<ControlItem*>(*it)) {
            item->setSelected(true);
            m_selectedItems << item;
            haveSelectedItems = true;

            ElementAdapter* adapter = item->getElementAdapter();
            m_eventSelection->addEvent(adapter->getEvent());
        }
    }

    emit stateChange("have_controller_item_selected", haveSelectedItems);
}

void ControlRuler::contentsContextMenuEvent(QContextMenuEvent* e)
{
    if (!m_menu && !m_menuName.isEmpty())
        createMenu();

    if (m_menu) {
        RG_DEBUG << "ControlRuler::showMenu() - show menu with" << m_menu->count() << " items\n";
        m_lastEventPos = inverseMapPoint(e->pos());
        m_menu->exec(QCursor::pos());
    } else
        RG_DEBUG << "ControlRuler::showMenu() : no menu to show\n";

}

void ControlRuler::createMenu()
{
    RG_DEBUG << "ControlRuler::createMenu()\n";

    QMainWindow* parentMainWindow = dynamic_cast<QMainWindow*>(topLevelWidget());

    if (parentMainWindow ) { 	// parentMainWindow->factory()) {
// 		m_menu = static_cast<QMenu*>(parentMainWindow->factory()->container(m_menuName, parentMainWindow));
		m_menu = parentMainWindow->findChild<QMenu*>(m_menuName);

        if (!m_menu) {
            RG_DEBUG << "ControlRuler::createMenu() failed\n";
        }
    } else {
        RG_DEBUG << "ControlRuler::createMenu() failed: no parent factory\n";
    }
}

void
ControlRuler::clearSelectedItems()
{
    for (Q3CanvasItemList::Iterator it = m_selectedItems.begin(); it != m_selectedItems.end(); ++it) {
        (*it)->setSelected(false);
    }
    m_selectedItems.clear();

    delete m_eventSelection;
    m_eventSelection = new EventSelection(*m_segment);
}

void ControlRuler::clear()
{
    Q3CanvasItemList allItems = canvas()->allItems();

    for (Q3CanvasItemList::Iterator it = allItems.begin(); it != allItems.end(); ++it) {
        if (ControlItem *item = dynamic_cast<ControlItem*>(*it)) {
            delete item;
        }
    }
}

int ControlRuler::valueToHeight(long val)
{
    long scaleVal = val * (ItemHeightRange);

    int res = -(int(scaleVal / getMaxItemValue()) + MinItemHeight);

    //RG_DEBUG << "ControlRuler::valueToHeight : val = " << val << " - height = " << res
    //<< " - scaleVal = " << scaleVal << endl;

    return res;
}

long ControlRuler::heightToValue(int h)
{
    long val = -h;
    val -= MinItemHeight;
    val *= getMaxItemValue();
    val /= (ItemHeightRange);
    val = std::min(val, long(getMaxItemValue()));
    return val;
}

QColor ControlRuler::valueToColour(int max, int val)
{
    int maxDefault = DefaultVelocityColour::getInstance()->getMaxValue();

    int value = val;

    // Scale value accordingly
    //
    if (maxDefault != max)
        value = int(double(maxDefault) * double(val) / double(max));

    return DefaultVelocityColour::getInstance()->getColour(value);
}

int ControlRuler::applyTool(double x, int val)
{
    if (m_tool)
        return (*m_tool)(x, val);
    return val;
}

void ControlRuler::flipForwards()
{
    std::pair<int, int> minMax = getZMinMax();

    Q3CanvasItemList l = canvas()->allItems();
    for (Q3CanvasItemList::Iterator it = l.begin(); it != l.end(); ++it) {

        // skip all but rectangles
        if ((*it)->rtti() != Q3CanvasItem::Rtti_Rectangle)
            continue;

        // match min
        if ((*it)->z() == minMax.second)
            (*it)->setZ(minMax.first);
        else
            (*it)->setZ((*it)->z() + 1);
    }

    canvas()->update();
}

void ControlRuler::flipBackwards()
{
    std::pair<int, int> minMax = getZMinMax();

    Q3CanvasItemList l = canvas()->allItems();
    for (Q3CanvasItemList::Iterator it = l.begin(); it != l.end(); ++it) {

        // skip all but rectangles
        if ((*it)->rtti() != Q3CanvasItem::Rtti_Rectangle)
            continue;

        // match min
        if ((*it)->z() == minMax.first)
            (*it)->setZ(minMax.second);
        else
            (*it)->setZ((*it)->z() - 1);
    }

    canvas()->update();
}

std::pair<int, int> ControlRuler::getZMinMax()
{
    Q3CanvasItemList l = canvas()->allItems();
    std::vector<int> zList;
    for (Q3CanvasItemList::Iterator it=l.begin(); it!=l.end(); ++it) {

        // skip all but rectangles
        if ((*it)->rtti() != Q3CanvasItem::Rtti_Rectangle) continue;
        zList.push_back(int((*it)->z()));
    }

    std::sort(zList.begin(), zList.end());

    return std::pair<int, int>(zList[0], zList[zList.size() - 1]);
}

QScrollBar* ControlRuler::getMainHorizontalScrollBar()
{
    return m_mainHorizontalScrollBar ? m_mainHorizontalScrollBar : horizontalScrollBar();
}

}
#include "ControlRuler.moc"<|MERGE_RESOLUTION|>--- conflicted
+++ resolved
@@ -4,11 +4,7 @@
     Rosegarden
     A MIDI and audio sequencer and musical notation editor.
     Copyright 2000-2009 the Rosegarden development team.
-<<<<<<< HEAD
- 
-=======
-
->>>>>>> c80adcbc
+
     Other copyrights also apply to some parts of this work.  Please
     see the AUTHORS file and individual file headers for details.
 
@@ -89,14 +85,8 @@
         m_selectionRect(new Q3CanvasRectangle(canvas())),
         m_menu(0)
 {
-<<<<<<< HEAD
-    pthread_mutex_t m_mutex = PTHREAD_MUTEX_INITIALIZER;
-
-    setHScrollBarMode(QScrollView::AlwaysOff);
-=======
 	setHScrollBarMode(Q3ScrollView::AlwaysOff);	// Q3 compatible mode
 // 	setHorizontalScrollBarPolicy( Qt::ScrollBarAlwaysOff );	// qt4
->>>>>>> c80adcbc
 
     m_selectionRect->setPen(QColor(Qt::red));
 
@@ -112,16 +102,9 @@
 
 ControlRuler::~ControlRuler()
 {
-<<<<<<< HEAD
-    pthread_mutex_destroy( &m_mutex);
     if(m_assignedEventSelection)
 	    m_assignedEventSelection->removeObserver(this);
-    
-=======
-    if(m_assignedEventSelection)
-	    m_assignedEventSelection->removeObserver(this);
-
->>>>>>> c80adcbc
+
     if (m_segment) {
         m_segment->removeObserver(this);
     }
@@ -182,13 +165,8 @@
 
 void ControlRuler::eventSelected(EventSelection *es,Event *e) {
     if(es==m_assignedEventSelection) {
-<<<<<<< HEAD
-        QCanvasItemList list = canvas()->allItems();
-        QCanvasItemList::Iterator it = list.begin();
-=======
         Q3CanvasItemList list = canvas()->allItems();
         Q3CanvasItemList::Iterator it = list.begin();
->>>>>>> c80adcbc
         for (; it != list.end(); ++it) {
             if (ControlItem *item = dynamic_cast<ControlItem*>(*it)) {
     		if(item->getElementAdapter()->getEvent()==e) {
@@ -202,13 +180,8 @@
 
 void ControlRuler::eventDeselected(EventSelection *es,Event *e) {
     if(es==m_assignedEventSelection) {
-<<<<<<< HEAD
-        QCanvasItemList list = canvas()->allItems();
-        QCanvasItemList::Iterator it = list.begin();
-=======
         Q3CanvasItemList list = canvas()->allItems();
         Q3CanvasItemList::Iterator it = list.begin();
->>>>>>> c80adcbc
         for (; it != list.end(); ++it) {
             if (ControlItem *item = dynamic_cast<ControlItem*>(*it)) {
 	        if(item->getElementAdapter()->getEvent()==e) {
@@ -225,19 +198,6 @@
 	if(es==m_assignedEventSelection)
 		m_assignedEventSelection=NULL;
 }
-<<<<<<< HEAD
-    
-
-void ControlRuler::assignEventSelection(EventSelection *es) 
-{
-    // Clear all selected ControllItem
-    QCanvasItemList list = canvas()->allItems();
-    QCanvasItemList::Iterator it = list.begin();
-    for (; it != list.end(); ++it) {
-        if (ControlItem *item = dynamic_cast<ControlItem*>(*it)) 
-	    item->setHighlighted(false);
-    }		
-=======
 
 
 void ControlRuler::assignEventSelection(EventSelection *es)
@@ -249,23 +209,15 @@
         if (ControlItem *item = dynamic_cast<ControlItem*>(*it))
 	    item->setHighlighted(false);
     }
->>>>>>> c80adcbc
 
     if(es) {
 	// Dont observe the old selection anymore
 	m_assignedEventSelection=es;
 
-<<<<<<< HEAD
-	QCanvasItemList list = canvas()->allItems();
-        const EventSelection::eventcontainer ec=es->getSegmentEvents();
-        for (EventSelection::eventcontainer::iterator e = ec.begin(); e != ec.end(); ++e) {
-	    QCanvasItemList::Iterator it = list.begin();
-=======
 	Q3CanvasItemList list = canvas()->allItems();
         const EventSelection::eventcontainer ec=es->getSegmentEvents();
         for (EventSelection::eventcontainer::iterator e = ec.begin(); e != ec.end(); ++e) {
 	    Q3CanvasItemList::Iterator it = list.begin();
->>>>>>> c80adcbc
 	    for (; it != list.end(); ++it) {
                 if (ControlItem *item = dynamic_cast<ControlItem*>(*it)) {
     		    if(item->getElementAdapter()->getEvent()==*e) {
@@ -274,23 +226,14 @@
 	    	    }
 	        }
             }
-<<<<<<< HEAD
-        } 
-	
-=======
-        }
-
->>>>>>> c80adcbc
+        }
+
         es->addObserver(this);
 
     } else {
 	m_assignedEventSelection=NULL;
     }
-<<<<<<< HEAD
-    
-=======
-
->>>>>>> c80adcbc
+
     slotUpdate();
 }
 
