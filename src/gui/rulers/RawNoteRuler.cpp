--- conflicted
+++ resolved
@@ -20,7 +20,6 @@
 #include "RawNoteRuler.h"
 
 #include "misc/Debug.h"
-#include "misc/Strings.h"
 #include "base/BaseProperties.h"
 #include "base/Composition.h"
 #include "base/NotationTypes.h"
@@ -29,15 +28,6 @@
 #include "base/Segment.h"
 #include "DefaultVelocityColour.h"
 #include "gui/general/GUIPalette.h"
-<<<<<<< HEAD
-#include <klocale.h>
-#include <qcolor.h>
-#include <qpainter.h>
-#include <qrect.h>
-#include <qsize.h>
-#include <qtooltip.h>
-#include <qwidget.h>
-=======
 #include "misc/Strings.h"
 
 #include <QColor>
@@ -46,7 +36,6 @@
 #include <QSize>
 #include <QToolTip>
 #include <QWidget>
->>>>>>> c80adcbc
 
 
 namespace Rosegarden
@@ -67,20 +56,12 @@
         m_rulerScale(rulerScale)
 {
     setBackgroundColor(GUIPalette::getColour(GUIPalette::RawNoteRulerBackground));
-<<<<<<< HEAD
-    QToolTip::add(this,"");
-=======
     this->setToolTip("");
->>>>>>> c80adcbc
 }
 
 RawNoteRuler::~RawNoteRuler()
 {
-<<<<<<< HEAD
-    QToolTip::remove(this);
-=======
     // QToolTip::remove(this);
->>>>>>> c80adcbc
     // nothing else
 }
 
@@ -456,11 +437,7 @@
 
     // Tooltips
     {
-<<<<<<< HEAD
-	QToolTip::remove(this);
-=======
 	// QToolTip::remove(this);
->>>>>>> c80adcbc
 	TrackId trackId = m_segment->getTrack();
 	Track *track =
 	    m_segment->getComposition()->getTrackById(trackId);
@@ -468,17 +445,10 @@
         if (track)
             trackPosition = track->getPosition();
 
-<<<<<<< HEAD
-	QToolTip::add(this,i18n("Track #%1, Segment \"%2\" (runtime id %3)")
-		           .arg(trackPosition + 1)
-		           .arg(strtoqstr(m_segment->getLabel()))
-		           .arg(m_segment->getRuntimeId()));
-=======
 	this->setToolTip(tr("Track #%1, Segment \"%2\" (runtime id %3)")
 		            .arg(trackPosition + 1)
 		            .arg(strtoqstr(m_segment->getLabel()))
 		            .arg(m_segment->getRuntimeId()));
->>>>>>> c80adcbc
     }
 
     //    START_TIMING;
