/* -*- c-basic-offset: 4 indent-tabs-mode: nil -*- vi:set ts=8 sts=4 sw=4: */

/*
    Rosegarden
    A MIDI and audio sequencer and musical notation editor.
    Copyright 2000-2009 the Rosegarden development team.

    Other copyrights also apply to some parts of this work.  Please
    see the AUTHORS file and individual file headers for details.

    This program is free software; you can redistribute it and/or
    modify it under the terms of the GNU General Public License as
    published by the Free Software Foundation; either version 2 of the
    License, or (at your option) any later version.  See the file
    COPYING included with this distribution for more information.
*/

#include "ControlRulerEventInsertCommand.h"
#include "base/MidiTypes.h"

namespace Rosegarden
{

ControlRulerEventInsertCommand::ControlRulerEventInsertCommand(const std::string &type,
                                                               timeT insertTime,
                                                               long number, long initialValue,
                                                               Segment &segment,timeT duration)
<<<<<<< HEAD
    : BasicCommand(i18n("Insert Controller Event"),
=======
    : BasicCommand(tr("Insert Controller Event"),
>>>>>>> c80adcbc
                   segment,
                   insertTime, 
                   (duration!=0)?(insertTime+duration):(insertTime + Rosegarden::Note(Rosegarden::Note::Quaver).getDuration())), // must have a duration other undo doesn't work
      m_type(type),
      m_number(number),
      m_initialValue(initialValue)
{
}

void ControlRulerEventInsertCommand::modifySegment()
{
    Event* controllerEvent = new Event(m_type, getStartTime());

    if (m_type == Rosegarden::Controller::EventType)
    {
        controllerEvent->set<Rosegarden::Int>(Rosegarden::Controller::VALUE, m_initialValue);
        controllerEvent->set<Rosegarden::Int>(Rosegarden::Controller::NUMBER, m_number);
    }
    else if (m_type == Rosegarden::PitchBend::EventType)
    {
        // Convert to PitchBend MSB/LSB
        int lsb = m_initialValue & 0x7f;
        int msb = (m_initialValue >> 7) & 0x7f;
        controllerEvent->set<Rosegarden::Int>(Rosegarden::PitchBend::MSB, msb);
        controllerEvent->set<Rosegarden::Int>(Rosegarden::PitchBend::LSB, lsb);
    }
    
    getSegment().insert(controllerEvent);
}

}<|MERGE_RESOLUTION|>--- conflicted
+++ resolved
@@ -25,11 +25,7 @@
                                                                timeT insertTime,
                                                                long number, long initialValue,
                                                                Segment &segment,timeT duration)
-<<<<<<< HEAD
-    : BasicCommand(i18n("Insert Controller Event"),
-=======
     : BasicCommand(tr("Insert Controller Event"),
->>>>>>> c80adcbc
                    segment,
                    insertTime, 
                    (duration!=0)?(insertTime+duration):(insertTime + Rosegarden::Note(Rosegarden::Note::Quaver).getDuration())), // must have a duration other undo doesn't work
