--- conflicted
+++ resolved
@@ -50,16 +50,11 @@
     m_doc(doc),
     m_displayQuickMarker(displayQuickMarker),
     m_quickMarkerPen(QPen(GUIPalette::getColour(GUIPalette::QuickMarker), 4)),
+    m_width( -1),
     m_height(height),
     m_invert(invert),
     m_currentXOffset(0),
-<<<<<<< HEAD
-    m_width( -1),
-    m_activeMousePress(false),
     m_lastMouseXPos(0.0),
-    m_doc(doc),
-=======
->>>>>>> 1205da2b
     m_rulerScale(rulerScale),
     m_defaultGrid(rulerScale),
     m_loopGrid(new SnapGrid(rulerScale)),
@@ -146,14 +141,8 @@
 
     paint.setBrush(palette().windowText());
     drawBarSections(&paint);
-<<<<<<< HEAD
-    drawLoopMarker(&paint);
-
-    if (m_isForMainWindow) {
-=======
-    
+
     if (m_displayQuickMarker) {
->>>>>>> 1205da2b
         timeT tQM = m_doc->getQuickMarkerTime();
         if (tQM >= 0) {
             // draw quick marker
