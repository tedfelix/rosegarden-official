--- conflicted
+++ resolved
@@ -1043,35 +1043,6 @@
 
 void SequenceManager::slotLoopChanged()
 {
-<<<<<<< HEAD
-    // !!!  So who disabled the following, why?  Are loops with JACK transport
-    //      sync no longer hideously broken?
-    //
-    // do not set a loop if JACK transport sync is enabled, because this is
-    // completely broken, and apparently broken due to a limitation of JACK
-    // transport itself.  #1240039 - DMM
-    //    QSettings settings;
-    //    settings.beginGroup( SequencerOptionsConfigGroup );
-    //
-
-    //    if ( qStrToBool( settings.value("jacktransport", "false" ) ) )
-    //    {
-    //	// !!! message box should go here to inform user of why the loop was
-    //	//     not set, but I can't add it at the moment due to to the pre-release
-    //	//     freeze - DMM
-    //    settings.endGroup();
-    //	return;
-    //    }
-
-    //RG_DEBUG << "setLoop(): " << lhs << "-" << rhs;
-
-    RealTime loopStart =
-        m_doc->getComposition().getElapsedRealTime(lhs);
-    RealTime loopEnd =
-        m_doc->getComposition().getElapsedRealTime(rhs);
-
-    RosegardenSequencer::getInstance()->setLoop(loopStart, loopEnd);
-=======
     // ??? It's likely that we will be called, but there is no actual
     //     change to the looping parameters.  Should we cache and
     //     detect?  I suspect this routine is called rarely, so there's
@@ -1103,7 +1074,6 @@
         RosegardenSequencer::getInstance()->setLoop(loopStart, loopEnd);
         return;
     }
->>>>>>> 1205da2b
 }
 
 bool SequenceManager::inCountIn(const RealTime &time) const
