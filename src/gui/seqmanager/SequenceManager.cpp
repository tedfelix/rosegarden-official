--- conflicted
+++ resolved
@@ -104,7 +104,6 @@
     // if done here, this removes the mmapped versions of any segments stored
     // in the autoload (that have only just been mapped by the ctor!)
     //    m_compositionMmapper->cleanup();
-<<<<<<< HEAD
 
     m_countdownDialog = new CountdownDialog(dynamic_cast<QWidget*>
                                             (m_doc->parent())->parentWidget());
@@ -118,24 +117,9 @@
 
     connect(m_compositionMmapperResetTimer, SIGNAL(timeout()),
             this, SLOT(slotScheduledCompositionMmapperReset()));
-=======
-
-    m_countdownDialog = new CountdownDialog(dynamic_cast<QWidget*>
-                                            (m_doc->parent())->parentWidget());
-    // Connect these for use later
-    //
-    connect(m_countdownTimer, SIGNAL(timeout()),
-            this, SLOT(slotCountdownTimerTimeout()));
-
-    connect(m_reportTimer, SIGNAL(timeout()),
-            this, SLOT(slotAllowReport()));
->>>>>>> c80adcbc
-
-    connect(m_compositionMmapperResetTimer, SIGNAL(timeout()),
-            this, SLOT(slotScheduledCompositionMmapperReset()));
-
-<<<<<<< HEAD
-    connect(doc->getCommandHistory(), SIGNAL(commandExecuted()),
+
+
+    connect(CommandHistory::getInstance(), SIGNAL(commandExecuted()),
             this, SLOT(update()));
 
     m_doc->getComposition().addObserver(this);
@@ -146,24 +130,6 @@
     // we're not well placed to handle reporting to the user if it
     // throws an exception (and we don't want to leave the object half
     // constructed).
-
-    // Try to map the sequencer file
-    //
-    mapSequencer();
-=======
-
-    connect(CommandHistory::getInstance(), SIGNAL(commandExecuted()),
-            this, SLOT(update()));
-
-    m_doc->getComposition().addObserver(this);
-
-    // The owner of this sequence manager will need to call
-    // checkSoundDriverStatus on it to set up its status appropriately
-    // immediately after construction; we used to do it from here but
-    // we're not well placed to handle reporting to the user if it
-    // throws an exception (and we don't want to leave the object half
-    // constructed).
->>>>>>> c80adcbc
 }
 
 SequenceManager::~SequenceManager()
@@ -611,18 +577,6 @@
                 // document is busy trying to do away with it
                 m_transportStatus = STOPPED;
 
-<<<<<<< HEAD
-            // Send Record to the Sequencer to signal it to drop out of record mode
-            if (!rgapp->sequencerCall("punchOut()", replyType, replyData, data)) {
-                SEQMAN_DEBUG << "SequenceManager::record - the \"not very plausible\" code executed\n";
-                // #1797873 - set new transport status first, so that
-                // if we're stopping recording we don't risk the
-                // record segment being restored by a timer while the
-                // document is busy trying to do away with it
-                m_transportStatus = STOPPED;
-
-=======
->>>>>>> c80adcbc
                 m_doc->stopRecordingMidi();
                 m_doc->stopRecordingAudio();
                 return ;
@@ -862,37 +816,6 @@
 
     // before applying through-filter, catch program-change-messages
     int prg;
-<<<<<<< HEAD
-	int bnk_msb;
-	int bnk_lsb;
-	bnk_lsb = -1;
-	bnk_lsb = -1;
-	for (i = mC.begin(); i != mC.end(); ++i ) {
-		
-		// catch bank selects (lsb)
-		if ((*i)->getType() == MappedEvent::MidiController){
-				prg = (*i)->getData1();
-				if (prg == 32 ) {
-					// then it's a Bank Select (fine, LSB)
-					// get bank nr: 
-					bnk_lsb = (*i)->getData2();
-				}else 
-					if (prg == 0 ) {
-					// then it's a Bank Select (coarse, MSB)
-					// get msb value: 
-					bnk_msb = (*i)->getData2();
-				}
-		}
-		// catch program changes
-		if ((*i)->getType() == MappedEvent::MidiProgramChange) {
-				// this selects the program-list entry on prog-change-messages 
-				// as well as the previously received bank select (lsb)
-				prg = (*i)->getData1();
-				emit signalSelectProgramNoSend( prg, bnk_lsb, bnk_msb );
-		}
-    }
-    
-=======
     int bnk_msb;
     int bnk_lsb;
     bnk_msb = -1;
@@ -922,7 +845,6 @@
             emit signalSelectProgramNoSend( prg, bnk_lsb, bnk_msb );
         }
     }
->>>>>>> c80adcbc
 	
     // Thru filtering is done at the sequencer for the actual sound
     // output, but here we need both filtered (for OUT display) and
@@ -1159,17 +1081,6 @@
 
                     if ((*i)->getData1() == MappedEvent::FailureJackRestartFailed) {
 
-<<<<<<< HEAD
-                        KMessageBox::error(
-                            dynamic_cast<QWidget*>(m_doc->parent()),
-                            i18n("The JACK Audio subsystem has failed or it has stopped Rosegarden from processing audio.\nPlease restart Rosegarden to continue working with audio.\nQuitting other running applications may improve Rosegarden's performance."));
-
-                    } else if ((*i)->getData1() == MappedEvent::FailureJackRestart) {
-
-                        KMessageBox::error(
-                            dynamic_cast<QWidget*>(m_doc->parent()),
-                            i18n("The JACK Audio subsystem has stopped Rosegarden from processing audio, probably because of a processing overload.\nAn attempt to restart the audio service has been made, but some problems may remain.\nQuitting other running applications may improve Rosegarden's performance."));
-=======
                         QMessageBox::critical(
                             RosegardenMainWindow::self(), "",
                             tr("The JACK Audio subsystem has failed or it has stopped Rosegarden from processing audio.\nPlease restart Rosegarden to continue working with audio.\nQuitting other running applications may improve Rosegarden's performance."));
@@ -1179,25 +1090,12 @@
                         QMessageBox::critical(
                             RosegardenMainWindow::self(), "",
                             tr("The JACK Audio subsystem has stopped Rosegarden from processing audio, probably because of a processing overload.\nAn attempt to restart the audio service has been made, but some problems may remain.\nQuitting other running applications may improve Rosegarden's performance."));
->>>>>>> c80adcbc
 
                     } else if ((*i)->getData1() == MappedEvent::WarningImpreciseTimer &&
                                shouldWarnForImpreciseTimer()) {
 
                         std::cerr << "Rosegarden: WARNING: No accurate sequencer timer available" << std::endl;
 
-<<<<<<< HEAD
-                        KStartupLogo::hideIfStillThere();
-                        CurrentProgressDialog::freeze();
-
-                        RosegardenGUIApp::self()->awaitDialogClearance();
-
-                        KMessageBox::information(
-                            dynamic_cast<QWidget*>(m_doc->parent()),
-                            i18n("<h3>System timer resolution is too low</h3><p>Rosegarden was unable to find a high-resolution timing source for MIDI performance.</p><p>This may mean you are using a Linux system with the kernel timer resolution set too low.  Please contact your Linux distributor for more information.</p><p>Some Linux distributors already provide low latency kernels, see <a href=\"http://rosegarden.wiki.sourceforge.net/Low+latency+kernels\">http://rosegarden.wiki.sourceforge.net/Low+latency+kernels</a> for instructions.</p>"), 
-			    NULL, NULL, 
-			    KMessageBox::Notify + KMessageBox::AllowLink);
-=======
                         StartupLogo::hideIfStillThere();
                         CurrentProgressDialog::freeze();
 
@@ -1210,7 +1108,6 @@
                           tr("<h3>System timer resolution is too low</h3><p>Rosegarden was unable to find a high-resolution timing source for MIDI performance.</p><p>This may mean you are using a Linux system with the kernel timer resolution set too low.  Please contact your Linux distributor for more information.</p><p>Some Linux distributors already provide low latency kernels, see <a href=\"http://www.rosegardenmusic.com/wiki/low-latency_kernels\">http://www.rosegardenmusic.com/wiki/low-latency_kernels</a> for instructions.</p>"), 
                           QMessageBox::Ok,
                           QMessageBox::Ok);
->>>>>>> c80adcbc
                         
                         CurrentProgressDialog::thaw();
 
@@ -1219,18 +1116,6 @@
 
                         std::cerr << "Rosegarden: WARNING: No accurate sequencer timer available" << std::endl;
 
-<<<<<<< HEAD
-                        KStartupLogo::hideIfStillThere();
-                        CurrentProgressDialog::freeze();
-
-                        RosegardenGUIApp::self()->awaitDialogClearance();
-
-                        KMessageBox::information(
-                            dynamic_cast<QWidget*>(m_doc->parent()),
-                            i18n("<h3>System timer resolution is too low</h3><p>Rosegarden was unable to find a high-resolution timing source for MIDI performance.</p><p>You may be able to solve this problem by loading the RTC timer kernel module.  To do this, try running <b>sudo modprobe snd-rtctimer</b> in a terminal window and then restarting Rosegarden.</p><p>Alternatively, check whether your Linux distributor provides a multimedia-optimized kernel.  See <a href=\"http://rosegarden.wiki.sourceforge.net/Low+latency+kernels\">http://rosegarden.wiki.sourceforge.net/Low+latency+kernels</a> for notes about this.</p>"), 
-			    NULL, NULL, 
-			    KMessageBox::Notify + KMessageBox::AllowLink);
-=======
                         StartupLogo::hideIfStillThere();
                         CurrentProgressDialog::freeze();
 
@@ -1242,7 +1127,6 @@
                           tr("<h3>System timer resolution is too low</h3><p>Rosegarden was unable to find a high-resolution timing source for MIDI performance.</p><p>You may be able to solve this problem by loading the RTC timer kernel module.  To do this, try running <b>sudo modprobe snd-rtctimer</b> in a terminal window and then restarting Rosegarden.</p><p>Alternatively, check whether your Linux distributor provides a multimedia-optimized kernel.  See <a href=\"http://www.rosegardenmusic.com/wiki/low-latency_kernels\">http://www.rosegardenmusic.com/wiki/low-latency_kernels</a> for notes about this.</p>"),
                           QMessageBox::Ok,
                           QMessageBox::Ok);
->>>>>>> c80adcbc
                         
                         CurrentProgressDialog::thaw();
                     }
@@ -1348,28 +1232,14 @@
     }
 
     if (text != "") {
-<<<<<<< HEAD
-        RosegardenGUIApp::self()->awaitDialogClearance();
-        KMessageBox::error(RosegardenGUIApp::self(),
-                           i18n("<h3>Sequencer startup failed</h3>%1").arg(text));
-=======
         RosegardenMainWindow::self()->awaitDialogClearance();
         QMessageBox::critical(RosegardenMainWindow::self(), "",
                            tr("<h3>Sequencer startup failed</h3>%1").arg(text));
->>>>>>> c80adcbc
         CurrentProgressDialog::thaw();
         return;
     }
 
 #ifdef HAVE_LIBJACK
-<<<<<<< HEAD
-    if (!(m_soundDriverStatus & AUDIO_OK)) {
-        RosegardenGUIApp::self()->awaitDialogClearance();
-        KMessageBox::information(RosegardenGUIApp::self(), i18n("<h3>Failed to connect to JACK audio server.</h3><p>Rosegarden could not connect to the JACK audio server.  This probably means the JACK server is not running.</p><p>If you want to be able to play or record audio files or use plugins, you should exit Rosegarden and start the JACK server before running Rosegarden again.</p>"),
-                                 i18n("Failed to connect to JACK"),
-                                 "startup-jack-failed");
-    }
-=======
 
 /*
  * KMessageBox::information:
@@ -1406,7 +1276,6 @@
                                  // use the "startup-jack-failed" key for this
                                  // purpose.
     }*/
->>>>>>> c80adcbc
 #endif
     CurrentProgressDialog::thaw();
 }
