/* -*- c-basic-offset: 4 indent-tabs-mode: nil -*- vi:set ts=8 sts=4 sw=4: */

/*
    Rosegarden
    A MIDI and audio sequencer and musical notation editor.
    Copyright 2000-2022 the Rosegarden development team.

    Other copyrights also apply to some parts of this work.  Please
    see the AUTHORS file and individual file headers for details.

    This program is free software; you can redistribute it and/or
    modify it under the terms of the GNU General Public License as
    published by the Free Software Foundation; either version 2 of the
    License, or (at your option) any later version.  See the file
    COPYING included with this distribution for more information.
*/

#define RG_MODULE_STRING "[MappedEventBuffer]"

#include "MappedEventBuffer.h"

#include "document/RosegardenDocument.h"
#include "misc/Debug.h"
#include "sound/MappedEvent.h"
#include "sound/MappedInserterBase.h"

#include <limits>  // for std::numeric_limits

// #define DEBUG_MAPPED_EVENT_BUFFER 1

namespace Rosegarden
{

MappedEventBuffer::MappedEventBuffer(RosegardenDocument *doc) :
    m_doc(doc),
    m_start(RealTime::zeroTime),
    m_end(std::numeric_limits<int>::max(), 0),  // 68 years
    m_buffer(nullptr),
    m_capacity(0),
    m_size(0),
    m_lock(),
    m_refCount(0)
{
}

MappedEventBuffer::~MappedEventBuffer()
{
    // Safe even if nullptr.
    delete[] m_buffer;
}

void
MappedEventBuffer::init()
{
    int size = calculateSize();

    if (size > 0) {
        reserve(size);

        //RG_DEBUG << "init() : size = " << size;

        fillBuffer();
    } else {
        //RG_DEBUG << "init() : mmap size = 0 - skipping mmapping for now";
    }
}

bool
MappedEventBuffer::refresh()
{
    bool resized = false;

    int newFill = calculateSize();
    int oldSize = capacity();

#ifdef DEBUG_MAPPED_EVENT_BUFFER
    RG_DEBUG << "refresh() - " << this
                 << " - old size = " << oldSize
                 << " - old fill = " << size()
                 << " - new fill = " << newFill;
#endif

    // If we need to expand the buffer to hold the events
    if (newFill > oldSize) {
        resized = true;
        reserve(newFill);
    }

    // Ask the deriver to fill the buffer from the document
    fillBuffer();

    return resized;
}

int
MappedEventBuffer::capacity() const
{
#if (QT_VERSION >= QT_VERSION_CHECK(5, 14, 0))
    return m_capacity.loadRelaxed();
#else
    return m_capacity.load();
#endif
}

int
MappedEventBuffer::size() const
{
#if (QT_VERSION >= QT_VERSION_CHECK(5, 14, 0))
    return m_size.loadRelaxed();
#else
    return m_size.load();
#endif
}

void
MappedEventBuffer::reserve(int newSize)
{
    if (newSize <= capacity())  return;

    MappedEvent *oldBuffer = m_buffer;
    MappedEvent *newBuffer = new MappedEvent[newSize];

    if (oldBuffer) {
#if (QT_VERSION >= QT_VERSION_CHECK(5, 14, 0))
        for (int i = 0; i < m_size.loadRelaxed(); ++i) {
#else
        for (int i = 0; i < m_size.load(); ++i) {
#endif
            newBuffer[i] = m_buffer[i];
        }
    }

    {
        QWriteLocker locker(&m_lock);
        m_buffer = newBuffer;
        m_capacity.storeRelease(newSize);
    }

#ifdef DEBUG_MAPPED_EVENT_BUFFER
    SEQUENCER_DEBUG << "MappedEventBuffer::reserve: Resized to " << newSize << " events";
#endif

    delete[] oldBuffer;
}

void
MappedEventBuffer::resize(int newFill)
{
#if (QT_VERSION >= QT_VERSION_CHECK(5, 14, 0))
    m_size.storeRelaxed(newFill);
#else
    m_size.store(newFill);
#endif
}

void
MappedEventBuffer::
mapAnEvent(MappedEvent *e)
{
    if (size() >= capacity()) {
        // We need a bigger buffer.  We scale by 1.5, a compromise
        // between allocating too often and wasting too much space.
        // We also add 1 in case the space didn't increase due to
        // rounding.
        int newSize = 1 + float(capacity()) * 1.5;
        reserve(newSize);
    }

<<<<<<< HEAD
    MappedEvent mE(e);
    getBuffer()[size()] = mE;
=======
    // Copy the event into the buffer.
    getBuffer()[size()] = *e;

>>>>>>> c5e3c6a3
    // Some mappers need this to be done now because they may resize
    // the buffer later, which will only copy the filled part.
    resize(size() + 1);
}

void
MappedEventBuffer::
doInsert(MappedInserterBase &inserter, MappedEvent &evt,
         RealTime /*start*/, bool /*firstOutput*/)
{
    inserter.insertCopy(evt);
}

// The default doesn't have to do anything to get ready.
void
MappedEventBuffer::
makeReady(MappedInserterBase &/*inserter*/, RealTime /*time*/) {}


}<|MERGE_RESOLUTION|>--- conflicted
+++ resolved
@@ -166,14 +166,9 @@
         reserve(newSize);
     }
 
-<<<<<<< HEAD
-    MappedEvent mE(e);
-    getBuffer()[size()] = mE;
-=======
     // Copy the event into the buffer.
     getBuffer()[size()] = *e;
 
->>>>>>> c5e3c6a3
     // Some mappers need this to be done now because they may resize
     // the buffer later, which will only copy the filled part.
     resize(size() + 1);
