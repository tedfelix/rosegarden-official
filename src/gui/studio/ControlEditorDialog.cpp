--- conflicted
+++ resolved
@@ -3,13 +3,7 @@
 /*
     Rosegarden
     A MIDI and audio sequencer and musical notation editor.
-<<<<<<< HEAD
-    Copyright 2000-2024 the Rosegarden development team.
-
-=======
     Copyright 2000-2025 the Rosegarden development team.
- 
->>>>>>> ddf8adcd
     Other copyrights also apply to some parts of this work.  Please
     see the AUTHORS file and individual file headers for details.
 
