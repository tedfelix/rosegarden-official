--- conflicted
+++ resolved
@@ -148,11 +148,7 @@
 }
 
 NotePixmapFactory *
-<<<<<<< HEAD
-NotationHLayout::getNotePixmapFactory(Staff &staff)
-=======
 NotationHLayout::getNotePixmapFactory(ViewSegment &staff)
->>>>>>> c80adcbc
 {
     NotationStaff *ns = dynamic_cast<NotationStaff *>(&staff);
     if (ns) return &ns->getNotePixmapFactory(false);
@@ -160,11 +156,7 @@
 }
 
 NotePixmapFactory *
-<<<<<<< HEAD
-NotationHLayout::getGraceNotePixmapFactory(Staff &staff)
-=======
 NotationHLayout::getGraceNotePixmapFactory(ViewSegment &staff)
->>>>>>> c80adcbc
 {
     NotationStaff *ns = dynamic_cast<NotationStaff *>(&staff);
     if (ns) return &ns->getNotePixmapFactory(true);
@@ -318,11 +310,7 @@
         bool newTimeSig = false;
         timeSignature = getComposition()->getTimeSignatureInBar
                         (barNo, newTimeSig);
-<<<<<<< HEAD
-        NOTATION_DEBUG << "bar " << barNo << ", startBarOfStaff " << startBarOfStaff
-=======
         NOTATION_DEBUG << "bar " << barNo << ", startBarOfViewSegment " << startBarOfViewSegment
->>>>>>> c80adcbc
                        << ", newTimeSig " << newTimeSig << endl;
 
         float fixedWidth = 0.0;
