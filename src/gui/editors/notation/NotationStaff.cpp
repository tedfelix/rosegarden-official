/* -*- c-basic-offset: 4 indent-tabs-mode: nil -*- vi:set ts=8 sts=4 sw=4: */

/*
    Rosegarden
    A MIDI and audio sequencer and musical notation editor.
    Copyright 2000-2009 the Rosegarden development team.
 
    Other copyrights also apply to some parts of this work.  Please
    see the AUTHORS file and individual file headers for details.
 
    This program is free software; you can redistribute it and/or
    modify it under the terms of the GNU General Public License as
    published by the Free Software Foundation; either version 2 of the
    License, or (at your option) any later version.  See the file
    COPYING included with this distribution for more information.
*/


#include "NotationStaff.h"
#include "misc/Debug.h"
#include <QApplication>

#include "misc/Strings.h"
#include "document/ConfigGroups.h"
#include "base/Composition.h"
#include "base/Device.h"
#include "base/Event.h"
#include "base/Exception.h"
#include "base/Instrument.h"
#include "base/MidiDevice.h"
#include "base/MidiTypes.h"
#include "base/NotationQuantizer.h"
#include "base/NotationRules.h"
#include "base/NotationTypes.h"
#include "base/Profiler.h"
#include "base/Segment.h"
#include "base/Selection.h"
#include "base/SnapGrid.h"
#include "base/Studio.h"
#include "base/Track.h"
#include "base/ViewElement.h"
#include "document/RosegardenDocument.h"
#include "gui/editors/guitar/Chord.h"
#include "gui/general/PixmapFunctions.h"
#include "gui/general/ProgressReporter.h"
#include "NotationChord.h"
#include "NotationElement.h"
#include "NotationProperties.h"
#include "NotationHLayout.h"
#include "NotationScene.h"
#include "NoteFontFactory.h"
#include "NotePixmapFactory.h"
#include "NotePixmapParameters.h"
#include "NoteStyleFactory.h"
#include "StaffLayout.h"
#include <QSettings>
#include <QMessageBox>
#include <QGraphicsItem>
#include <QGraphicsScene>
#include <QPainter>
#include <QPoint>
#include <QRect>


namespace Rosegarden
{

NotationStaff::NotationStaff(NotationScene *scene, Segment *segment,
                             SnapGrid *snapGrid, int id,
<<<<<<< HEAD
                             NotationView *view,
                             std::string fontName, int resolution) :
        ProgressReporter(0),
        LinedStaff(canvas, segment, snapGrid, id, resolution,
                   resolution / 16 + 1,  // line thickness
                   LinearMode, 0, 0,  // pageMode, pageWidth and pageHeight set later
                   0 // row spacing
                  ),
        m_notePixmapFactory(0),
        m_graceNotePixmapFactory(0),
        m_previewSprite(0),
        m_staffName(0),
        m_notationView(view),
        m_legerLineCount(8),
        m_barNumbersEvery(0),
        m_colourQuantize(true),
        m_showUnknowns(true),
        m_showRanges(true),
        m_showCollisions(true),
        m_printPainter(0),
        m_ready(false),
        m_lastRenderedBar(0)
=======
                             NotePixmapFactory *normalFactory,
                             NotePixmapFactory *smallFactory) :
    ViewSegment(*segment),
    StaffLayout(scene, this, snapGrid, id,
                normalFactory->getSize(),
                normalFactory->getSize() / 16 + 1,  // line thickness
                LinearMode, 0, 0,  // pageMode, pageWidth and pageHeight set later
                0 // row spacing
        ),
    ProgressReporter(0),
    m_notePixmapFactory(normalFactory),
    m_graceNotePixmapFactory(smallFactory),
    m_previewItem(0),
    m_staffName(0),
    m_notationScene(scene),
    m_legerLineCount(8),
    m_barNumbersEvery(0),
    m_colourQuantize(true),
    m_showUnknowns(true),
    m_showRanges(true),
    m_showCollisions(true),
    m_printPainter(0),
    m_refreshStatusId(segment->getNewRefreshStatusId()),
    m_ready(false),
    m_lastRenderedBar(0)
>>>>>>> c80adcbc
{
    QSettings settings;
    settings.beginGroup( NotationViewConfigGroup );

    m_colourQuantize = qStrToBool( settings.value("colourquantize", "false" ) ) ;

    // Shouldn't change these  during the lifetime of the staff, really:
<<<<<<< HEAD
    m_showUnknowns = config->readBoolEntry("showunknowns", false);
    m_showRanges = config->readBoolEntry("showranges", true);
    m_showCollisions = config->readBoolEntry("showcollisions", true);
=======
    m_showUnknowns = qStrToBool( settings.value("showunknowns", "false" ) ) ;
    m_showRanges = qStrToBool( settings.value("showranges", "true" ) ) ;
    m_showCollisions = qStrToBool( settings.value("showcollisions", "true" ) ) ;

    m_keySigCancelMode = settings.value("keysigcancelmode", 1).toInt() ;
>>>>>>> c80adcbc

    settings.endGroup();

    setLineThickness(m_notePixmapFactory->getStaffLineThickness());
}

NotationStaff::~NotationStaff()
{
    NOTATION_DEBUG << "NotationStaff::~NotationStaff()" << endl;
    deleteTimeSignatures();
}

SegmentRefreshStatus &
NotationStaff::getRefreshStatus() const
{
    return m_segment.getRefreshStatus(m_refreshStatusId);
}

void
NotationStaff::resetRefreshStatus()
{
    m_segment.getRefreshStatus(m_refreshStatusId).setNeedsRefresh(false);
}

void
NotationStaff::setNotePixmapFactories(NotePixmapFactory *normal,
                                      NotePixmapFactory *small)
{
    m_notePixmapFactory = normal;
    m_graceNotePixmapFactory = small;

    setLineThickness(m_notePixmapFactory->getStaffLineThickness());
}

void
NotationStaff::insertTimeSignature(double layoutX,
                                   const TimeSignature &timeSig)
{
    if (timeSig.isHidden())
        return ;

    m_notePixmapFactory->setSelected(false);
    QGraphicsItem *item = m_notePixmapFactory->makeTimeSig(timeSig);
//    QCanvasTimeSigSprite *sprite =
//        new QCanvasTimeSigSprite(layoutX, pixmap, m_canvas);

    StaffLayoutCoords sigCoords =
        getSceneCoordsForLayoutCoords(layoutX, getLayoutYForHeight(4));

    getScene()->addItem(item);
    item->setPos(sigCoords.first, (double)sigCoords.second);
    item->show();
    m_timeSigs.insert(item);
}

void
NotationStaff::deleteTimeSignatures()
{
    //    NOTATION_DEBUG << "NotationStaff::deleteTimeSignatures()" << endl;

    for (ItemSet::iterator i = m_timeSigs.begin(); i != m_timeSigs.end(); ++i) {
        delete *i;
    }

    m_timeSigs.clear();
}

void
NotationStaff::insertRepeatedClefAndKey(double layoutX, int barNo)
{
    bool needClef = false, needKey = false;
    timeT t;

    timeT barStart = getSegment().getComposition()->getBarStart(barNo);

    Clef clef = getSegment().getClefAtTime(barStart, t);
    if (t < barStart) needClef = true;

    ::Rosegarden::Key key = getSegment().getKeyAtTime(barStart, t);
    if (t < barStart) needKey = true;

    double dx = m_notePixmapFactory->getBarMargin() / 2;

    if (!m_notationScene->isInPrintMode())
        m_notePixmapFactory->setShaded(true);

    if (needClef) {

        int layoutY = getLayoutYForHeight(clef.getAxisHeight());

        StaffLayoutCoords coords =
            getSceneCoordsForLayoutCoords(layoutX + dx, layoutY);

        QGraphicsItem *item = m_notePixmapFactory->makeClef(clef);
        getScene()->addItem(item);
        item->setPos(coords.first, coords.second);
        item->show();
        m_repeatedClefsAndKeys.insert(item);

        dx += item->boundingRect().width() +
            m_notePixmapFactory->getNoteBodyWidth() * 2 / 3;
    }

    if (needKey) {

        int layoutY = getLayoutYForHeight(12);

        StaffLayoutCoords coords =
            getSceneCoordsForLayoutCoords(layoutX + dx, layoutY);

        QGraphicsItem *item = m_notePixmapFactory->makeKey(key, clef);
        getScene()->addItem(item);
        item->setPos(coords.first, coords.second);
        item->show();
        m_repeatedClefsAndKeys.insert(item);

        dx += item->boundingRect().width();
    }

    /* attempt to blot out things like slurs & ties that overrun this area: doesn't work
     
        if (m_notationScene->isInPrintMode() && (needClef || needKey)) {
     
    	int layoutY = getLayoutYForHeight(14);
    	int h = getLayoutYForHeight(-8) - layoutY;
     
    	StaffLayoutCoords coords =
    	    getCanvasCoordsForLayoutCoords(layoutX, layoutY);
        
    	Q3CanvasRectangle *rect = new Q3CanvasRectangle(coords.first, coords.second,
    						      dx, h, m_canvas);
    	rect->setPen(QColor(Qt::black));
    	rect->setBrush(QColor(Qt::white));
    	rect->setZ(1);
    	rect->show();
     
    	m_repeatedClefsAndKeys.insert(rect);
        }
    */

    m_notePixmapFactory->setShaded(false);
}

void
NotationStaff::deleteRepeatedClefsAndKeys()
{
    for (ItemSet::iterator i = m_repeatedClefsAndKeys.begin();
            i != m_repeatedClefsAndKeys.end(); ++i) {
        delete *i;
    }

    m_repeatedClefsAndKeys.clear();
}

void
NotationStaff::drawStaffName()
{
    delete m_staffName;

    m_staffNameText =
        getSegment().getComposition()->
        getTrackById(getSegment().getTrack())->getLabel();

    m_staffName =
        m_notePixmapFactory->makeText(Text(m_staffNameText, Text::StaffName));

    getScene()->addItem(m_staffName);

    int layoutY = getLayoutYForHeight(3);
    StaffLayoutCoords coords = getSceneCoordsForLayoutCoords(0, layoutY);
    m_staffName->setPos(getX() + getMargin() + m_notePixmapFactory->getNoteBodyWidth(),
                        coords.second - m_staffName->boundingRect().height() / 2);
    m_staffName->show();
}

bool
NotationStaff::isStaffNameUpToDate()
{
    return (m_staffNameText ==
            getSegment().getComposition()->
            getTrackById(getSegment().getTrack())->getLabel());
}

timeT
<<<<<<< HEAD
NotationStaff::getTimeAtCanvasCoords(double cx, int cy) const
{
    LinedStaffCoords layoutCoords = getLayoutCoordsForCanvasCoords(cx, cy);
    RulerScale * rs = m_notationView->getHLayout();
=======
NotationStaff::getTimeAtSceneCoords(double cx, int cy) const
{
    StaffLayoutCoords layoutCoords = getLayoutCoordsForSceneCoords(cx, cy);
    RulerScale * rs = m_notationScene->getHLayout();
>>>>>>> c80adcbc
    return rs->getTimeForX(layoutCoords.first);
}

void
NotationStaff::getClefAndKeyAtSceneCoords(double cx, int cy,
                                           Clef &clef,
                                           ::Rosegarden::Key &key) const
{
    StaffLayoutCoords layoutCoords = getLayoutCoordsForSceneCoords(cx, cy);
    int i;

    for (i = 0; i < m_clefChanges.size(); ++i) {
        if (m_clefChanges[i].first > layoutCoords.first)
            break;
        clef = m_clefChanges[i].second;
    }

    for (i = 0; i < m_keyChanges.size(); ++i) {
        if (m_keyChanges[i].first > layoutCoords.first)
            break;
        key = m_keyChanges[i].second;
    }
}

ViewElementList::iterator
NotationStaff::getClosestElementToLayoutX(double x,
        Event *&clef,
        Event *&key,
        bool notesAndRestsOnly,
        int proximityThreshold)
{
    START_TIMING;

    double minDist = 10e9, prevDist = 10e9;

    NotationElementList *notes = getViewElementList();
    NotationElementList::iterator it, result;

    // TODO: this is grossly inefficient

    for (it = notes->begin(); it != notes->end(); ++it) {
        NotationElement *el = static_cast<NotationElement*>(*it);

        bool before = ((*it)->getLayoutX() < x);

        if (!el->isNote() && !el->isRest()) {
            if (before) {
                if ((*it)->event()->isa(Clef::EventType)) {
                    clef = (*it)->event();
                } else if ((*it)->event()->isa(::Rosegarden::Key::EventType)) {
                    key = (*it)->event();
                }
            }
            if (notesAndRestsOnly)
                continue;
        }

        double dx = x - (*it)->getLayoutX();
        if (dx < 0)
            dx = -dx;

        if (dx < minDist) {
            minDist = dx;
            result = it;
        } else if (!before) {
            break;
        }

        prevDist = dx;
    }

    if (proximityThreshold > 0 && minDist > proximityThreshold) {
        NOTATION_DEBUG << "NotationStaff::getClosestElementToLayoutX() : element is too far away : "
        << minDist << endl;
        return notes->end();
    }

    NOTATION_DEBUG << "NotationStaff::getClosestElementToLayoutX: found element at layout " << (*result)->getLayoutX() << " - we're at layout " << x << endl;

    PRINT_ELAPSED("NotationStaff::getClosestElementToLayoutX");

    return result;
}

ViewElementList::iterator
NotationStaff::getElementUnderLayoutX(double x,
                                      Event *&clef,
                                      Event *&key)
{
    NotationElementList *notes = getViewElementList();
    NotationElementList::iterator it;

    // TODO: this is grossly inefficient

    for (it = notes->begin(); it != notes->end(); ++it) {
        NotationElement* el = static_cast<NotationElement*>(*it);

        bool before = ((*it)->getLayoutX() <= x);

        if (!el->isNote() && !el->isRest()) {
            if (before) {
                if ((*it)->event()->isa(Clef::EventType)) {
                    clef = (*it)->event();
                } else if ((*it)->event()->isa(::Rosegarden::Key::EventType)) {
                    key = (*it)->event();
                }
            }
        }

        double airX, airWidth;
        el->getLayoutAirspace(airX, airWidth);
        if (x >= airX && x < airX + airWidth) {
            return it;
        } else if (!before) {
            if (it != notes->begin())
                --it;
            return it;
        }
    }

    return notes->end();
}

std::string
NotationStaff::getNoteNameAtSceneCoords(double x, int y,
        Accidental) const
{
    Clef clef;
    ::Rosegarden::Key key;
    getClefAndKeyAtSceneCoords(x, y, clef, key);

    QSettings settings;
    settings.beginGroup( GeneralOptionsConfigGroup );

    int baseOctave = settings.value("midipitchoctave", -2).toInt() ;
    settings.endGroup();

    Pitch p(getHeightAtSceneCoords(x, y), clef, key);
    //!!! tr() how?
    return p.getAsString(key.isSharp(), true, baseOctave);
}

void
NotationStaff::renderElements(NotationElementList::iterator from,
                              NotationElementList::iterator to)
{
    //    NOTATION_DEBUG << "NotationStaff " << this << "::renderElements()" << endl;
    Profiler profiler("NotationStaff::renderElements");

    emit setOperationName(tr("Rendering staff %1...").arg(getId() + 1));
    emit setValue(0);

    throwIfCancelled();

    // These are only used when rendering keys, and we don't have the
    // right start data here so we choose not to render keys at all in
    // this method (see below) so that we can pass bogus clef and key
    // data to renderSingleElement
    Clef currentClef;
    ::Rosegarden::Key currentKey;

    int elementCount = 0;
    timeT endTime =
        (to != getViewElementList()->end() ? (*to)->getViewAbsoluteTime() :
         getSegment().getEndMarkerTime());
    timeT startTime = (from != to ? (*from)->getViewAbsoluteTime() : endTime);

    for (NotationElementList::iterator it = from, nextIt = from;
            it != to; it = nextIt) {

        ++nextIt;

        if (isDirectlyPrintable(*it)) {
            // notes are renderable direct to the printer, so don't render
            // them to the scene here
            continue;
        }

        if ((*it)->event()->isa(::Rosegarden::Key::EventType)) {
            // force rendering in positionElements instead
            NotationElement* el = static_cast<NotationElement*>(*it);
            el->removeItem();
            continue;
        }

        bool selected = isSelected(it);
        //	NOTATION_DEBUG << "Rendering at " << (*it)->getAbsoluteTime()
        //			     << " (selected = " << selected << ")" << endl;

        renderSingleElement(it, currentClef, currentKey, selected);

        if ((endTime > startTime) &&
                (++elementCount % 200 == 0)) {

            timeT myTime = (*it)->getViewAbsoluteTime();
            emit setValue((myTime - startTime) * 100 / (endTime - startTime));
            throwIfCancelled();
        }
    }

    //    NOTATION_DEBUG << "NotationStaff " << this << "::renderElements: "
    //			 << elementCount << " elements rendered" << endl;
}

void
NotationStaff::renderPrintable(timeT from, timeT to)
{
    if (!m_printPainter)
        return ;

    Profiler profiler("NotationStaff::renderElements");

    emit setOperationName(tr("Rendering notes on staff %1...").arg(getId() + 1));
    emit setValue(0);

    throwIfCancelled();

    // These are only used when rendering keys, and we don't do that
    // here, so we don't care what they are
    Clef currentClef;
    ::Rosegarden::Key currentKey;

    Composition *composition = getSegment().getComposition();
    NotationElementList::iterator beginAt =
        getViewElementList()->findTime(composition->getBarStartForTime(from));
    NotationElementList::iterator endAt =
        getViewElementList()->findTime(composition->getBarEndForTime(to));

    int elementCount = 0;

    for (NotationElementList::iterator it = beginAt, nextIt = beginAt;
            it != endAt; it = nextIt) {

        ++nextIt;

        if (!isDirectlyPrintable(*it)) {
            continue;
        }

        bool selected = isSelected(it);
        //	NOTATION_DEBUG << "Rendering at " << (*it)->getAbsoluteTime()
        //			     << " (selected = " << selected << ")" << endl;

        renderSingleElement(it, currentClef, currentKey, selected);

        if ((to > from) && (++elementCount % 200 == 0)) {

            timeT myTime = (*it)->getViewAbsoluteTime();
            emit setValue((myTime - from) * 100 / (to - from));
            throwIfCancelled();
        }
    }

    //    NOTATION_DEBUG << "NotationStaff " << this << "::renderElements: "
    //			 << elementCount << " elements rendered" << endl;
}

const NotationProperties &
NotationStaff::getProperties() const
{
    return m_notationScene->getProperties();
}

void
NotationStaff::positionElements(timeT from, timeT to)
{
    //    NOTATION_DEBUG << "NotationStaff " << this << "::positionElements()"
    //                         << from << " -> " << to << endl;
    Profiler profiler("NotationStaff::positionElements");

    // Following 4 lines are a workaround to not have m_clefChanges and
    // m_keyChanges truncated when positionElements() is called with
    // args outside current segment.
    // Maybe a better fix would be not to call positionElements() with
    // such args ...
    int startTime = getSegment().getStartTime();
    if (from < startTime) from = startTime;
    if (to < startTime) to = startTime;
    if (to == from) return;

<<<<<<< HEAD
    emit setOperationName(i18n("Positioning staff %1...").arg(getId() + 1));
    emit setProgress(0);
=======
    emit setOperationName(tr("Positioning staff %1...").arg(getId() + 1));
    emit setValue(0);
>>>>>>> c80adcbc
    throwIfCancelled();

    const NotationProperties &properties(getProperties());

    int elementsPositioned = 0;
    int elementsRendered = 0; // diagnostic

    Composition *composition = getSegment().getComposition();

    timeT nextBarTime = composition->getBarEndForTime(to);

    NotationElementList::iterator beginAt =
        getViewElementList()->findTime(composition->getBarStartForTime(from));

    NotationElementList::iterator endAt =
        getViewElementList()->findTime(composition->getBarEndForTime(to));

    if (beginAt == getViewElementList()->end())
        return ;

    truncateClefsAndKeysAt(static_cast<int>((*beginAt)->getLayoutX()));

    Clef currentClef; // used for rendering key sigs
    bool haveCurrentClef = false;

    ::Rosegarden::Key currentKey;
    bool haveCurrentKey = false;

    for (NotationElementList::iterator it = beginAt, nextIt = beginAt;
            it != endAt; it = nextIt) {

        NotationElement * el = static_cast<NotationElement*>(*it);

        ++nextIt;

        if (el->event()->isa(Clef::EventType)) {

            currentClef = Clef(*el->event());
            m_clefChanges.push_back(ClefChange(int(el->getLayoutX()),
                                               currentClef));
            haveCurrentClef = true;

        } else if (el->event()->isa(::Rosegarden::Key::EventType)) {

            m_keyChanges.push_back
            (KeyChange(int(el->getLayoutX()),
                       ::Rosegarden::Key(*el->event())));

            if (!haveCurrentClef) { // need this to know how to present the key
                currentClef = getSegment().getClefAtTime
                              (el->event()->getAbsoluteTime());
                haveCurrentClef = true;
            }

            if (!haveCurrentKey) { // stores the key _before_ this one
                currentKey = getSegment().getKeyAtTime
                             (el->event()->getAbsoluteTime() - 1);
                haveCurrentKey = true;
            }

        } else if (isDirectlyPrintable(el)) {
            // these are rendered by renderPrintable for printing
            continue;
        }

        bool selected = isSelected(it);
        bool needNewItem = (selected != el->isSelected());

        if (!el->getItem()) {

            needNewItem = true;

        } else if (el->isNote() && !el->isRecentlyRegenerated()) {

            // If the note's y-coordinate has changed, we should
            // redraw it -- its stem direction may have changed, or it
            // may need leger lines.  This will happen e.g. if the
            // user inserts a new clef; unfortunately this means
            // inserting clefs is rather slow.

            needNewItem = needNewItem || !elementNotMovedInY(el);

            if (!needNewItem) {

                // If the event is a beamed or tied-forward note, then
                // we might need a new item if the distance from
                // this note to the next has changed (because the beam
                // or tie is part of the note's item).

                bool spanning = false;
                (void)(el->event()->get
                       <Bool>
                       (properties.BEAMED, spanning));
                if (!spanning) {
                    (void)(el->event()->get
                           <Bool>(BaseProperties::TIED_FORWARD, spanning));
                }

                if (spanning) {
                    needNewItem =
                        (el->getViewAbsoluteTime() < nextBarTime ||
                         !elementShiftedOnly(it));
                }
            }

        } else if (el->event()->isa(Indication::EventType) &&
                   !el->isRecentlyRegenerated()) {
            needNewItem = true;
        }

        if (needNewItem) {
            renderSingleElement(it, currentClef, currentKey, selected);
            ++elementsRendered;
        }

        if (el->event()->isa(::Rosegarden::Key::EventType)) {
            // update currentKey after rendering, not before
            currentKey = ::Rosegarden::Key(*el->event());
        }

        if (!needNewItem) {
            StaffLayoutCoords coords = getSceneCoordsForLayoutCoords
                                      (el->getLayoutX(), (int)el->getLayoutY());
            el->reposition(coords.first, (double)coords.second);
        }

        el->setSelected(selected);

        if ((to > from) &&
                (++elementsPositioned % 300 == 0)) {
            timeT myTime = el->getViewAbsoluteTime();
            emit setValue((myTime - from) * 100 / (to - from));
            throwIfCancelled();
        }
    }

    //    NOTATION_DEBUG << "NotationStaff " << this << "::positionElements "
    //		   << from << " -> " << to << ": "
    //		   << elementsPositioned << " elements positioned, "
    //		   << elementsRendered << " re-rendered"
    //		   << endl;

    //    NotePixmapFactory::dumpStats(std::cerr);
}

void
NotationStaff::truncateClefsAndKeysAt(int x)
{
    for (std::vector<ClefChange>::iterator i = m_clefChanges.begin();
         i != m_clefChanges.end(); ++i) {
        if (i->first >= x) {
            m_clefChanges.erase(i, m_clefChanges.end());
            break;
        }
    }

    for (std::vector<KeyChange>::iterator i = m_keyChanges.begin();
         i != m_keyChanges.end(); ++i) {
        if (i->first >= x) {
            m_keyChanges.erase(i, m_keyChanges.end());
            break;
        }
    }
}

NotationElementList::iterator
NotationStaff::findUnchangedBarStart(timeT from)
{
    NotationElementList *nel = (NotationElementList *)getViewElementList();

    // Track back bar-by-bar until we find one whose start position
    // hasn't changed

    NotationElementList::iterator beginAt = nel->begin();
    do {
        from = getSegment().getComposition()->getBarStartForTime(from - 1);
        beginAt = nel->findTime(from);
    } while (beginAt != nel->begin() &&
             (beginAt == nel->end() || !elementNotMoved(static_cast<NotationElement*>(*beginAt))));

    return beginAt;
}

NotationElementList::iterator
NotationStaff::findUnchangedBarEnd(timeT to)
{
    NotationElementList *nel = (NotationElementList *)getViewElementList();

    // Track forward to the end, similarly.  Here however it's very
    // common for all the positions to have changed right up to the
    // end of the piece; so we save time by assuming that to be the
    // case if we get more than (arbitrary) 3 changed bars.

    // We also record the start of the bar following the changed
    // section, for later use.

    NotationElementList::iterator endAt = nel->end();

    int changedBarCount = 0;
    NotationElementList::iterator candidate = nel->end();
    do {
        candidate = nel->findTime(getSegment().getBarEndForTime(to));
        if (candidate != nel->end()) {
            to = (*candidate)->getViewAbsoluteTime();
        }
        ++changedBarCount;
    } while (changedBarCount < 4 &&
             candidate != nel->end() &&
             !elementNotMoved(static_cast<NotationElement*>(*candidate)));

    if (changedBarCount < 4)
        return candidate;
    else
        return endAt;
}

bool
NotationStaff::elementNotMoved(NotationElement *elt)
{
    if (!elt->getItem()) return false;

    StaffLayoutCoords coords = getSceneCoordsForLayoutCoords
        (elt->getLayoutX(), (int)elt->getLayoutY());

    bool ok =
        (int)(elt->getSceneX()) == (int)(coords.first) &&
        (int)(elt->getSceneY()) == (int)(coords.second);

    if (!ok) {
        NOTATION_DEBUG
            << "elementNotMoved: elt at " << elt->getViewAbsoluteTime() <<
            ", ok is " << ok << endl;
        NOTATION_DEBUG << "(cf " << (int)(elt->getSceneX()) << " vs "
                       << (int)(coords.first) << ", "
                       << (int)(elt->getSceneY()) << " vs "
                       << (int)(coords.second) << ")" << endl;
    } else {
        NOTATION_DEBUG << "elementNotMoved: elt at " << elt->getViewAbsoluteTime()
                       << " is ok" << endl;
    }

    return ok;
}

bool
NotationStaff::elementNotMovedInY(NotationElement *elt)
{
    if (!elt->getItem()) return false;

    StaffLayoutCoords coords = getSceneCoordsForLayoutCoords
                              (elt->getLayoutX(), (int)elt->getLayoutY());

    bool ok = (int)(elt->getSceneY()) == (int)(coords.second);

    //     if (!ok) {
    // 	NOTATION_DEBUG
    // 	    << "elementNotMovedInY: elt at " << elt->getAbsoluteTime() <<
    // 	    ", ok is " << ok << endl;
    // 	NOTATION_DEBUG << "(cf " << (int)(elt->getSceneY()) << " vs "
    // 		  << (int)(coords.second) << ")" << std::endl;
    //     }
    return ok;
}

bool
NotationStaff::elementShiftedOnly(NotationElementList::iterator i)
{
    int shift = 0;
    bool ok = false;

    for (NotationElementList::iterator j = i;
            j != getViewElementList()->end(); ++j) {

        NotationElement *elt = static_cast<NotationElement*>(*j);
        if (!elt->getItem()) break;

        StaffLayoutCoords coords = getSceneCoordsForLayoutCoords
                                  (elt->getLayoutX(), (int)elt->getLayoutY());

        // regard any shift in y as suspicious
        if ((int)(elt->getSceneY()) != (int)(coords.second)) break;

        int myShift = (int)(elt->getSceneX()) - (int)(coords.first);
        if (j == i) shift = myShift;
        else if (myShift != shift) break;

        if (elt->getViewAbsoluteTime() > (*i)->getViewAbsoluteTime()) {
            // all events up to and including this one have passed
            ok = true;
            break;
        }
    }

    if (!ok) {
        NOTATION_DEBUG
        << "elementShiftedOnly: elt at " << (*i)->getViewAbsoluteTime()
        << ", ok is " << ok << endl;
    }

    return ok;
}

bool
NotationStaff::isDirectlyPrintable(ViewElement *velt)
{
    if (!m_printPainter)
        return false;
    return (velt->event()->isa(Note::EventType) ||
            velt->event()->isa(Note::EventRestType) ||
            velt->event()->isa(Text::EventType) ||
            velt->event()->isa(Indication::EventType));
}

void
NotationStaff::renderSingleElement(ViewElementList::iterator &vli,
                                   const Clef &currentClef,
                                   const ::Rosegarden::Key &currentKey,
                                   bool selected)
{
    const NotationProperties &properties(getProperties());
    static NotePixmapParameters restParams(Note::Crotchet, 0);

    NotationElement* elt = static_cast<NotationElement*>(*vli);

    bool invisible = false;
    if (elt->event()->get
            <Bool>(BaseProperties::INVISIBLE, invisible) && invisible) {
        if (m_printPainter)
            return ;
        QSettings settings;
        settings.beginGroup( "Notation Options" );

        bool showInvisibles = qStrToBool( settings.value("showinvisibles", "true" ) ) ;
        settings.endGroup();

        if (!showInvisibles)
            return ;
    }

    try {
        m_notePixmapFactory->setNoteStyle
        (NoteStyleFactory::getStyleForEvent(elt->event()));

    } catch (NoteStyleFactory::StyleUnavailable u) {

        std::cerr << "WARNING: Note style unavailable: "
        << u.getMessage() << std::endl;

        static bool warned = false;
        if (!warned) {
            QMessageBox::critical(0, "", tr( u.getMessage().c_str() ));
            warned = true;
        }
    }

    try {

        QGraphicsItem *item = 0;

        m_notePixmapFactory->setSelected(selected);
        m_notePixmapFactory->setShaded(invisible);
        int z = selected ? 3 : 0;

        // these are actually only used for the printer stuff
        StaffLayoutCoords coords;
        if (m_printPainter) {
            coords = getSceneCoordsForLayoutCoords
                     (elt->getLayoutX(), (int)elt->getLayoutY());
        }

        FitPolicy policy = PretendItFittedAllAlong;

        NOTATION_DEBUG << "renderSingleElement: Inspecting a thingy" << endl;

        if (elt->isNote()) {

            renderNote(vli);

        } else if (elt->isRest()) {

            bool ignoreRest = false;
            // NotationHLayout sets this property if it finds the rest
            // in the middle of a chord -- Quantizer still sometimes gets
            // this wrong
            elt->event()->get<Bool>(properties.REST_TOO_SHORT, ignoreRest);

            if (!ignoreRest) {

                Note::Type note =
                    elt->event()->get<Int>(BaseProperties::NOTE_TYPE);
                int dots =
                    elt->event()->get<Int>(BaseProperties::NOTE_DOTS);
                restParams.setNoteType(note);
                restParams.setDots(dots);
                setTuplingParameters(elt, restParams);
                restParams.setQuantized(false);
                bool restOutside = false;
                elt->event()->get<Bool>
                    (properties.REST_OUTSIDE_STAVE, restOutside);
                restParams.setRestOutside(restOutside);
                if (restOutside) {
                    NOTATION_DEBUG << "NotationStaff::renderSingleElement() : rest outside staff" << endl;
                    if (note == Note::DoubleWholeNote) {
                        NOTATION_DEBUG << "NotationStaff::renderSingleElement() : breve rest needs leger lines" << endl;
                        restParams.setLegerLines(5);
                    }
                }

                if (m_printPainter) {
                    m_notePixmapFactory->drawRest
                        (restParams,
                         *m_printPainter, int(coords.first), coords.second);
                } else {
                    NOTATION_DEBUG << "renderSingleElement: It's a normal rest" << endl;
                    item = m_notePixmapFactory->makeRest(restParams);
                }
            }

        } else if (elt->event()->isa(Clef::EventType)) {

            NOTATION_DEBUG << "renderSingleElement: It's a clef" << endl;
            item = m_notePixmapFactory->makeClef(Clef(*elt->event()));

        } else if (elt->event()->isa(::Rosegarden::Key::EventType)) {

            ::Rosegarden::Key key(*elt->event());
            ::Rosegarden::Key cancelKey = currentKey;

            if (m_keySigCancelMode == 0) { // only when entering C maj / A min

                if (key.getAccidentalCount() != 0)
                    cancelKey = ::Rosegarden::Key();

            } else if (m_keySigCancelMode == 1) { // only when reducing acc count

                if (!(key.isSharp() == cancelKey.isSharp() &&
                        key.getAccidentalCount() < cancelKey.getAccidentalCount())) {
                    cancelKey = ::Rosegarden::Key();
                }
            }

            NOTATION_DEBUG << "renderSingleElement: It's a key" << endl;
            item = m_notePixmapFactory->makeKey(key, currentClef, cancelKey);

        } else if (elt->event()->isa(Text::EventType)) {

            policy = MoveBackToFit;

            if (elt->event()->has(Text::TextTypePropertyName) &&
                elt->event()->get<String>(Text::TextTypePropertyName) ==
                Text::Annotation &&
                !m_notationScene->areAnnotationsVisible()) {

                // nothing I guess

            }
            else if (elt->event()->has(Text::TextTypePropertyName) &&
<<<<<<< HEAD
                     elt->event()->get
                     <String>
                     (Text::TextTypePropertyName) ==
                     Text::LilyPondDirective &&
                     !m_notationView->areLilyPondDirectivesVisible()) {
=======
                     elt->event()->get<String>(Text::TextTypePropertyName) ==
                     Text::LilyPondDirective &&
                     !m_notationScene->areLilyPondDirectivesVisible()) {
>>>>>>> c80adcbc

                // nothing here either

            } else {

                try {
                    if (m_printPainter) {
                        Text text(*elt->event());
                        int length = m_notePixmapFactory->getTextWidth(text);
                        for (double w = -1, inc = 0; w != 0; inc += w) {
                            w = setPainterClipping(m_printPainter,
                                                   elt->getLayoutX(),
                                                   int(elt->getLayoutY()),
                                                   int(inc), length, coords,
                                                   policy);
                            m_notePixmapFactory->drawText
                            (text, *m_printPainter, int(coords.first), coords.second);
                            m_printPainter->restore();
                        }
                    } else {
                        NOTATION_DEBUG << "renderSingleElement: It's a normal text" << endl;
                        item = m_notePixmapFactory->makeText(Text(*elt->event()));
                    }
                } catch (Exception e) { // Text ctor failed
                    NOTATION_DEBUG << "Bad text event" << endl;
                }
            }

        } else if (elt->event()->isa(Indication::EventType)) {

            policy = SplitToFit;

            try {
                Indication indication(*elt->event());

                timeT indicationDuration = indication.getIndicationDuration();
                timeT indicationEndTime =
                    elt->getViewAbsoluteTime() + indicationDuration;

                NotationElementList::iterator indicationEnd =
                    getViewElementList()->findTime(indicationEndTime);

                std::string indicationType = indication.getIndicationType();

                int length, y1;

                if ((indicationType == Indication::Slur ||
                        indicationType == Indication::PhrasingSlur) &&
                        indicationEnd != getViewElementList()->begin()) {
                    --indicationEnd;
                }

                if ((indicationType != Indication::Slur &&
                        indicationType != Indication::PhrasingSlur) &&
                        indicationEnd != getViewElementList()->begin() &&
                        (indicationEnd == getViewElementList()->end() ||
                         indicationEndTime ==
                         getSegment().getBarStartForTime(indicationEndTime))) {

                    while (indicationEnd == getViewElementList()->end() ||
                            (*indicationEnd)->getViewAbsoluteTime() >= indicationEndTime)
                        --indicationEnd;

                    double x, w;
                    static_cast<NotationElement *>(*indicationEnd)->
                    getLayoutAirspace(x, w);
                    length = (int)(x + w - elt->getLayoutX() -
                                   m_notePixmapFactory->getBarMargin());

                } else {

                    length = (int)((*indicationEnd)->getLayoutX() -
                                   elt->getLayoutX());

                    if (indication.isOttavaType()) {
                        length -= m_notePixmapFactory->getNoteBodyWidth();
                    }
                }

                y1 = (int)(*indicationEnd)->getLayoutY();

                if (length < m_notePixmapFactory->getNoteBodyWidth()) {
                    length = m_notePixmapFactory->getNoteBodyWidth();
                }

                if (indicationType == Indication::Crescendo ||
                    indicationType == Indication::Decrescendo) {
                    
                    if (m_printPainter) {
                        for (double w = -1, inc = 0; w != 0; inc += w) {
                            w = setPainterClipping(m_printPainter,
                                                   elt->getLayoutX(),
                                                   int(elt->getLayoutY()),
                                                   int(inc), length, coords,
                                                   policy);
                            m_notePixmapFactory->drawHairpin
                            (length, indicationType == Indication::Crescendo,
                             *m_printPainter, int(coords.first), coords.second);
                            m_printPainter->restore();
                        }
                    } else {
                        item = m_notePixmapFactory->makeHairpin
                            (length, indicationType == Indication::Crescendo);
                    }

                } else if (indicationType == Indication::Slur ||
                           indicationType == Indication::PhrasingSlur) {

                    bool above = true;
                    long dy = 0;
                    long length = 10;

                    elt->event()->get<Bool>(properties.SLUR_ABOVE, above);
                    elt->event()->get<Int>(properties.SLUR_Y_DELTA, dy);
                    elt->event()->get<Int>(properties.SLUR_LENGTH, length);

                    if (m_printPainter) {
                        for (double w = -1, inc = 0; w != 0; inc += w) {
                            w = setPainterClipping(m_printPainter,
                                                   elt->getLayoutX(),
                                                   int(elt->getLayoutY()),
                                                   int(inc), length, coords,
                                                   policy);
                            m_notePixmapFactory->drawSlur
                            (length, dy, above,
                             indicationType == Indication::PhrasingSlur,
                             *m_printPainter, int(coords.first), coords.second);
                            m_printPainter->restore();
                        }
                    } else {
                        item = m_notePixmapFactory->makeSlur
                            (length, dy, above,
                             indicationType == Indication::PhrasingSlur);
                    }

                } else {

                    int octaves = indication.getOttavaShift();

                    if (octaves != 0) {
                        if (m_printPainter) {
                            for (double w = -1, inc = 0; w != 0; inc += w) {
                                w = setPainterClipping(m_printPainter,
                                                       elt->getLayoutX(),
                                                       int(elt->getLayoutY()),
                                                       int(inc), length, coords,
                                                       policy);
                                m_notePixmapFactory->drawOttava
                                (length, octaves,
                                 *m_printPainter, int(coords.first), coords.second);
                                m_printPainter->restore();
                            }
                        } else {
                            item = m_notePixmapFactory->makeOttava
                                (length, octaves);
                        }
                    } else {

                        NOTATION_DEBUG << "Unrecognised indicationType " << indicationType << endl;
                        if (m_showUnknowns) {
                            item = m_notePixmapFactory->makeUnknown();
                        }
                    }
                }
            } catch (...) {
                NOTATION_DEBUG << "Bad indication!" << endl;
            }

        } else if (elt->event()->isa(Controller::EventType)) {

            bool isSustain = false;

            long controlNumber = 0;
            elt->event()->get
            <Int>(Controller::NUMBER, controlNumber);

            Studio *studio = &m_notationScene->getDocument()->getStudio();
            Track *track = getSegment().getComposition()->getTrackById
                           (getSegment().getTrack());

            if (track) {

                Instrument *instrument = studio->getInstrumentById
                                         (track->getInstrument());
                if (instrument) {
                    MidiDevice *device = dynamic_cast<MidiDevice *>
                                         (instrument->getDevice());
                    if (device) {
                        for (ControlList::const_iterator i =
                                    device->getControlParameters().begin();
                                i != device->getControlParameters().end(); ++i) {
                            if (i->getType() == Controller::EventType &&
                                    i->getControllerValue() == controlNumber) {
                                if (i->getName() == "Sustain" ||
                                        strtoqstr(i->getName()) == tr("Sustain")) {
                                    isSustain = true;
                                }
                                break;
                            }
                        }
                    } else if (instrument->getDevice() &&
                               instrument->getDevice()->getType() == Device::SoftSynth) {
                        if (controlNumber == 64) {
                            isSustain = true;
                        }
                    }
                }
            }

            if (isSustain) {
                long value = 0;
                elt->event()->get<Int>(Controller::VALUE, value);
                if (value > 0) {
                    item = m_notePixmapFactory->makePedalDown();
                } else {
                    item = m_notePixmapFactory->makePedalUp();
                }

            } else {

                if (m_showUnknowns) {
                    item = m_notePixmapFactory->makeUnknown();
                }
            }
        } else if (elt->event()->isa(Guitar::Chord::EventType)) {

            // Create a guitar chord pixmap
            try {

                Guitar::Chord chord (*elt->event());

                /* UNUSED - for printing, just use a large pixmap as below
                		    if (m_printPainter) {
                 
                			int length = m_notePixmapFactory->getTextWidth(text);
                			for (double w = -1, inc = 0; w != 0; inc += w) {
                			    w = setPainterClipping(m_printPainter,
                						   elt->getLayoutX(),
                						   int(elt->getLayoutY()),
                						   int(inc), length, coords,
                						   policy);
                			    m_notePixmapFactory->drawText
                				(text, *m_printPainter, int(coords.first), coords.second);
                			    m_printPainter->restore();
                			}
                		    } else {
                			*/

<<<<<<< HEAD
                pixmap = m_notePixmapFactory->makeGuitarChordPixmap (chord.getFingering(),
                         int(coords.first),
                         coords.second);
=======
                item = m_notePixmapFactory->makeGuitarChord
                    (chord.getFingering(), int(coords.first), coords.second);
>>>>>>> c80adcbc
                //		    }
            } catch (Exception e) { // GuitarChord ctor failed
                NOTATION_DEBUG << "Bad guitar chord event" << endl;
            }

        } else {

            if (m_showUnknowns) {
                item = m_notePixmapFactory->makeUnknown();
            }
        }

        // Show the result, one way or another

        if (elt->isNote()) {

            // No need, we already set and showed it in renderNote

        } else if (item) {

            setItem(elt, item, z, policy);

        } else {
            elt->removeItem();
        }

        //	NOTATION_DEBUG << "NotationStaff::renderSingleElement: Setting selected at " << elt->getAbsoluteTime() << " to " << selected << endl;

    } catch (...) {
        std::cerr << "Event lacks the proper properties: " << std::endl;
        elt->event()->dump(std::cerr);
    }

    m_notePixmapFactory->setSelected(false);
    m_notePixmapFactory->setShaded(false);
}

double
NotationStaff::setPainterClipping(QPainter *painter, double lx, int ly,
                                  double dx, double w, StaffLayoutCoords &coords,
                                  FitPolicy policy)
{
    painter->save();

    //    NOTATION_DEBUG << "NotationStaff::setPainterClipping: lx " << lx << ", dx " << dx << ", w " << w << endl;

    coords = getSceneCoordsForLayoutCoords(lx + dx, ly);
    int row = getRowForLayoutX(lx + dx);
    double rightMargin = getSceneXForRightOfRow(row);
    double available = rightMargin - coords.first;

    //    NOTATION_DEBUG << "NotationStaff::setPainterClipping: row " << row << ", rightMargin " << rightMargin << ", available " << available << endl;

    switch (policy) {

    case SplitToFit: {
        bool fit = (w - dx <= available + m_notePixmapFactory->getNoteBodyWidth());
        if (dx > 0.01 || !fit) {
            int clipLeft = int(coords.first), clipWidth = int(available);
            if (dx < 0.01) {
                // never clip the left side of the first part of something
                clipWidth += clipLeft;
                clipLeft = 0;
            }
            QRect clip(clipLeft, coords.second - getRowSpacing() / 2,
                       clipWidth, getRowSpacing());
            painter->setClipRect(clip, Qt::ReplaceClip); //QPainter::CoordPainter);
            coords.first -= dx;
        }
        if (fit) {
            return 0.0;
        }
        return available;
    }

    case MoveBackToFit:
        if (w - dx > available + m_notePixmapFactory->getNoteBodyWidth()) {
            coords.first -= (w - dx) - available;
        }
        return 0.0;

    case PretendItFittedAllAlong:
        return 0.0;
    }

    return 0.0;
}

void
NotationStaff::setItem(NotationElement *elt, QGraphicsItem *item, int z,
                       FitPolicy policy)
{
    double layoutX = elt->getLayoutX();
    int layoutY = (int)elt->getLayoutY();

    elt->removeItem();

    while (1) {

        StaffLayoutCoords coords =
            getSceneCoordsForLayoutCoords(layoutX, layoutY);

        double sceneX = coords.first;
        int sceneY = coords.second;

        QGraphicsPixmapItem *pitem = dynamic_cast<QGraphicsPixmapItem *>(item);

        if (m_pageMode != LinearMode &&
            policy != PretendItFittedAllAlong &&
            pitem) {

            int row = getRowForLayoutX(layoutX);
            double rightMargin = getSceneXForRightOfRow(row);
            double extent = sceneX + pitem->pixmap().width();

            NOTATION_DEBUG << "NotationStaff::setPixmap: row " << row << ", right margin " << rightMargin << ", extent " << extent << endl;

            if (extent > rightMargin + m_notePixmapFactory->getNoteBodyWidth()) {

                if (policy == SplitToFit) {

                    NOTATION_DEBUG << "splitting at " << (rightMargin-sceneX) << endl;

                    std::pair<QPixmap, QPixmap> split =
                        PixmapFunctions::splitPixmap(pitem->pixmap(),
                                                     int(rightMargin - sceneX));

                    QGraphicsPixmapItem *left = new QGraphicsPixmapItem(split.first);
                    left->setOffset(pitem->offset());

                    QGraphicsPixmapItem *right = new QGraphicsPixmapItem(split.second);
                    right->setOffset(QPointF(0, pitem->offset().y()));
                    
                    getScene()->addItem(left);
                    left->setZValue(z);
                    left->show();

                    if (elt->getItem()) {
                        elt->addItem(left, sceneX, sceneY);
                    } else {
                        elt->setItem(left, sceneX, sceneY);
                    }

                    delete item;
                    item = right;

                    layoutX += rightMargin - sceneX + 0.01; // ensure flip to next row

                    continue;

                } else { // policy == MoveBackToFit

                    elt->setLayoutX(elt->getLayoutX() - (extent - rightMargin));
                    coords = getSceneCoordsForLayoutCoords(layoutX, layoutY);
                    sceneX = coords.first;
                }
            }
        }

        NOTATION_DEBUG << "NotationStaff::setItem: item = " << (void *)item << " (pitem = " << (void *)pitem << ", scene = " << item->scene() << ")" << endl;

        getScene()->addItem(item);
        item->setZValue(z);
        if (elt->getItem()) {
            elt->addItem(item, sceneX, sceneY);
        } else {
            elt->setItem(item, sceneX, sceneY);
        }
        item->show();
        break;
    }
}

void
NotationStaff::renderNote(ViewElementList::iterator &vli)
{
    NotationElement *elt = static_cast<NotationElement *>(*vli);

    const NotationProperties &properties(getProperties());
    static NotePixmapParameters params(Note::Crotchet, 0);

    Note::Type note = elt->event()->get<Int>(BaseProperties::NOTE_TYPE);
    int dots = elt->event()->get<Int>(BaseProperties::NOTE_DOTS);

    Accidental accidental = Accidentals::NoAccidental;
    (void)elt->event()->get<String>(properties.DISPLAY_ACCIDENTAL, accidental);

    bool cautionary = false;
    if (accidental != Accidentals::NoAccidental) {
        (void)elt->event()->get<Bool>
            (properties.DISPLAY_ACCIDENTAL_IS_CAUTIONARY, cautionary);
    }

    bool up = true;
    //    (void)(elt->event()->get<Bool>(properties.STEM_UP, up));
    (void)(elt->event()->get<Bool>(properties.VIEW_LOCAL_STEM_UP, up));

    bool flag = true;
    (void)(elt->event()->get<Bool>(properties.DRAW_FLAG, flag));

    bool beamed = false;
    (void)(elt->event()->get<Bool>(properties.BEAMED, beamed));

    bool shifted = false;
    (void)(elt->event()->get<Bool>(properties.NOTE_HEAD_SHIFTED, shifted));

    bool dotShifted = false;
    (void)(elt->event()->get<Bool>(properties.NOTE_DOT_SHIFTED, dotShifted));

    long stemLength = m_notePixmapFactory->getNoteBodyHeight();
    (void)(elt->event()->get<Int>(properties.UNBEAMED_STEM_LENGTH, stemLength));

    long heightOnStaff = 0;
    int legerLines = 0;

    (void)(elt->event()->get<Int>(properties.HEIGHT_ON_STAFF, heightOnStaff));
    if (heightOnStaff < 0) {
        legerLines = heightOnStaff;
    } else if (heightOnStaff > 8) {
        legerLines = heightOnStaff - 8;
    }

    long slashes = 0;
    (void)(elt->event()->get<Int>(properties.SLASHES, slashes));

    bool quantized = false;
    if (m_colourQuantize && !elt->isTuplet()) {
        quantized =
            (elt->getViewAbsoluteTime() != elt->event()->getAbsoluteTime() ||
             elt->getViewDuration() != elt->event()->getDuration());
    }
    params.setQuantized(quantized);

    bool trigger = false;
    if (elt->event()->has(BaseProperties::TRIGGER_SEGMENT_ID)) trigger = true;
    params.setTrigger(trigger);

    bool inRange = true;
    Pitch p(*elt->event());
    Segment *segment = &getSegment();
    if (m_showRanges) {
        int pitch = p.getPerformancePitch();
        if (pitch > segment->getHighestPlayable() ||
                pitch < segment->getLowestPlayable()) {
            inRange = false;
        }
    }
    params.setInRange(inRange);

    params.setNoteType(note);
    params.setDots(dots);
    params.setAccidental(accidental);
    params.setAccidentalCautionary(cautionary);
    params.setNoteHeadShifted(shifted);
    params.setNoteDotShifted(dotShifted);
    params.setDrawFlag(flag);
    params.setDrawStem(true);
    params.setStemGoesUp(up);
    params.setLegerLines(legerLines);
    params.setSlashes(slashes);
    params.setBeamed(false);
    params.setIsOnLine(heightOnStaff % 2 == 0);
    params.removeMarks();
    params.setSafeVertDistance(0);

    bool primary = false;
    int safeVertDistance = 0;

    if (elt->event()->get<Bool>(properties.CHORD_PRIMARY_NOTE, primary)
        && primary) {

        long marks = 0;
        elt->event()->get<Int>(properties.CHORD_MARK_COUNT, marks);
        if (marks) {
            NotationChord chord(*getViewElementList(), vli,
                                m_segment.getComposition()->getNotationQuantizer(),
                                properties);
            params.setMarks(chord.getMarksForChord());
        }

        //	    params.setMarks(Marks::getMarks(*elt->event()));

        if (up && note < Note::Semibreve) {
            safeVertDistance = m_notePixmapFactory->getStemLength();
            safeVertDistance = std::max(safeVertDistance, int(stemLength));
        }
    }

    long tieLength = 0;
    (void)(elt->event()->get<Int>(properties.TIE_LENGTH, tieLength));
    if (tieLength > 0) {
        params.setTied(true);
        params.setTieLength(tieLength);
    } else {
        params.setTied(false);
    }

    if (elt->event()->has(BaseProperties::TIE_IS_ABOVE)) {
        params.setTiePosition
            (true, elt->event()->get<Bool>(BaseProperties::TIE_IS_ABOVE));
    } else {
        params.setTiePosition(false, false); // the default
    }

    long accidentalShift = 0;
    bool accidentalExtra = false;
    if (elt->event()->get<Int>(properties.ACCIDENTAL_SHIFT, accidentalShift)) {
        elt->event()->get<Bool>(properties.ACCIDENTAL_EXTRA_SHIFT, accidentalExtra);
    }
    params.setAccidentalShift(accidentalShift);
    params.setAccExtraShift(accidentalExtra);

    double airX, airWidth;
    elt->getLayoutAirspace(airX, airWidth);
    params.setWidth(int(airWidth));

    if (beamed) {

        if (elt->event()->get<Bool>(properties.CHORD_PRIMARY_NOTE, primary)
            && primary) {

            int myY = elt->event()->get<Int>(properties.BEAM_MY_Y);

            stemLength = myY - (int)elt->getLayoutY();
            if (stemLength < 0)
                stemLength = -stemLength;

            int nextBeamCount =
                elt->event()->get<Int>(properties.BEAM_NEXT_BEAM_COUNT);
            int width =
                elt->event()->get<Int>(properties.BEAM_SECTION_WIDTH);
            int gradient =
                elt->event()->get<Int>(properties.BEAM_GRADIENT);

            bool thisPartialBeams(false), nextPartialBeams(false);
            (void)elt->event()->get<Bool>
                (properties.BEAM_THIS_PART_BEAMS, thisPartialBeams);
            (void)elt->event()->get<Bool>
                (properties.BEAM_NEXT_PART_BEAMS, nextPartialBeams);

            params.setBeamed(true);
            params.setNextBeamCount(nextBeamCount);
            params.setThisPartialBeams(thisPartialBeams);
            params.setNextPartialBeams(nextPartialBeams);
            params.setWidth(width);
            params.setGradient((double)gradient / 100.0);
            if (up)
                safeVertDistance = stemLength;

        }
        else {
            params.setBeamed(false);
            params.setDrawStem(false);
        }
    }

    if (heightOnStaff < 7) {
        int gap = (((7 - heightOnStaff) * m_notePixmapFactory->getLineSpacing()) / 2);
        if (safeVertDistance < gap)
            safeVertDistance = gap;
    }

    params.setStemLength(stemLength);
    params.setSafeVertDistance(safeVertDistance);
    setTuplingParameters(elt, params);

    NotePixmapFactory *factory = m_notePixmapFactory;

    if (elt->isGrace()) {
        // lift this code from elsewhere to fix #1930309, and it seems to work a
        // treat, as y'all Wrongpondians are wont to say
        params.setLegerLines(heightOnStaff < 0 ? heightOnStaff :
                             heightOnStaff > 8 ? heightOnStaff - 8 : 0);
        m_graceNotePixmapFactory->setSelected(m_notePixmapFactory->isSelected());
        m_graceNotePixmapFactory->setShaded(m_notePixmapFactory->isShaded());
        factory = m_graceNotePixmapFactory;
    }

    if (m_printPainter) {

        // Return no scene item, but instead render straight to
        // the printer.

        StaffLayoutCoords coords = getSceneCoordsForLayoutCoords
            (elt->getLayoutX(), (int)elt->getLayoutY());

        // We don't actually know how wide the note drawing will be,
        // but we should be able to use a fairly pessimistic estimate
        // without causing any problems
        int length = tieLength + 10 * m_notePixmapFactory->getNoteBodyWidth();

        for (double w = -1, inc = 0; w != 0; inc += w) {

            w = setPainterClipping(m_printPainter,
                                   elt->getLayoutX(),
                                   int(elt->getLayoutY()),
                                   int(inc), length, coords,
                                   SplitToFit);

            factory->drawNote
                (params, *m_printPainter, int(coords.first), coords.second);

            m_printPainter->restore(); // save() called by setPainterClipping
        }

    } else {

        // The normal on-screen case

        bool collision = false;
<<<<<<< HEAD
        QCanvasItem * haloItem = 0;
=======
        QGraphicsItem *haloItem = 0;
>>>>>>> c80adcbc
        if (m_showCollisions) {
            collision = elt->isColliding();
            if (collision) {
                // Make collision halo
<<<<<<< HEAD
                QCanvasPixmap *haloPixmap = factory->makeNoteHaloPixmap(params);
                haloItem = new QCanvasNotationSprite(*elt, haloPixmap, m_canvas);
                haloItem->setZ(-1);
=======
                haloItem = factory->makeNoteHalo(params);
                haloItem->setZValue(-1);
>>>>>>> c80adcbc
            }
        }

        QGraphicsItem *item = factory->makeNote(params);

        int z = 0;
<<<<<<< HEAD
        if (factory->isSelected())
            z = 3;
        else if (quantized)
            z = 2;
=======
        if (factory->isSelected()) z = 3;
        else if (quantized) z = 2;
>>>>>>> c80adcbc

        setItem(elt, item, z, SplitToFit);

        if (collision) {
            // Display collision halo
            StaffLayoutCoords coords =
                getSceneCoordsForLayoutCoords(elt->getLayoutX(),
                                               elt->getLayoutY());
            double sceneX = coords.first;
            int sceneY = coords.second;
            elt->addItem(haloItem, sceneX, sceneY);
            getScene()->addItem(haloItem);
            haloItem->show();
        }
    }
}

void
NotationStaff::setTuplingParameters(NotationElement *elt,
                                    NotePixmapParameters &params)
{
    const NotationProperties &properties(getProperties());

    params.setTupletCount(0);
    long tuplingLineY = 0;
    bool tupled =
        (elt->event()->get<Int>(properties.TUPLING_LINE_MY_Y, tuplingLineY));

    if (tupled) {

        long tuplingLineWidth = 0;
        if (!elt->event()->get<Int>
            (properties.TUPLING_LINE_WIDTH, tuplingLineWidth)) {
            std::cerr << "WARNING: Tupled event at " << elt->event()->getAbsoluteTime() << " has no tupling line width" << std::endl;
        }

        long tuplingLineGradient = 0;
        if (!(elt->event()->get<Int>
              (properties.TUPLING_LINE_GRADIENT, tuplingLineGradient))) {
            std::cerr << "WARNING: Tupled event at " << elt->event()->getAbsoluteTime() << " has no tupling line gradient" << std::endl;
        }

        bool tuplingLineFollowsBeam = false;
        elt->event()->get<Bool>
            (properties.TUPLING_LINE_FOLLOWS_BEAM, tuplingLineFollowsBeam);

        long tupletCount;
        if (elt->event()->get<Int>
            (BaseProperties::BEAMED_GROUP_UNTUPLED_COUNT, tupletCount)) {

            params.setTupletCount(tupletCount);
            params.setTuplingLineY(tuplingLineY - (int)elt->getLayoutY());
            params.setTuplingLineWidth(tuplingLineWidth);
            params.setTuplingLineGradient(double(tuplingLineGradient) / 100.0);
            params.setTuplingLineFollowsBeam(tuplingLineFollowsBeam);
        }
    }
}

bool
NotationStaff::isSelected(NotationElementList::iterator it)
{
    const EventSelection *selection = m_notationScene->getSelection();
    return selection && selection->contains((*it)->event());
}

void
NotationStaff::showPreviewNote(double layoutX, int heightOnStaff,
                               const Note &note, bool grace)
{
    NotePixmapFactory *npf = m_notePixmapFactory;
    if (grace) npf = m_graceNotePixmapFactory;

    NotePixmapParameters params(note.getNoteType(), note.getDots());
    NotationRules rules;

    params.setAccidental(Accidentals::NoAccidental);
    params.setNoteHeadShifted(false);
    params.setDrawFlag(true);
    params.setDrawStem(true);
    params.setStemGoesUp(rules.isStemUp(heightOnStaff));
    params.setLegerLines(heightOnStaff < 0 ? heightOnStaff :
                         heightOnStaff > 8 ? heightOnStaff - 8 : 0);
    params.setBeamed(false);
    params.setIsOnLine(heightOnStaff % 2 == 0);
    params.setTied(false);
    params.setBeamed(false);
    params.setTupletCount(0);
    params.setSelected(false);
    params.setHighlighted(true);

<<<<<<< HEAD
    delete m_previewSprite;
    m_previewSprite = new QCanvasSimpleSprite
                      (npf->makeNotePixmap(params), m_canvas);
=======
    delete m_previewItem;
    m_previewItem = npf->makeNote(params);
>>>>>>> c80adcbc

    int layoutY = getLayoutYForHeight(heightOnStaff);
    StaffLayoutCoords coords = getSceneCoordsForLayoutCoords(layoutX, layoutY);

    getScene()->addItem(m_previewItem);
    m_previewItem->setPos(coords.first, (double)coords.second);
    m_previewItem->setZValue(4);
    m_previewItem->show();
}

void
NotationStaff::clearPreviewNote()
{
    delete m_previewItem;
    m_previewItem = 0;
}

bool
NotationStaff::wrapEvent(Event *e)
{
    bool wrap = true;

    /*!!! always wrap unknowns, just don't necessarily render them?
     
        if (!m_showUnknowns) {
    	std::string etype = e->getType();
    	if (etype != Note::EventType &&
    	    etype != Note::EventRestType &&
    	    etype != Clef::EventType &&
    	    etype != Key::EventType &&
    	    etype != Indication::EventType &&
    	    etype != Text::EventType) {
    	    wrap = false;
    	}
        }
    */

    if (wrap) wrap = ViewSegment::wrapEvent(e);

    return wrap;
}

void
NotationStaff::eventRemoved(const Segment *segment,
                            Event *event)
{
    ViewSegment::eventRemoved(segment, event);
    m_notationScene->handleEventRemoved(event);
}

void
NotationStaff::regenerate(timeT from, timeT to, bool secondary)
{
    // Secondary is true if this regeneration was caused by edits to
    // another staff, and the content of this staff has not itself
    // changed.

    // The staff must have been re-layed-out (by the layout engine)
    // before this is called to regenerate its elements.

    //!!! NB This does not yet correctly handle clef and key lists!

    NotationElementList::iterator i = findUnchangedBarStart(from);
    NotationElementList::iterator j = findUnchangedBarEnd(to);

    if (!secondary) renderElements(i, j);

    //!!! would be simpler if positionElements could also be called
    //!!! with iterators -- if renderElements/positionElements are
    //!!! going to be internal functions, it's OK and more consistent
    //!!! for them both to take itrs.  positionElements has a quirk
    //!!! that makes it not totally trivial to change (use of
    //!!! nextBarTime)

    if (i != getViewElementList()->end()) {
        positionElements((*i)->getViewAbsoluteTime(), 
                         getSegment().getEndMarkerTime());
    } else {
        // Shouldn't happen; if it does, let's re-do everything just in case
        positionElements(getSegment().getStartTime(),
                         getSegment().getEndMarkerTime());
    }

}


void
NotationStaff::markChanged(timeT from, timeT to, bool movedOnly)
{
    abort();//!!!

    // first time through this, m_ready is false -- we mark it true

    NOTATION_DEBUG << "NotationStaff::markChanged (" << from << " -> " << to << ") " << movedOnly << endl;

    drawStaffName();//!!!

    if (from == to) {

        m_status.clear();

        if (!movedOnly && m_ready) { // undo all the rendering we've already done
            for (NotationElementList::iterator i = getViewElementList()->begin();
                 i != getViewElementList()->end(); ++i) {
<<<<<<< HEAD
                static_cast<NotationElement *>(*i)->removeCanvasItem();
=======
                static_cast<NotationElement *>(*i)->removeItem();
>>>>>>> c80adcbc
            }

            m_clefChanges.clear();
            m_keyChanges.clear();
        }

        drawStaffName();

    } else {

        Segment *segment = &getSegment();
        Composition *composition = segment->getComposition();

        NotationElementList::iterator unchanged = findUnchangedBarEnd(to);

        int finalBar;
        if (unchanged == getViewElementList()->end()) {
            finalBar = composition->getBarNumber(segment->getEndMarkerTime());
        } else {
            finalBar = composition->getBarNumber((*unchanged)->getViewAbsoluteTime());
        }

        int fromBar = composition->getBarNumber(from);
        int toBar = composition->getBarNumber(to);
        if (finalBar < toBar)
            finalBar = toBar;

        for (int bar = fromBar; bar <= finalBar; ++bar) {

            if (bar > toBar) movedOnly = true;

            NOTATION_DEBUG << "bar " << bar << " status " << m_status[bar] << endl;

            if (bar >= m_lastRenderCheck.first &&
                bar <= m_lastRenderCheck.second) {

                NOTATION_DEBUG << "bar " << bar << " rendering and positioning" << endl;

                if (!movedOnly || m_status[bar] == UnRendered) {
                    renderElements
                    (getViewElementList()->findTime(composition->getBarStart(bar)),
                     getViewElementList()->findTime(composition->getBarEnd(bar)));
                }
                positionElements(composition->getBarStart(bar),
                                 composition->getBarEnd(bar));
                m_status[bar] = Positioned;

            } else if (!m_ready) {
                NOTATION_DEBUG << "bar " << bar << " rendering and positioning" << endl;

                // first time through -- we don't need a separate render phase,
                // only to mark as not yet positioned
                m_status[bar] = Rendered;

            } else if (movedOnly) {
                if (m_status[bar] == Positioned) {
                    NOTATION_DEBUG << "bar " << bar << " marking unpositioned" << endl;
                    m_status[bar] = Rendered;
                }

            } else {
                NOTATION_DEBUG << "bar " << bar << " marking unrendered" << endl;

                m_status[bar] = UnRendered;
            }
        }
    }

    m_ready = true;
}

void
NotationStaff::setPrintPainter(QPainter *painter)
{
    m_printPainter = painter;
}

bool
NotationStaff::checkRendered(timeT from, timeT to)
{
    abort();//!!!

    if (!m_ready) return false;

    Composition *composition = getSegment().getComposition();
    if (!composition) {
        NOTATION_DEBUG << "NotationStaff::checkRendered: warning: segment has no composition -- is my paint event late?" << endl;
        return false;
    }

    //    NOTATION_DEBUG << "NotationStaff::checkRendered: " << from << " -> " << to << endl;

    int fromBar = composition->getBarNumber(from);
    int toBar = composition->getBarNumber(to);
    bool something = false;

    if (fromBar > toBar) std::swap(fromBar, toBar);

    for (int bar = fromBar; bar <= toBar; ++bar) {
        //	NOTATION_DEBUG << "NotationStaff::checkRendered: bar " << bar << " status "
        //		       << m_status[bar] << endl;

        switch (m_status[bar]) {

        case UnRendered:
            renderElements
            (getViewElementList()->findTime(composition->getBarStart(bar)),
             getViewElementList()->findTime(composition->getBarEnd(bar)));

        case Rendered:
            positionElements
            (composition->getBarStart(bar),
             composition->getBarEnd(bar));
            m_lastRenderedBar = bar;

            something = true;

        case Positioned:
            break;
        }

        m_status[bar] = Positioned;
    }

    m_lastRenderCheck = std::pair<int, int>(fromBar, toBar);
    return something;
}

bool
NotationStaff::doRenderWork(timeT from, timeT to)
{
    abort();//!!!

    if (!m_ready) return true;
    Composition *composition = getSegment().getComposition();

    int fromBar = composition->getBarNumber(from);
    int toBar = composition->getBarNumber(to);

    if (fromBar > toBar) std::swap(fromBar, toBar);

    for (int bar = fromBar; bar <= toBar; ++bar) {

        switch (m_status[bar]) {

        case UnRendered:
            renderElements
            (getViewElementList()->findTime(composition->getBarStart(bar)),
             getViewElementList()->findTime(composition->getBarEnd(bar)));
            m_status[bar] = Rendered;
            return true;

        case Rendered:
            positionElements
            (composition->getBarStart(bar),
             composition->getBarEnd(bar));
            m_status[bar] = Positioned;
            m_lastRenderedBar = bar;
            return true;

        case Positioned:
            // The bars currently displayed are rendered before the others.
            // Later, when preceding bars are rendered, truncateClefsAndKeysAt()
            // is called and possible clefs and/or keys from the bars previously
            // rendered may be lost. Following code should restore these clefs
            // and keys in m_clefChanges and m_keyChanges lists.
            if (bar > m_lastRenderedBar)
                checkAndCompleteClefsAndKeys(bar);
            continue;
        }
    }

    return false;
}

void
NotationStaff::checkAndCompleteClefsAndKeys(int bar)
{
    // Look for Clef or Key in current bar
    Composition *composition = getSegment().getComposition();
    timeT barStartTime = composition->getBarStart(bar);
    timeT barEndTime = composition->getBarEnd(bar);

    for (ViewElementList::iterator it =
<<<<<<< HEAD
                          getViewElementList()->findTime(barStartTime);
             (it != getViewElementList()->end()) 
                 && ((*it)->getViewAbsoluteTime() < barEndTime); ++it) {
        if ((*it)->event()->isa(Clef::EventType)) {
=======
             getViewElementList()->findTime(barStartTime);
         (it != getViewElementList()->end()) &&
             ((*it)->getViewAbsoluteTime() < barEndTime);
         ++it) {

        if ((*it)->event()->isa(Clef::EventType)) {

>>>>>>> c80adcbc
            // Clef found
            Clef clef = *(*it)->event();

            // Is this clef already in m_clefChanges list ?
            int xClef = int((*it)->getLayoutX());
            bool found = false;
            for (int i = 0; i < m_clefChanges.size(); ++i) {
                if (    (m_clefChanges[i].first == xClef)
                    && (m_clefChanges[i].second == clef)) {
                    found = true;
                    break;
                }
            }
    
            // If not, add it
            if (!found) {
                m_clefChanges.push_back(ClefChange(xClef, clef));
            }
    
        } else if ((*it)->event()->isa(::Rosegarden::Key::EventType)) {
<<<<<<< HEAD
=======

>>>>>>> c80adcbc
            ::Rosegarden::Key key = *(*it)->event();
    
            // Is this key already in m_keyChanges list ?
            int xKey = int((*it)->getLayoutX());
            bool found = false;
            for (int i = 0; i < m_keyChanges.size(); ++i) {
                if (    (m_keyChanges[i].first == xKey)
                    && (m_keyChanges[i].second == key)) {
                    found = true;
                    break;
                }
            }
    
            // If not, add it
            if (!found) {
                m_keyChanges.push_back(KeyChange(xKey, key));
            }
        }
    }
}

<<<<<<< HEAD
LinedStaff::BarStyle
=======
StaffLayout::BarStyle
>>>>>>> c80adcbc
NotationStaff::getBarStyle(int barNo) const
{
    const Segment *s = &getSegment();
    Composition *c = s->getComposition();

    int firstBar = c->getBarNumber(s->getStartTime());
    int lastNonEmptyBar = c->getBarNumber(s->getEndMarkerTime() - 1);

    // Currently only the first and last bar in a segment have any
    // possibility of getting special treatment:
    if (barNo > firstBar && barNo <= lastNonEmptyBar)
        return PlainBar;

    // First and last bar in a repeating segment get repeat bars.

    if (s->isRepeating()) {
        if (barNo == firstBar)
            return RepeatStartBar;
        else if (barNo == lastNonEmptyBar + 1)
            return RepeatEndBar;
    }

    if (barNo <= lastNonEmptyBar)
        return PlainBar;

    // Last bar on a given track gets heavy double bars.  Exploit the
    // fact that Composition's iterator returns segments in track
    // order.

    Segment *lastSegmentOnTrack = 0;

    for (Composition::iterator i = c->begin(); i != c->end(); ++i) {
        if ((*i)->getTrack() == s->getTrack()) {
            lastSegmentOnTrack = *i;
        } else if (lastSegmentOnTrack != 0) {
            break;
        }
    }

    if (&getSegment() == lastSegmentOnTrack)
        return HeavyDoubleBar;
    else
        return PlainBar;
}

double
NotationStaff::getBarInset(int barNo, bool isFirstBarInRow) const
{
    StaffLayout::BarStyle style = getBarStyle(barNo);

    NOTATION_DEBUG << "getBarInset(" << barNo << "," << isFirstBarInRow << ")" << endl;

    if (!(style == RepeatStartBar || style == RepeatBothBar))
        return 0.0;

    const Segment &s = getSegment();
    Composition *composition = s.getComposition();
    timeT barStart = composition->getBarStart(barNo);

    double inset = 0.0;

    NOTATION_DEBUG << "ready" << endl;

    bool haveKey = false, haveClef = false;

    ::Rosegarden::Key key;
    ::Rosegarden::Key cancelKey;
    Clef clef;

    for (Segment::iterator i = s.findTime(barStart);
         s.isBeforeEndMarker(i) && ((*i)->getNotationAbsoluteTime() == barStart);
         ++i) {

        NOTATION_DEBUG << "type " << (*i)->getType() << " at " << (*i)->getNotationAbsoluteTime() << endl;

        if ((*i)->isa(::Rosegarden::Key::EventType)) {

            try {
                key = ::Rosegarden::Key(**i);

                if (barNo > composition->getBarNumber(s.getStartTime())) {
                    cancelKey = s.getKeyAtTime(barStart - 1);
                }

                if (m_keySigCancelMode == 0) { // only when entering C maj / A min

                    if (key.getAccidentalCount() != 0)
                        cancelKey = ::Rosegarden::Key();

                } else if (m_keySigCancelMode == 1) { // only when reducing acc count

                    if (!(key.isSharp() == cancelKey.isSharp() &&
                            key.getAccidentalCount() < cancelKey.getAccidentalCount())) {
                        cancelKey = ::Rosegarden::Key();
                    }
                }

                haveKey = true;

            } catch (...) {
                NOTATION_DEBUG << "getBarInset: Bad key in event" << endl;
            }

        } else if ((*i)->isa(Clef::EventType)) {

            try {
                clef = Clef(**i);
                haveClef = true;
            } catch (...) {
                NOTATION_DEBUG << "getBarInset: Bad clef in event" << endl;
            }
        }
    }

    if (isFirstBarInRow) {
        if (!haveKey) {
            key = s.getKeyAtTime(barStart);
            haveKey = true;
        }
        if (!haveClef) {
            clef = s.getClefAtTime(barStart);
            haveClef = true;
        }
    }

    if (haveKey) {
        inset += m_notePixmapFactory->getKeyWidth(key, cancelKey);
    }
    if (haveClef) {
        inset += m_notePixmapFactory->getClefWidth(clef);
    }
    if (haveClef || haveKey) {
        inset += m_notePixmapFactory->getBarMargin() / 3;
    }
    if (haveClef && haveKey) {
        inset += m_notePixmapFactory->getNoteBodyWidth() / 2;
    }

    NOTATION_DEBUG << "getBarInset(" << barNo << "," << isFirstBarInRow << "): inset " << inset << endl;


    return inset;
}

Rosegarden::ViewElement *
NotationStaff::makeViewElement(Rosegarden::Event* e)
{
    return new NotationElement(e);
}

}<|MERGE_RESOLUTION|>--- conflicted
+++ resolved
@@ -67,30 +67,6 @@
 
 NotationStaff::NotationStaff(NotationScene *scene, Segment *segment,
                              SnapGrid *snapGrid, int id,
-<<<<<<< HEAD
-                             NotationView *view,
-                             std::string fontName, int resolution) :
-        ProgressReporter(0),
-        LinedStaff(canvas, segment, snapGrid, id, resolution,
-                   resolution / 16 + 1,  // line thickness
-                   LinearMode, 0, 0,  // pageMode, pageWidth and pageHeight set later
-                   0 // row spacing
-                  ),
-        m_notePixmapFactory(0),
-        m_graceNotePixmapFactory(0),
-        m_previewSprite(0),
-        m_staffName(0),
-        m_notationView(view),
-        m_legerLineCount(8),
-        m_barNumbersEvery(0),
-        m_colourQuantize(true),
-        m_showUnknowns(true),
-        m_showRanges(true),
-        m_showCollisions(true),
-        m_printPainter(0),
-        m_ready(false),
-        m_lastRenderedBar(0)
-=======
                              NotePixmapFactory *normalFactory,
                              NotePixmapFactory *smallFactory) :
     ViewSegment(*segment),
@@ -116,7 +92,6 @@
     m_refreshStatusId(segment->getNewRefreshStatusId()),
     m_ready(false),
     m_lastRenderedBar(0)
->>>>>>> c80adcbc
 {
     QSettings settings;
     settings.beginGroup( NotationViewConfigGroup );
@@ -124,17 +99,11 @@
     m_colourQuantize = qStrToBool( settings.value("colourquantize", "false" ) ) ;
 
     // Shouldn't change these  during the lifetime of the staff, really:
-<<<<<<< HEAD
-    m_showUnknowns = config->readBoolEntry("showunknowns", false);
-    m_showRanges = config->readBoolEntry("showranges", true);
-    m_showCollisions = config->readBoolEntry("showcollisions", true);
-=======
     m_showUnknowns = qStrToBool( settings.value("showunknowns", "false" ) ) ;
     m_showRanges = qStrToBool( settings.value("showranges", "true" ) ) ;
     m_showCollisions = qStrToBool( settings.value("showcollisions", "true" ) ) ;
 
     m_keySigCancelMode = settings.value("keysigcancelmode", 1).toInt() ;
->>>>>>> c80adcbc
 
     settings.endGroup();
 
@@ -319,17 +288,10 @@
 }
 
 timeT
-<<<<<<< HEAD
-NotationStaff::getTimeAtCanvasCoords(double cx, int cy) const
-{
-    LinedStaffCoords layoutCoords = getLayoutCoordsForCanvasCoords(cx, cy);
-    RulerScale * rs = m_notationView->getHLayout();
-=======
 NotationStaff::getTimeAtSceneCoords(double cx, int cy) const
 {
     StaffLayoutCoords layoutCoords = getLayoutCoordsForSceneCoords(cx, cy);
     RulerScale * rs = m_notationScene->getHLayout();
->>>>>>> c80adcbc
     return rs->getTimeForX(layoutCoords.first);
 }
 
@@ -610,13 +572,8 @@
     if (to < startTime) to = startTime;
     if (to == from) return;
 
-<<<<<<< HEAD
-    emit setOperationName(i18n("Positioning staff %1...").arg(getId() + 1));
-    emit setProgress(0);
-=======
     emit setOperationName(tr("Positioning staff %1...").arg(getId() + 1));
     emit setValue(0);
->>>>>>> c80adcbc
     throwIfCancelled();
 
     const NotationProperties &properties(getProperties());
@@ -1074,17 +1031,9 @@
 
             }
             else if (elt->event()->has(Text::TextTypePropertyName) &&
-<<<<<<< HEAD
-                     elt->event()->get
-                     <String>
-                     (Text::TextTypePropertyName) ==
-                     Text::LilyPondDirective &&
-                     !m_notationView->areLilyPondDirectivesVisible()) {
-=======
                      elt->event()->get<String>(Text::TextTypePropertyName) ==
                      Text::LilyPondDirective &&
                      !m_notationScene->areLilyPondDirectivesVisible()) {
->>>>>>> c80adcbc
 
                 // nothing here either
 
@@ -1333,14 +1282,8 @@
                 		    } else {
                 			*/
 
-<<<<<<< HEAD
-                pixmap = m_notePixmapFactory->makeGuitarChordPixmap (chord.getFingering(),
-                         int(coords.first),
-                         coords.second);
-=======
                 item = m_notePixmapFactory->makeGuitarChord
                     (chord.getFingering(), int(coords.first), coords.second);
->>>>>>> c80adcbc
                 //		    }
             } catch (Exception e) { // GuitarChord ctor failed
                 NOTATION_DEBUG << "Bad guitar chord event" << endl;
@@ -1751,38 +1694,21 @@
         // The normal on-screen case
 
         bool collision = false;
-<<<<<<< HEAD
-        QCanvasItem * haloItem = 0;
-=======
         QGraphicsItem *haloItem = 0;
->>>>>>> c80adcbc
         if (m_showCollisions) {
             collision = elt->isColliding();
             if (collision) {
                 // Make collision halo
-<<<<<<< HEAD
-                QCanvasPixmap *haloPixmap = factory->makeNoteHaloPixmap(params);
-                haloItem = new QCanvasNotationSprite(*elt, haloPixmap, m_canvas);
-                haloItem->setZ(-1);
-=======
                 haloItem = factory->makeNoteHalo(params);
                 haloItem->setZValue(-1);
->>>>>>> c80adcbc
             }
         }
 
         QGraphicsItem *item = factory->makeNote(params);
 
         int z = 0;
-<<<<<<< HEAD
-        if (factory->isSelected())
-            z = 3;
-        else if (quantized)
-            z = 2;
-=======
         if (factory->isSelected()) z = 3;
         else if (quantized) z = 2;
->>>>>>> c80adcbc
 
         setItem(elt, item, z, SplitToFit);
 
@@ -1874,14 +1800,8 @@
     params.setSelected(false);
     params.setHighlighted(true);
 
-<<<<<<< HEAD
-    delete m_previewSprite;
-    m_previewSprite = new QCanvasSimpleSprite
-                      (npf->makeNotePixmap(params), m_canvas);
-=======
     delete m_previewItem;
     m_previewItem = npf->makeNote(params);
->>>>>>> c80adcbc
 
     int layoutY = getLayoutYForHeight(heightOnStaff);
     StaffLayoutCoords coords = getSceneCoordsForLayoutCoords(layoutX, layoutY);
@@ -1986,11 +1906,7 @@
         if (!movedOnly && m_ready) { // undo all the rendering we've already done
             for (NotationElementList::iterator i = getViewElementList()->begin();
                  i != getViewElementList()->end(); ++i) {
-<<<<<<< HEAD
-                static_cast<NotationElement *>(*i)->removeCanvasItem();
-=======
                 static_cast<NotationElement *>(*i)->removeItem();
->>>>>>> c80adcbc
             }
 
             m_clefChanges.clear();
@@ -2175,12 +2091,6 @@
     timeT barEndTime = composition->getBarEnd(bar);
 
     for (ViewElementList::iterator it =
-<<<<<<< HEAD
-                          getViewElementList()->findTime(barStartTime);
-             (it != getViewElementList()->end()) 
-                 && ((*it)->getViewAbsoluteTime() < barEndTime); ++it) {
-        if ((*it)->event()->isa(Clef::EventType)) {
-=======
              getViewElementList()->findTime(barStartTime);
          (it != getViewElementList()->end()) &&
              ((*it)->getViewAbsoluteTime() < barEndTime);
@@ -2188,7 +2098,6 @@
 
         if ((*it)->event()->isa(Clef::EventType)) {
 
->>>>>>> c80adcbc
             // Clef found
             Clef clef = *(*it)->event();
 
@@ -2209,10 +2118,7 @@
             }
     
         } else if ((*it)->event()->isa(::Rosegarden::Key::EventType)) {
-<<<<<<< HEAD
-=======
-
->>>>>>> c80adcbc
+
             ::Rosegarden::Key key = *(*it)->event();
     
             // Is this key already in m_keyChanges list ?
@@ -2234,11 +2140,7 @@
     }
 }
 
-<<<<<<< HEAD
-LinedStaff::BarStyle
-=======
 StaffLayout::BarStyle
->>>>>>> c80adcbc
 NotationStaff::getBarStyle(int barNo) const
 {
     const Segment *s = &getSegment();
