--- conflicted
+++ resolved
@@ -16,21 +16,6 @@
 */
 
 #include "NotationView.h"
-<<<<<<< HEAD
-#include <list>
-#include <qlayout.h>
-#include "misc/Debug.h"
-#include <kapplication.h>
-
-#include "gui/editors/segment/TrackEditor.h"
-#include "gui/editors/segment/TrackButtons.h"
-#include "gui/editors/parameters/TrackParameterBox.h"
-#include "base/BaseProperties.h"
-#include <klocale.h>
-#include <kstddirs.h>
-#include "misc/Strings.h"
-#include "base/AnalysisTypes.h"
-=======
 
 #include "document/RosegardenDocument.h"
 #include "document/CommandHistory.h"
@@ -38,185 +23,16 @@
 #include "NotationWidget.h"
 #include "NotationCommandRegistry.h"
 #include "NoteFontFactory.h"
->>>>>>> c80adcbc
 #include "base/Clipboard.h"
 #include "base/Selection.h"
-<<<<<<< HEAD
-#include "base/Staff.h"
-#include "base/Studio.h"
-#include "base/Track.h"
-#include "ClefInserter.h"
-#include "commands/edit/AddDotCommand.h"
-#include "commands/edit/ChangeVelocityCommand.h"
-#include "commands/edit/ClearTriggersCommand.h"
-#include "commands/edit/CollapseNotesCommand.h"
-=======
-
->>>>>>> c80adcbc
+
 #include "commands/edit/CopyCommand.h"
 #include "commands/edit/CutCommand.h"
 #include "commands/edit/CutAndCloseCommand.h"
 #include "commands/edit/EraseCommand.h"
 #include "commands/edit/PasteEventsCommand.h"
-<<<<<<< HEAD
-#include "commands/edit/SetLyricsCommand.h"
-#include "commands/edit/SetNoteTypeCommand.h"
-#include "commands/edit/SetTriggerCommand.h"
-#include "commands/edit/TransposeCommand.h"
-#include "commands/notation/AddFingeringMarkCommand.h"
-#include "commands/notation/AddIndicationCommand.h"
-#include "commands/notation/AddMarkCommand.h"
-#include "commands/notation/AddSlashesCommand.h"
-#include "commands/notation/AddTextMarkCommand.h"
-#include "commands/notation/AutoBeamCommand.h"
-#include "commands/notation/BeamCommand.h"
-#include "commands/notation/BreakCommand.h"
-#include "commands/notation/ChangeSlurPositionCommand.h"
-#include "commands/notation/ChangeTiePositionCommand.h"
-#include "commands/notation/ChangeStemsCommand.h"
-#include "commands/notation/ChangeStyleCommand.h"
-#include "commands/notation/ClefInsertionCommand.h"
-#include "commands/notation/CollapseRestsCommand.h"
-#include "commands/notation/DeCounterpointCommand.h"
-#include "commands/notation/EraseEventCommand.h"
-#include "commands/notation/FixNotationQuantizeCommand.h"
-#include "commands/notation/IncrementDisplacementsCommand.h"
-#include "commands/notation/InterpretCommand.h"
-#include "commands/notation/KeyInsertionCommand.h"
-#include "commands/notation/MakeAccidentalsCautionaryCommand.h"
-#include "commands/notation/MakeChordCommand.h"
-#include "commands/notation/MakeNotesViableCommand.h"
-#include "commands/notation/MultiKeyInsertionCommand.h"
-#include "commands/notation/NormalizeRestsCommand.h"
-#include "commands/notation/RemoveFingeringMarksCommand.h"
-#include "commands/notation/RemoveMarksCommand.h"
-#include "commands/notation/RemoveNotationQuantizeCommand.h"
-#include "commands/notation/ResetDisplacementsCommand.h"
-#include "commands/notation/RespellCommand.h"
-#include "commands/notation/RestoreSlursCommand.h"
-#include "commands/notation/RestoreTiesCommand.h"
-#include "commands/notation/RestoreStemsCommand.h"
-#include "commands/notation/SetVisibilityCommand.h"
-#include "commands/notation/SustainInsertionCommand.h"
-#include "commands/notation/TextInsertionCommand.h"
-#include "commands/notation/TieNotesCommand.h"
-#include "commands/notation/TupletCommand.h"
-#include "commands/notation/UntieNotesCommand.h"
-#include "commands/notation/UnTupletCommand.h"
-#include "commands/segment/PasteToTriggerSegmentCommand.h"
-#include "commands/segment/SegmentSyncCommand.h"
-#include "commands/segment/SegmentTransposeCommand.h"
-#include "commands/segment/RenameTrackCommand.h"
-#include "document/RosegardenGUIDoc.h"
-#include "document/ConfigGroups.h"
-#include "document/io/LilyPondExporter.h"
-#include "GuitarChordInserter.h"
-#include "gui/application/SetWaitCursor.h"
-#include "gui/application/RosegardenGUIView.h"
-#include "gui/application/RosegardenGUIApp.h"
-#include "gui/dialogs/ClefDialog.h"
-#include "gui/dialogs/EventEditDialog.h"
-#include "gui/dialogs/EventParameterDialog.h"
-#include "gui/dialogs/InterpretDialog.h"
-#include "gui/dialogs/IntervalDialog.h"
-#include "gui/dialogs/KeySignatureDialog.h"
-#include "gui/dialogs/LilyPondOptionsDialog.h"
-#include "gui/dialogs/LyricEditDialog.h"
-#include "gui/dialogs/MakeOrnamentDialog.h"
+
 #include "gui/dialogs/PasteNotationDialog.h"
-#include "gui/dialogs/QuantizeDialog.h"
-#include "gui/dialogs/SimpleEventEditDialog.h"
-#include "gui/dialogs/TextEventDialog.h"
-#include "gui/dialogs/TupletDialog.h"
-#include "gui/dialogs/UseOrnamentDialog.h"
-#include "gui/rulers/ControlRuler.h"
-#include "gui/rulers/StandardRuler.h"
-#include "gui/general/ActiveItem.h"
-#include "gui/general/ClefIndex.h"
-#include "gui/general/EditViewBase.h"
-#include "gui/general/EditView.h"
-#include "gui/general/GUIPalette.h"
-#include "gui/general/LinedStaff.h"
-#include "gui/general/LinedStaffManager.h"
-#include "gui/general/ProgressReporter.h"
-#include "gui/general/PresetHandlerDialog.h"
-#include "gui/general/RosegardenCanvasView.h"
-#include "gui/kdeext/KTmpStatusMsg.h"
-#include "gui/kdeext/QCanvasSimpleSprite.h"
-#include "gui/rulers/ChordNameRuler.h"
-#include "gui/rulers/RawNoteRuler.h"
-#include "gui/rulers/TempoRuler.h"
-#include "gui/rulers/LoopRuler.h"
-#include "gui/studio/StudioControl.h"
-#include "gui/dialogs/EventFilterDialog.h"
-#include "gui/widgets/ProgressBar.h"
-#include "gui/widgets/ProgressDialog.h"
-#include "gui/widgets/ScrollBoxDialog.h"
-#include "gui/widgets/ScrollBox.h"
-#include "gui/widgets/QDeferScrollView.h"
-#include "NotationCanvasView.h"
-#include "NotationElement.h"
-#include "NotationEraser.h"
-#include "NotationHLayout.h"
-#include "NotationProperties.h"
-#include "NotationSelector.h"
-#include "NotationStaff.h"
-#include "NotationStrings.h"
-#include "NotationToolBox.h"
-#include "NotationVLayout.h"
-#include "NoteFontFactory.h"
-#include "NoteInserter.h"
-#include "NotePixmapFactory.h"
-#include "NoteStyleFactory.h"
-#include "NoteStyle.h"
-#include "RestInserter.h"
-#include "sound/MappedEvent.h"
-#include "TextInserter.h"
-#include "HeadersGroup.h"
-#include <kaction.h>
-#include <kcombobox.h>
-#include <kconfig.h>
-#include <kglobal.h>
-#include <klineeditdlg.h>
-#include <kmessagebox.h>
-#include <kprinter.h>
-#include <kprocess.h>
-#include <kprogress.h>
-#include <kstatusbar.h>
-#include <kstdaction.h>
-#include <ktempfile.h>
-#include <ktoolbar.h>
-#include <kxmlguiclient.h>
-#include <qbrush.h>
-#include <qcanvas.h>
-#include <qcursor.h>
-#include <qdialog.h>
-#include <qevent.h>
-#include <qfont.h>
-#include <qfontmetrics.h>
-#include <qhbox.h>
-#include <qiconset.h>
-#include <qlabel.h>
-#include <qobject.h>
-#include <qpaintdevicemetrics.h>
-#include <qpainter.h>
-#include <qpixmap.h>
-#include <qpoint.h>
-#include <qprinter.h>
-#include <qrect.h>
-#include <qregexp.h>
-#include <qsize.h>
-#include <qstring.h>
-#include <qtimer.h>
-#include <qwidget.h>
-#include <qvalidator.h>
-#include <algorithm>
-#include <qpushbutton.h>
-#include <qtooltip.h>
-=======
-
-#include "gui/dialogs/PasteNotationDialog.h"
->>>>>>> c80adcbc
 
 #include <QWidget>
 #include <QAction>
@@ -254,91 +70,8 @@
     delete m_commandRegistry;
 }
 
-<<<<<<< HEAD
-
-class MarkActionData
-{
-public:
-    MarkActionData() :
-	title(0),
-	actionName(0),
-	keycode(0) { }
-
-    MarkActionData(const QString &_title,
-		   QString _actionName,
-		   int _keycode,
-		   Mark _mark) :
-	title(_title),
-	actionName(_actionName),
-	keycode(_keycode),
-	mark(_mark) { }
-
-    QString title;
-    QString actionName;
-    int keycode;
-    Mark mark;
-};
-
-
-NotationView::NotationView(RosegardenGUIDoc *doc,
-                           std::vector<Segment *> segments,
-                           QWidget *parent,
-                           bool showProgressive) :
-        EditView(doc, segments, 2, parent, "notationview"),
-        m_properties(getViewLocalPropertyPrefix()),
-        m_selectionCounter(0),
-        m_insertModeLabel(0),
-        m_annotationsLabel(0),
-        m_lilyPondDirectivesLabel(0),
-        m_progressBar(0),
-        m_currentNotePixmap(0),
-        m_hoveredOverNoteName(0),
-        m_hoveredOverAbsoluteTime(0),
-        m_currentStaff( -1),
-        m_lastFinishingStaff( -1),
-        m_title(0),
-        m_subtitle(0),
-        m_composer(0),
-        m_copyright(0),
-        m_insertionTime(0),
-        m_deferredCursorMove(NoCursorMoveNeeded),
-        m_lastNoteAction("crotchet"),
-        m_fontName(NoteFontFactory::getDefaultFontName()),
-        m_fontSize(NoteFontFactory::getDefaultSize(m_fontName)),
-        m_pageMode(LinedStaff::LinearMode),
-        m_leftGutter(20),
-        m_notePixmapFactory(new NotePixmapFactory(m_fontName, m_fontSize)),
-        m_hlayout(new NotationHLayout(&doc->getComposition(), m_notePixmapFactory,
-                                      m_properties, this)),
-        m_vlayout(new NotationVLayout(&doc->getComposition(), m_notePixmapFactory,
-                                      m_properties, this)),
-        m_chordNameRuler(0),
-        m_tempoRuler(0),
-        m_rawNoteRuler(0),
-        m_annotationsVisible(false),
-        m_lilyPondDirectivesVisible(false),
-        m_selectDefaultNote(0),
-        m_fontCombo(0),
-        m_fontSizeCombo(0),
-        m_spacingCombo(0),
-        m_fontSizeActionMenu(0),
-        m_pannerDialog(new ScrollBoxDialog(this, ScrollBox::FixHeight)),
-        m_renderTimer(0),
-        m_playTracking(true),
-        m_progressDisplayer(PROGRESS_NONE),
-        m_inhibitRefresh(true),
-        m_ok(false),
-        m_printMode(false),
-        m_printSize(8), // set in positionStaffs
-        m_showHeadersGroup(0),
-        m_headersGroupView(0),
-        m_headersGroup(0),
-        m_headersTopFrame(0),
-        m_showHeadersMenuEntry(0)
-=======
 void
 NewNotationView::setupActions()
->>>>>>> c80adcbc
 {
     EditViewBase::setupActions(true);
 
@@ -348,49 +81,6 @@
     createAction("file_print_lilypond", SLOT(slotPrintLilyPond()));
     createAction("file_preview_lilypond", SLOT(slotPreviewLilyPond()));
 
-<<<<<<< HEAD
-    m_showHeadersGroup = m_config->readNumEntry("shownotationheader",
-                                                HeadersGroup::DefaultShowMode);
-
-    m_fontName = qstrtostr(m_config->readEntry
-                           ("notefont",
-                            strtoqstr(NoteFontFactory::getDefaultFontName())));
-
-    try
-    {
-        (void)NoteFontFactory::getFont
-        (m_fontName,
-         NoteFontFactory::getDefaultSize(m_fontName));
-    } catch (Exception e)
-    {
-        m_fontName = NoteFontFactory::getDefaultFontName();
-    }
-
-    m_fontSize = m_config->readUnsignedNumEntry
-                 ((segments.size() > 1 ? "multistaffnotesize" : "singlestaffnotesize"),
-                  NoteFontFactory::getDefaultSize(m_fontName));
-
-    int defaultSpacing = m_config->readNumEntry("spacing", 100);
-    m_hlayout->setSpacing(defaultSpacing);
-
-    int defaultProportion = m_config->readNumEntry("proportion", 60);
-    m_hlayout->setProportion(defaultProportion);
-
-    delete m_notePixmapFactory;
-    m_notePixmapFactory = new NotePixmapFactory(m_fontName, m_fontSize);
-    m_hlayout->setNotePixmapFactory(m_notePixmapFactory);
-    m_vlayout->setNotePixmapFactory(m_notePixmapFactory);
-
-    setupActions();
-    //     setupAddControlRulerMenu(); - too early for notation, moved to end of ctor.
-    initLayoutToolbar();
-    initStatusBar();
-
-    setBackgroundMode(PaletteBase);
-
-    QCanvas *tCanvas = new QCanvas(this);
-    tCanvas->resize(width() * 2, height() * 2);
-=======
     //Actions first appear in "edit" MenuBar menu
     //Where is "edit_undo" & "edit_redo" created?
     createAction("cut_and_close", SLOT(slotEditCutAndClose()));
@@ -409,7 +99,6 @@
     // "note _font_size_actionmenu" created below.
     // NEED to create "stretch_actionmenu" subMenu
     // NEED to create "proportion_actionmenu" subMenu
->>>>>>> c80adcbc
 
     //"layout" submenu 
     createAction("linear_mode", SLOT(slotLinearMode()));
@@ -419,13 +108,6 @@
     createAction("lyric_editor", SLOT(slotEditLyrics()));
     createAction("show_velocity_control_ruler", SLOT(slotShowVelocityControlRuler()));
 
-<<<<<<< HEAD
-    m_chordNameRuler = new ChordNameRuler
-                       (m_hlayout, doc, segments, m_leftGutter, 20, getCentralWidget());
-    addRuler(m_chordNameRuler);
-    if (showProgressive)
-        m_chordNameRuler->show();
-=======
     // NEED to create "add_control_ruler" subMenu
 
     createAction("show_track_headers", SLOT(slotShowHeadersGroup()));
@@ -433,7 +115,6 @@
     //Actions first appear in "document" Menubar menu
     createAction("add_tempo", SLOT(slotAddTempo()));
     createAction("add_time_signature", SLOT(slotAddTimeSignature()));
->>>>>>> c80adcbc
 
     //Actions first appear in "segment" Menubar menu
     //"open-with" subMenu created in EditViewBase
@@ -460,62 +141,7 @@
 
     //Where is "Slashes" subMenu created?
 
-<<<<<<< HEAD
-
-    // HeadersGroup ctor must not be called before m_staffs initialization
-    m_headersGroupView = new QDeferScrollView(getCentralWidget());
-    QWidget * vport = m_headersGroupView->viewport();
-    m_headersGroup = new HeadersGroup(vport, this, &doc->getComposition());
-    m_headersGroupView->setVScrollBarMode(QScrollView::AlwaysOff);
-    m_headersGroupView->setHScrollBarMode(QScrollView::AlwaysOff);
-    m_headersGroupView->setFixedWidth(m_headersGroupView->contentsWidth());
-    m_canvasView->setLeftFixedWidget(m_headersGroupView);
-
-    // Add a close button just above the track headers.
-    // The grid layout is only here to maintain the button in a
-    // right place
-    m_headersTopFrame = new QFrame(getCentralWidget());
-    QGridLayout * headersTopGrid
-        = new QGridLayout(m_headersTopFrame, 2, 2);
-    QString pixmapDir = KGlobal::dirs()->findResource("appdata", "pixmaps/");
-    QCanvasPixmap pixmap(pixmapDir + "/misc/close.xpm");
-    QPushButton * hideHeadersButton
-        = new QPushButton(m_headersTopFrame);
-    headersTopGrid->addWidget(hideHeadersButton, 1, 1,
-                                        Qt::AlignRight | Qt::AlignBottom);
-    hideHeadersButton->setIconSet(QIconSet(pixmap));
-    hideHeadersButton->setFlat(true);
-    QToolTip::add(hideHeadersButton, i18n("Close track headers"));
-    headersTopGrid->setMargin(4);
-    setTopStandardRuler(new StandardRuler(getDocument(),
-                                    m_hlayout, m_leftGutter, 25,
-                                    false, getCentralWidget()), m_headersTopFrame);
-
-    m_topStandardRuler->getLoopRuler()->setBackgroundColor
-        (GUIPalette::getColour(GUIPalette::InsertCursorRuler));
-
-    connect(m_topStandardRuler->getLoopRuler(), SIGNAL(startMouseMove(int)),
-            m_canvasView, SLOT(startAutoScroll(int)));
-    connect(m_topStandardRuler->getLoopRuler(), SIGNAL(stopMouseMove()),
-            m_canvasView, SLOT(stopAutoScroll()));
-
-    connect(m_bottomStandardRuler->getLoopRuler(), SIGNAL(startMouseMove(int)),
-            m_canvasView, SLOT(startAutoScroll(int)));
-    connect(m_bottomStandardRuler->getLoopRuler(), SIGNAL(stopMouseMove()),
-            m_canvasView, SLOT(stopAutoScroll()));
-
-    // Following connection have to be done before calling setPageMode())
-    connect(m_headersGroup, SIGNAL(headersResized(int)),
-            this, SLOT(slotHeadersWidthChanged(int)));
-
-
-    //
-    // layout
-    //
-    ProgressDialog* progressDlg = 0;
-=======
     // NEED to create "note_style_actionmenu" subMenu
->>>>>>> c80adcbc
 
     //Where is "Respell" subMenu created?
 
@@ -795,226 +421,17 @@
 
         QString actionName = QString("note_font_size_%1").arg(sizes[i]);
 
-<<<<<<< HEAD
-    QObject::connect
-    (getCanvasView(), SIGNAL(renderRequired(double, double)),
-     this, SLOT(slotCheckRendered(double, double)));
-
-    m_topStandardRuler->connectRulerToDocPointer(doc);
-    m_bottomStandardRuler->connectRulerToDocPointer(doc);
-
-    // Disconnect the default connection for this signal from the
-    // top ruler, and connect our own instead
-
-    QObject::disconnect
-    (m_topStandardRuler->getLoopRuler(),
-     SIGNAL(setPointerPosition(timeT)), 0, 0);
-
-    QObject::connect
-    (m_topStandardRuler->getLoopRuler(),
-     SIGNAL(setPointerPosition(timeT)),
-     this, SLOT(slotSetInsertCursorPosition(timeT)));
-
-    QObject::connect
-    (m_topStandardRuler,
-     SIGNAL(dragPointerToPosition(timeT)),
-     this, SLOT(slotSetInsertCursorPosition(timeT)));
-
-    connect(m_bottomStandardRuler, SIGNAL(dragPointerToPosition(timeT)),
-            this, SLOT(slotSetPointerPosition(timeT)));
-
-    QObject::connect
-    (getCanvasView(), SIGNAL(itemPressed(int, int, QMouseEvent*, NotationElement*)),
-     this, SLOT (slotItemPressed(int, int, QMouseEvent*, NotationElement*)));
-
-    QObject::connect
-    (getCanvasView(), SIGNAL(activeItemPressed(QMouseEvent*, QCanvasItem*)),
-     this, SLOT (slotActiveItemPressed(QMouseEvent*, QCanvasItem*)));
-
-    QObject::connect
-    (getCanvasView(), SIGNAL(nonNotationItemPressed(QMouseEvent*, QCanvasItem*)),
-     this, SLOT (slotNonNotationItemPressed(QMouseEvent*, QCanvasItem*)));
-
-    QObject::connect
-    (getCanvasView(), SIGNAL(textItemPressed(QMouseEvent*, QCanvasItem*)),
-     this, SLOT (slotTextItemPressed(QMouseEvent*, QCanvasItem*)));
-
-    QObject::connect
-    (getCanvasView(), SIGNAL(mouseMoved(QMouseEvent*)),
-     this, SLOT (slotMouseMoved(QMouseEvent*)));
-
-    QObject::connect
-    (getCanvasView(), SIGNAL(mouseReleased(QMouseEvent*)),
-     this, SLOT (slotMouseReleased(QMouseEvent*)));
-
-    QObject::connect
-    (getCanvasView(), SIGNAL(hoveredOverNoteChanged(const QString&)),
-     this, SLOT (slotHoveredOverNoteChanged(const QString&)));
-
-    QObject::connect
-    (getCanvasView(), SIGNAL(hoveredOverAbsoluteTimeChanged(unsigned int)),
-     this, SLOT (slotHoveredOverAbsoluteTimeChanged(unsigned int)));
-
-    QObject::connect
-    (getCanvasView(), SIGNAL(zoomIn()), this, SLOT(slotZoomIn()));
-
-    QObject::connect
-    (getCanvasView(), SIGNAL(zoomOut()), this, SLOT(slotZoomOut()));
-
-    QObject::connect
-    (m_pannerDialog->scrollbox(), SIGNAL(valueChanged(const QPoint &)),
-     getCanvasView(), SLOT(slotSetScrollPos(const QPoint &)));
-
-    QObject::connect
-    (getCanvasView()->horizontalScrollBar(), SIGNAL(valueChanged(int)),
-     m_pannerDialog->scrollbox(), SLOT(setViewX(int)));
-
-    QObject::connect
-    (getCanvasView()->verticalScrollBar(), SIGNAL(valueChanged(int)),
-     m_pannerDialog->scrollbox(), SLOT(setViewY(int)));
-
-    QObject::connect
-    (doc, SIGNAL(pointerPositionChanged(timeT)),
-     this, SLOT(slotSetPointerPosition(timeT)));
-
-    //
-    // Connect vertical scrollbars between canvas and notation header
-    QObject::connect
-    (getCanvasView()->verticalScrollBar(), SIGNAL(valueChanged(int)),
-     this, SLOT(slotVerticalScrollHeadersGroup(int)));
-
-    QObject::connect
-    (getCanvasView()->verticalScrollBar(), SIGNAL(sliderMoved(int)),
-     this, SLOT(slotVerticalScrollHeadersGroup(int)));
-
-    QObject::connect
-    (m_headersGroupView, SIGNAL(gotWheelEvent(QWheelEvent*)),
-     getCanvasView(), SLOT(slotExternalWheelEvent(QWheelEvent*)));
-
-    // Ensure notation header keeps the right bottom margin when user
-    // toggles the canvas view bottom rulers
-    connect(getCanvasView(), SIGNAL(bottomWidgetHeightChanged(int)),
-            this, SLOT(slotCanvasBottomWidgetHeightChanged(int)));
-
-    // Signal canvas horizontal scroll to notation header
-     QObject::connect
-     (getCanvasView(), SIGNAL(contentsMoving(int, int)),
-     this, SLOT(slotUpdateHeaders(int, int)));
-
-    // Connect the close notation headers button
-    QObject::connect(hideHeadersButton, SIGNAL(clicked()), 
-                                  this, SLOT(slotHideHeadersGroup()));
-
-    stateChanged("have_selection", KXMLGUIClient::StateReverse);
-    stateChanged("have_notes_in_selection", KXMLGUIClient::StateReverse);
-    stateChanged("have_rests_in_selection", KXMLGUIClient::StateReverse);
-    stateChanged("have_multiple_staffs",
-                 (m_staffs.size() > 1 ? KXMLGUIClient::StateNoReverse :
-                  KXMLGUIClient::StateReverse));
-    stateChanged("rest_insert_tool_current", KXMLGUIClient::StateReverse);
-    slotTestClipboard();
-
-    if (getSegmentsOnlyRestsAndClefs())
-    {
-        m_selectDefaultNote->activate();
-        stateChanged("note_insert_tool_current",
-                     KXMLGUIClient::StateNoReverse);
-    } else
-    {
-        actionCollection()->action("select")->activate();
-        stateChanged("note_insert_tool_current",
-                     KXMLGUIClient::StateReverse);
-    }
-=======
         QAction *sizeAction = createAction(actionName,
                                 SLOT(slotChangeFontSizeFromStringValue()));
         sizeAction->setText(tr("%n pixel(s)", "", sizes[i]));
         sizeAction->setCheckable(true);
         ag->addAction(sizeAction);
->>>>>>> c80adcbc
 
         sizeAction->setChecked(sizes[i] == defaultFontSize);
         fontSizeActionMenu->addAction(sizeAction);
     }
 
-<<<<<<< HEAD
-    setConfigDialogPageIndex(3);
-    setOutOfCtor();
-
-    // Property and Control Rulers
-    //
-    if (getCurrentSegment()->getViewFeatures())
-        slotShowVelocityControlRuler();
-    setupControllerTabs();
-
-    setupAddControlRulerMenu();
-    setRewFFwdToAutoRepeat();
-
-    slotCompositionStateUpdate();
-
-    NOTATION_DEBUG << "NotationView ctor exiting" << endl;
-}
-
-NotationView::NotationView(RosegardenGUIDoc *doc,
-                           std::vector<Segment *> segments,
-                           QWidget *parent,
-                           NotationView *referenceView)
-        : EditView(doc, segments, 1, 0, "printview"),
-        m_properties(getViewLocalPropertyPrefix()),
-        m_selectionCounter(0),
-        m_currentNotePixmap(0),
-        m_hoveredOverNoteName(0),
-        m_hoveredOverAbsoluteTime(0),
-        m_lastFinishingStaff( -1),
-        m_title(0),
-        m_subtitle(0),
-        m_composer(0),
-        m_copyright(0),
-        m_insertionTime(0),
-        m_deferredCursorMove(NoCursorMoveNeeded),
-        m_lastNoteAction("crotchet"),
-        m_fontName(NoteFontFactory::getDefaultFontName()),
-        m_fontSize(NoteFontFactory::getDefaultSize(m_fontName)),
-        m_pageMode(LinedStaff::LinearMode),
-        m_leftGutter(0),
-        m_notePixmapFactory(new NotePixmapFactory(m_fontName, m_fontSize)),
-        m_hlayout(new NotationHLayout(&doc->getComposition(), m_notePixmapFactory,
-                                      m_properties, this)),
-        m_vlayout(new NotationVLayout(&doc->getComposition(), m_notePixmapFactory,
-                                      m_properties, this)),
-        m_chordNameRuler(0),
-        m_tempoRuler(0),
-        m_rawNoteRuler(0),
-        m_annotationsVisible(false),
-        m_lilyPondDirectivesVisible(false),
-        m_selectDefaultNote(0),
-        m_fontCombo(0),
-        m_fontSizeCombo(0),
-        m_spacingCombo(0),
-        m_fontSizeActionMenu(0),
-        m_pannerDialog(0),
-        m_renderTimer(0),
-        m_playTracking(false),
-        m_progressDisplayer(PROGRESS_NONE),
-        m_inhibitRefresh(true),
-        m_ok(false),
-        m_printMode(true),
-        m_printSize(8), // set in positionStaffs
-        m_showHeadersGroup(0),
-        m_headersGroupView(0),
-        m_headersGroup(0),
-        m_headersTopFrame(0),
-        m_showHeadersMenuEntry(0)
-{
-    assert(segments.size() > 0);
-    NOTATION_DEBUG << "NotationView print ctor" << endl;
-
-
-    // Initialise the display-related defaults that will be needed
-    // by both the actions and the layout toolbar
-=======
     //&&& add m_fontSizeActionMenu to the appropriate super-menu
->>>>>>> c80adcbc
 
 /*!!!
     QMenu *spacingActionMenu = new QMenu(tr("S&pacing"), this);
@@ -1120,329 +537,7 @@
 void
 NewNotationView::setSelection(EventSelection *selection, bool preview)
 {
-<<<<<<< HEAD
-    NOTATION_DEBUG << "NotationView::positionStaffs" << endl;
-
-    m_config->setGroup(NotationViewConfigGroup);
-    m_printSize = m_config->readUnsignedNumEntry("printingnotesize", 5);
-
-    int minTrack = 0, maxTrack = 0;
-    bool haveMinTrack = false;
-    typedef std::map<int, int> TrackIntMap;
-    TrackIntMap trackHeights;
-    TrackIntMap trackCoords;
-
-    int pageWidth, pageHeight, leftMargin, topMargin;
-    pageWidth = getPageWidth();
-    pageHeight = getPageHeight();
-    leftMargin = 0, topMargin = 0;
-    getPageMargins(leftMargin, topMargin);
-
-    int accumulatedHeight;
-    int rowsPerPage = 1;
-    int legerLines = 8;
-    if (m_pageMode != LinedStaff::LinearMode)
-        legerLines = 7;
-    int rowGapPercent = (m_staffs.size() > 1 ? 40 : 10);
-    int aimFor = -1;
-
-    bool done = false;
-
-    int titleHeight = 0;
-
-    if (m_title)
-        delete m_title;
-    if (m_subtitle)
-        delete m_subtitle;
-    if (m_composer)
-        delete m_composer;
-    if (m_copyright)
-        delete m_copyright;
-    m_title = m_subtitle = m_composer = m_copyright = 0;
-
-    if (m_pageMode == LinedStaff::MultiPageMode) {
-
-        const Configuration &metadata =
-            getDocument()->getComposition().getMetadata();
-
-        QFont defaultFont(NotePixmapFactory::defaultSerifFontFamily);
-        m_config->setGroup(NotationViewConfigGroup);
-        QFont font = m_config->readFontEntry("textfont", &defaultFont);
-        font.setPixelSize(m_fontSize * 5);
-        QFontMetrics metrics(font);
-
-        if (metadata.has(CompositionMetadataKeys::Title)) {
-            QString title(strtoqstr(metadata.get<String>
-                                    (CompositionMetadataKeys::Title)));
-            m_title = new QCanvasText(title, font, canvas());
-            m_title->setX(m_leftGutter + pageWidth / 2 - metrics.width(title) / 2);
-            m_title->setY(20 + topMargin / 4 + metrics.ascent());
-            m_title->show();
-            titleHeight += metrics.height() * 3 / 2 + topMargin / 4;
-        }
-
-        font.setPixelSize(m_fontSize * 3);
-        metrics = QFontMetrics(font);
-
-        if (metadata.has(CompositionMetadataKeys::Subtitle)) {
-            QString subtitle(strtoqstr(metadata.get<String>
-                                       (CompositionMetadataKeys::Subtitle)));
-            m_subtitle = new QCanvasText(subtitle, font, canvas());
-            m_subtitle->setX(m_leftGutter + pageWidth / 2 - metrics.width(subtitle) / 2);
-            m_subtitle->setY(20 + titleHeight + metrics.ascent());
-            m_subtitle->show();
-            titleHeight += metrics.height() * 3 / 2;
-        }
-
-        if (metadata.has(CompositionMetadataKeys::Composer)) {
-            QString composer(strtoqstr(metadata.get<String>
-                                       (CompositionMetadataKeys::Composer)));
-            m_composer = new QCanvasText(composer, font, canvas());
-            m_composer->setX(m_leftGutter + pageWidth - metrics.width(composer) - leftMargin);
-            m_composer->setY(20 + titleHeight + metrics.ascent());
-            m_composer->show();
-            titleHeight += metrics.height() * 3 / 2;
-        }
-
-        font.setPixelSize(m_fontSize * 2);
-        metrics = QFontMetrics(font);
-
-        if (metadata.has(CompositionMetadataKeys::Copyright)) {
-            QString copyright(strtoqstr(metadata.get<String>
-                                        (CompositionMetadataKeys::Copyright)));
-            m_copyright = new QCanvasText(copyright, font, canvas());
-            m_copyright->setX(m_leftGutter + leftMargin);
-            m_copyright->setY(20 + pageHeight - topMargin - metrics.descent());
-            m_copyright->show();
-        }
-    }
-
-    while (1) {
-
-        accumulatedHeight = 0;
-        int maxTrackHeight = 0;
-
-        trackHeights.clear();
-
-        for (unsigned int i = 0; i < m_staffs.size(); ++i) {
-
-            m_staffs[i]->setLegerLineCount(legerLines);
-
-            int height = m_staffs[i]->getHeightOfRow();
-            TrackId trackId = m_staffs[i]->getSegment().getTrack();
-            Track *track =
-                m_staffs[i]->getSegment().getComposition()->
-                getTrackById(trackId);
-
-            if (!track)
-                continue; // This Should Not Happen, My Friend
-
-            int trackPosition = track->getPosition();
-
-            TrackIntMap::iterator hi = trackHeights.find(trackPosition);
-            if (hi == trackHeights.end()) {
-                trackHeights.insert(TrackIntMap::value_type
-                                    (trackPosition, height));
-            } else if (height > hi->second) {
-                hi->second = height;
-            }
-
-            if (height > maxTrackHeight)
-                maxTrackHeight = height;
-
-            if (trackPosition < minTrack || !haveMinTrack) {
-                minTrack = trackPosition;
-                haveMinTrack = true;
-            }
-            if (trackPosition > maxTrack) {
-                maxTrack = trackPosition;
-            }
-        }
-
-        for (int i = minTrack; i <= maxTrack; ++i) {
-            TrackIntMap::iterator hi = trackHeights.find(i);
-            if (hi != trackHeights.end()) {
-                trackCoords[i] = accumulatedHeight;
-                accumulatedHeight += hi->second;
-            }
-        }
-
-        accumulatedHeight += maxTrackHeight * rowGapPercent / 100;
-
-        if (done)
-            break;
-
-        if (m_pageMode != LinedStaff::MultiPageMode) {
-
-            rowsPerPage = 0;
-            done = true;
-            break;
-
-        } else {
-
-            // Check how well all this stuff actually fits on the
-            // page.  If things don't fit as well as we'd like, modify
-            // at most one parameter so as to save some space, then
-            // loop around again and see if it worked.  This iterative
-            // approach is inefficient but the time spent here is
-            // neglible in context, and it's a simple way to code it.
-
-            int staffPageHeight = pageHeight - topMargin * 2 - titleHeight;
-            rowsPerPage = staffPageHeight / accumulatedHeight;
-
-            if (rowsPerPage < 1) {
-
-                if (legerLines > 5)
-                    --legerLines;
-                else if (rowGapPercent > 20)
-                    rowGapPercent -= 10;
-                else if (legerLines > 4)
-                    --legerLines;
-                else if (rowGapPercent > 0)
-                    rowGapPercent -= 10;
-                else if (legerLines > 3)
-                    --legerLines;
-                else if (m_printSize > 3)
-                    --m_printSize;
-                else { // just accept that we'll have to overflow
-                    rowsPerPage = 1;
-                    done = true;
-                }
-
-            } else {
-
-                if (aimFor == rowsPerPage) {
-
-                    titleHeight +=
-                        (staffPageHeight - (rowsPerPage * accumulatedHeight)) / 2;
-
-                    done = true;
-
-                } else {
-
-                    if (aimFor == -1)
-                        aimFor = rowsPerPage + 1;
-
-                    // we can perhaps accommodate another row, with care
-                    if (legerLines > 5)
-                        --legerLines;
-                    else if (rowGapPercent > 20)
-                        rowGapPercent -= 10;
-                    else if (legerLines > 3)
-                        --legerLines;
-                    else if (rowGapPercent > 0)
-                        rowGapPercent -= 10;
-                    else { // no, we can't
-                        rowGapPercent = 0;
-                        legerLines = 8;
-                        done = true;
-                    }
-                }
-            }
-        }
-    }
-
-    m_hlayout->setPageWidth(pageWidth - leftMargin * 2);
-
-    int topGutter = 0;
-
-    if (m_pageMode == LinedStaff::MultiPageMode) {
-
-        topGutter = 20;
-
-    } else if (m_pageMode == LinedStaff::ContinuousPageMode) {
-
-        // fewer leger lines above staff than in linear mode --
-        // compensate for this on the top staff
-        topGutter = m_notePixmapFactory->getLineSpacing() * 2;
-    }
-
-    for (unsigned int i = 0; i < m_staffs.size(); ++i) {
-
-        TrackId trackId = m_staffs[i]->getSegment().getTrack();
-        Track *track =
-            m_staffs[i]->getSegment().getComposition()->
-            getTrackById(trackId);
-
-        if (!track)
-            continue; // Once Again, My Friend, You Should Never See Me Here
-
-        int trackPosition = track->getPosition();
-
-        m_staffs[i]->setTitleHeight(titleHeight);
-        m_staffs[i]->setRowSpacing(accumulatedHeight);
-
-        if (trackPosition < maxTrack) {
-            m_staffs[i]->setConnectingLineLength(trackHeights[trackPosition]);
-        }
-
-        if (trackPosition == minTrack &&
-                m_pageMode != LinedStaff::LinearMode) {
-            m_staffs[i]->setBarNumbersEvery(5);
-        } else {
-            m_staffs[i]->setBarNumbersEvery(0);
-        }
-
-        m_staffs[i]->setX(m_leftGutter);
-        m_staffs[i]->setY(topGutter + trackCoords[trackPosition] + topMargin);
-        m_staffs[i]->setPageWidth(pageWidth - leftMargin * 2);
-        m_staffs[i]->setRowsPerPage(rowsPerPage);
-        m_staffs[i]->setPageMode(m_pageMode);
-        m_staffs[i]->setMargin(leftMargin);
-
-        NOTATION_DEBUG << "NotationView::positionStaffs: set staff's page width to "
-        << (pageWidth - leftMargin * 2) << endl;
-
-    }
-
-
-    if (!m_printMode) {
-        // Destroy then recreate all track headers
-        hideHeadersGroup();
-        m_headersGroup->removeAllHeaders();
-        if (m_pageMode == LinedStaff::LinearMode) {
-            for (int i = minTrack; i <= maxTrack; ++i) {
-                TrackIntMap::iterator hi = trackHeights.find(i);
-                if (hi != trackHeights.end()) {
-                    TrackId trackId = getDocument()->getComposition()
-                                            .getTrackByPosition(i)->getId();
-                    m_headersGroup->addHeader(trackId, trackHeights[i],
-                                              trackCoords[i], getCanvasLeftX());
-                }
-            }
-
-            m_headersGroup->completeToHeight(canvas()->height());
-
-            m_headersGroupView->addChild(m_headersGroup);
-
-            getCanvasView()->updateLeftWidgetGeometry();
-
-            if (    (m_showHeadersGroup == HeadersGroup::ShowAlways)
-                || (    (m_showHeadersGroup == HeadersGroup::ShowWhenNeeded)
-                      && (m_headersGroup->getUsedHeight()
-                              > getCanvasView()->visibleHeight()))) {
-                m_headersGroup->slotUpdateAllHeaders(getCanvasLeftX(), 0, true);
-                showHeadersGroup();
-
-                // Disable menu entry when headers are shown
-                m_showHeadersMenuEntry->setEnabled(false);
-            } else {
-                // Enable menu entry when headers are hidden
-                m_showHeadersMenuEntry->setEnabled(true);
-            }
-        } else {
-            // Disable menu entry when not in linear mode
-            m_showHeadersMenuEntry->setEnabled(false);
-        }
-    }
-}
-
-void NotationView::slotCanvasBottomWidgetHeightChanged(int newHeight)
-{
-    getCanvasView()->updateLeftWidgetGeometry();
-=======
     if (m_notationWidget) m_notationWidget->setSelection(selection, preview);
->>>>>>> c80adcbc
 }
 
 void
@@ -1457,36 +552,18 @@
 void
 NewNotationView::slotEditDelete()
 {
-<<<<<<< HEAD
-    LinedStaff *staff = getLinedStaff(m_currentStaff);
-    staff->drawStaffName();
-    m_headersGroup->slotUpdateAllHeaders(getCanvasLeftX(), 0, true);
-=======
     EventSelection *selection = getSelection();
     if (!selection) return;
     CommandHistory::getInstance()->addCommand(new EraseCommand(*selection));
->>>>>>> c80adcbc
 }
 
 void
 NewNotationView::slotEditCopy()
 {
-<<<<<<< HEAD
-    m_config->setGroup(NotationViewConfigGroup);
-
-    m_config->writeEntry("Show Chord Name Ruler", getToggleAction("show_chords_ruler")->isChecked());
-    m_config->writeEntry("Show Raw Note Ruler", getToggleAction("show_raw_note_ruler")->isChecked());
-    m_config->writeEntry("Show Tempo Ruler", getToggleAction("show_tempo_ruler")->isChecked());
-    m_config->writeEntry("Show Annotations", m_annotationsVisible);
-    m_config->writeEntry("Show LilyPond Directives", m_lilyPondDirectivesVisible);
-
-    m_config->sync();
-=======
     EventSelection *selection = getSelection();
     if (!selection) return;
     CommandHistory::getInstance()->addCommand
         (new CopyCommand(*selection, m_document->getClipboard()));
->>>>>>> c80adcbc
 }
 
 void
@@ -1498,50 +575,6 @@
         (new CutAndCloseCommand(*selection, m_document->getClipboard()));
 }
 
-<<<<<<< HEAD
-void NotationView::readOptions()
-{
-    EditView::readOptions();
-
-    setOneToolbar("show_tools_toolbar", "Tools Toolbar");
-    setOneToolbar("show_notes_toolbar", "Notes Toolbar");
-    setOneToolbar("show_rests_toolbar", "Rests Toolbar");
-    setOneToolbar("show_clefs_toolbar", "Clefs Toolbar");
-    setOneToolbar("show_group_toolbar", "Group Toolbar");
-    setOneToolbar("show_marks_toolbar", "Marks Toolbar");
-    setOneToolbar("show_layout_toolbar", "Layout Toolbar");
-    setOneToolbar("show_transport_toolbar", "Transport Toolbar");
-    setOneToolbar("show_accidentals_toolbar", "Accidentals Toolbar");
-    setOneToolbar("show_meta_toolbar", "Meta Toolbar");
-
-    m_config->setGroup(NotationViewConfigGroup);
-
-    bool opt;
-
-    opt = m_config->readBoolEntry("Show Chord Name Ruler", false);
-    getToggleAction("show_chords_ruler")->setChecked(opt);
-    slotToggleChordsRuler();
-
-    opt = m_config->readBoolEntry("Show Raw Note Ruler", true);
-    getToggleAction("show_raw_note_ruler")->setChecked(opt);
-    slotToggleRawNoteRuler();
-
-    opt = m_config->readBoolEntry("Show Tempo Ruler", true);
-    getToggleAction("show_tempo_ruler")->setChecked(opt);
-    slotToggleTempoRuler();
-
-    opt = m_config->readBoolEntry("Show Annotations", true);
-    m_annotationsVisible = opt;
-    getToggleAction("show_annotations")->setChecked(opt);
-    slotUpdateAnnotationsStatus();
-    //    slotToggleAnnotations();
-
-    opt = m_config->readBoolEntry("Show LilyPond Directives", true);
-    m_lilyPondDirectivesVisible = opt;
-    getToggleAction("show_lilypond_directives")->setChecked(opt);
-    slotUpdateLilyPondDirectivesStatus();
-}
-=======
 static const QString RESTRICTED_PASTE_FAILED_DESCRIPTION = QObject::tr(
                       "The Restricted paste type requires enough empty " \
                       "space (containing only rests) at the paste position " \
@@ -1553,50 +586,11 @@
                       "paste type to something other than Restricted if " \
                       "you wish."
     );
->>>>>>> c80adcbc
 
 void
 NewNotationView::slotEditPaste()
 {
-<<<<<<< HEAD
-    KStdAction::print(this, SLOT(slotFilePrint()), actionCollection());
-    KStdAction::printPreview(this, SLOT(slotFilePrintPreview()),
-                             actionCollection());
-
-    new KAction(i18n("Print &with LilyPond..."), 0, 0, this,
-                SLOT(slotPrintLilyPond()), actionCollection(),
-                "file_print_lilypond");
-
-    new KAction(i18n("Preview with Lil&yPond..."), 0, 0, this,
-                SLOT(slotPreviewLilyPond()), actionCollection(),
-                "file_preview_lilypond");
-
-    EditViewBase::setupActions("notation.rc");
-    EditView::setupActions();
-
-    KRadioAction* noteAction = 0;
-
-    // View menu stuff
-
-    KActionMenu *fontActionMenu =
-        new KActionMenu(i18n("Note &Font"), this, "note_font_actionmenu");
-
-    std::set
-        <std::string> fs(NoteFontFactory::getFontNames());
-    std::vector<std::string> f(fs.begin(), fs.end());
-    std::sort(f.begin(), f.end());
-
-    for (std::vector<std::string>::iterator i = f.begin(); i != f.end(); ++i) {
-
-        QString fontQName(strtoqstr(*i));
-
-        KToggleAction *fontAction =
-            new KToggleAction
-            (fontQName, 0, this, SLOT(slotChangeFontFromAction()),
-             actionCollection(), "note_font_" + fontQName);
-=======
     Clipboard *clipboard = m_document->getClipboard();
->>>>>>> c80adcbc
 
     if (clipboard->isEmpty()) return;
     if (!clipboard->isSingleSegment()) {
@@ -1604,43 +598,8 @@
         return;
     }
 
-<<<<<<< HEAD
-    actionCollection()->insert(fontActionMenu);
-
-    m_fontSizeActionMenu =
-        new KActionMenu(i18n("Si&ze"), this, "note_font_size_actionmenu");
-    setupFontSizeMenu();
-
-    actionCollection()->insert(m_fontSizeActionMenu);
-
-    m_showHeadersMenuEntry
-        = new KAction(i18n("Show Track Headers"), 0, this,
-                            SLOT(slotShowHeadersGroup()),
-                            actionCollection(), "show_track_headers");
-
-    KActionMenu *spacingActionMenu =
-        new KActionMenu(i18n("S&pacing"), this, "stretch_actionmenu");
-
-    int defaultSpacing = m_hlayout->getSpacing();
-    std::vector<int> spacings = NotationHLayout::getAvailableSpacings();
-
-    for (std::vector<int>::iterator i = spacings.begin();
-            i != spacings.end(); ++i) {
-
-        KToggleAction *spacingAction =
-            new KToggleAction
-            (QString("%1%").arg(*i), 0, this,
-             SLOT(slotChangeSpacingFromAction()),
-             actionCollection(), QString("spacing_%1").arg(*i));
-
-        spacingAction->setExclusiveGroup("spacing");
-        spacingAction->setChecked(*i == defaultSpacing);
-        spacingActionMenu->insert(spacingAction);
-    }
-=======
     Segment *segment = getCurrentSegment();
     if (!segment) return;
->>>>>>> c80adcbc
 
     // Paste at cursor position
     //
@@ -1731,6027 +690,4 @@
 
 }
 
-<<<<<<< HEAD
-        KAction *action = new KAction(data.title,
-                                      icon,
-                                      data.keycode,
-                                      this,
-                                      SLOT(slotNoteChangeAction()),
-                                      actionCollection(),
-                                      data.actionName);
-    }
-
-    //
-    // Accidentals
-    //
-    static QString actionsAccidental[][4] =
-        {
-            { i18n("No accidental"), "1slotNoAccidental()", "no_accidental", "accidental-none" },
-            { i18n("Follow previous accidental"), "1slotFollowAccidental()", "follow_accidental", "accidental-follow" },
-            { i18n("Sharp"), "1slotSharp()", "sharp_accidental", "accidental-sharp" },
-            { i18n("Flat"), "1slotFlat()", "flat_accidental", "accidental-flat" },
-            { i18n("Natural"), "1slotNatural()", "natural_accidental", "accidental-natural" },
-            { i18n("Double sharp"), "1slotDoubleSharp()", "double_sharp_accidental", "accidental-doublesharp" },
-            { i18n("Double flat"), "1slotDoubleFlat()", "double_flat_accidental", "accidental-doubleflat" }
-        };
-
-    for (unsigned int i = 0;
-            i < sizeof(actionsAccidental) / sizeof(actionsAccidental[0]); ++i) {
-
-        icon = QIconSet(NotePixmapFactory::toQPixmap(NotePixmapFactory::makeToolbarPixmap
-                        (actionsAccidental[i][3])));
-        noteAction = new KRadioAction(actionsAccidental[i][0], icon, 0, this,
-                                      actionsAccidental[i][1],
-                                      actionCollection(), actionsAccidental[i][2]);
-        noteAction->setExclusiveGroup("accidentals");
-    }
-
-
-    //
-    // Clefs
-    //
-
-    // Treble
-    icon = QIconSet(NotePixmapFactory::toQPixmap(NotePixmapFactory::makeToolbarPixmap("clef-treble")));
-    noteAction = new KRadioAction(i18n("&Treble Clef"), icon, 0, this,
-                                  SLOT(slotTrebleClef()),
-                                  actionCollection(), "treble_clef");
-    noteAction->setExclusiveGroup("notes");
-
-    // Alto
-    icon = QIconSet(NotePixmapFactory::toQPixmap(NotePixmapFactory::makeToolbarPixmap("clef-alto")));
-    noteAction = new KRadioAction(i18n("&Alto Clef"), icon, 0, this,
-                                  SLOT(slotAltoClef()),
-                                  actionCollection(), "alto_clef");
-    noteAction->setExclusiveGroup("notes");
-
-    // Tenor
-    icon = QIconSet(NotePixmapFactory::toQPixmap(NotePixmapFactory::makeToolbarPixmap("clef-tenor")));
-    noteAction = new KRadioAction(i18n("Te&nor Clef"), icon, 0, this,
-                                  SLOT(slotTenorClef()),
-                                  actionCollection(), "tenor_clef");
-    noteAction->setExclusiveGroup("notes");
-
-    // Bass
-    icon = QIconSet(NotePixmapFactory::toQPixmap(NotePixmapFactory::makeToolbarPixmap("clef-bass")));
-    noteAction = new KRadioAction(i18n("&Bass Clef"), icon, 0, this,
-                                  SLOT(slotBassClef()),
-                                  actionCollection(), "bass_clef");
-    noteAction->setExclusiveGroup("notes");
-
-
-    icon = QIconSet(NotePixmapFactory::toQPixmap(NotePixmapFactory::makeToolbarPixmap("text")));
-    noteAction = new KRadioAction(i18n("&Text"), icon, Key_F8, this,
-                                  SLOT(slotText()),
-                                  actionCollection(), "text");
-    noteAction->setExclusiveGroup("notes");
-
-    icon = QIconSet(NotePixmapFactory::toQPixmap(NotePixmapFactory::makeToolbarPixmap("guitarchord")));
-    noteAction = new KRadioAction(i18n("&Guitar Chord"), icon, Key_F9, this,
-                                  SLOT(slotGuitarChord()),
-                                  actionCollection(), "guitarchord");
-    noteAction->setExclusiveGroup("notes");
-
-    /*    icon = QIconSet(NotePixmapFactory::toQPixmap(NotePixmapFactory::makeToolbarPixmap("lilypond")));
-        noteAction = new KRadioAction(i18n("Lil&ypond Directive"), icon, Key_F9, this,
-                                      SLOT(slotLilyPondDirective()),
-                                      actionCollection(), "lilypond_directive");
-        noteAction->setExclusiveGroup("notes"); */
-
-
-    //
-    // Edition tools (eraser, selector...)
-    //
-    noteAction = new KRadioAction(i18n("&Erase"), "eraser", Key_F4,
-                                  this, SLOT(slotEraseSelected()),
-                                  actionCollection(), "erase");
-    noteAction->setExclusiveGroup("notes");
-
-    icon = QIconSet(NotePixmapFactory::toQPixmap(NotePixmapFactory::makeToolbarPixmap("select")));
-    noteAction = new KRadioAction(i18n("&Select and Edit"), icon, Key_F2,
-                                  this, SLOT(slotSelectSelected()),
-                                  actionCollection(), "select");
-    noteAction->setExclusiveGroup("notes");
-
-    icon = QIconSet(NotePixmapFactory::toQPixmap(NotePixmapFactory::makeToolbarPixmap("step_by_step")));
-    new KToggleAction(i18n("Ste&p Recording"), icon, 0, this,
-                      SLOT(slotToggleStepByStep()), actionCollection(),
-                      "toggle_step_by_step");
-
-
-    // Edit menu
-    new KAction(i18n("Select from Sta&rt"), 0, this,
-                SLOT(slotEditSelectFromStart()), actionCollection(),
-                "select_from_start");
-
-    new KAction(i18n("Select to &End"), 0, this,
-                SLOT(slotEditSelectToEnd()), actionCollection(),
-                "select_to_end");
-
-    new KAction(i18n("Select Whole St&aff"), Key_A + CTRL, this,
-                SLOT(slotEditSelectWholeStaff()), actionCollection(),
-                "select_whole_staff");
-
-    new KAction(i18n("C&ut and Close"), CTRL + SHIFT + Key_X, this,
-                SLOT(slotEditCutAndClose()), actionCollection(),
-                "cut_and_close");
-
-    new KAction(i18n("Pa&ste..."), CTRL + SHIFT + Key_V, this,
-                SLOT(slotEditGeneralPaste()), actionCollection(),
-                "general_paste");
-
-    new KAction(i18n("De&lete"), Key_Delete, this,
-                SLOT(slotEditDelete()), actionCollection(),
-                "delete");
-
-    new KAction(i18n("Move to Staff Above"), 0, this,
-                SLOT(slotMoveEventsUpStaff()), actionCollection(),
-                "move_events_up_staff");
-
-    new KAction(i18n("Move to Staff Below"), 0, this,
-                SLOT(slotMoveEventsDownStaff()), actionCollection(),
-                "move_events_down_staff");
-
-    //
-    // Settings menu
-    //
-    int layoutMode = m_config->readNumEntry("layoutmode", 0);
-
-    QString pixmapDir = KGlobal::dirs()->findResource("appdata", "pixmaps/");
-
-    QCanvasPixmap pixmap(pixmapDir + "/toolbar/linear-layout.xpm");
-    icon = QIconSet(pixmap);
-    KRadioAction *linearModeAction = new KRadioAction
-                                     (i18n("&Linear Layout"), icon, 0, this, SLOT(slotLinearMode()),
-                                      actionCollection(), "linear_mode");
-    linearModeAction->setExclusiveGroup("layoutMode");
-    if (layoutMode == 0)
-        linearModeAction->setChecked(true);
-
-    pixmap.load(pixmapDir + "/toolbar/continuous-page-mode.xpm");
-    icon = QIconSet(pixmap);
-    KRadioAction *continuousPageModeAction = new KRadioAction
-            (i18n("&Continuous Page Layout"), icon, 0, this, SLOT(slotContinuousPageMode()),
-             actionCollection(), "continuous_page_mode");
-    continuousPageModeAction->setExclusiveGroup("layoutMode");
-    if (layoutMode == 1)
-        continuousPageModeAction->setChecked(true);
-
-    pixmap.load(pixmapDir + "/toolbar/multi-page-mode.xpm");
-    icon = QIconSet(pixmap);
-    KRadioAction *multiPageModeAction = new KRadioAction
-                                        (i18n("&Multiple Page Layout"), icon, 0, this, SLOT(slotMultiPageMode()),
-                                         actionCollection(), "multi_page_mode");
-    multiPageModeAction->setExclusiveGroup("layoutMode");
-    if (layoutMode == 2)
-        multiPageModeAction->setChecked(true);
-
-    new KToggleAction(i18n("Show Ch&ord Name Ruler"), 0, this,
-                      SLOT(slotToggleChordsRuler()),
-                      actionCollection(), "show_chords_ruler");
-
-    new KToggleAction(i18n("Show Ra&w Note Ruler"), 0, this,
-                      SLOT(slotToggleRawNoteRuler()),
-                      actionCollection(), "show_raw_note_ruler");
-
-    new KToggleAction(i18n("Show &Tempo Ruler"), 0, this,
-                      SLOT(slotToggleTempoRuler()),
-                      actionCollection(), "show_tempo_ruler");
-
-    new KToggleAction(i18n("Show &Annotations"), 0, this,
-                      SLOT(slotToggleAnnotations()),
-                      actionCollection(), "show_annotations");
-
-    new KToggleAction(i18n("Show Lily&Pond Directives"), 0, this,
-                      SLOT(slotToggleLilyPondDirectives()),
-                      actionCollection(), "show_lilypond_directives");
-
-    new KAction(i18n("Open L&yric Editor"), 0, this, SLOT(slotEditLyrics()),
-                actionCollection(), "lyric_editor");
-
-    //
-    // Group menu
-    //
-    icon = QIconSet
-           (NotePixmapFactory::toQPixmap(NotePixmapFactory::makeToolbarPixmap
-                                         ("group-beam")));
-
-    new KAction(BeamCommand::getGlobalName(), icon, Key_B + CTRL, this,
-                SLOT(slotGroupBeam()), actionCollection(), "beam");
-
-    new KAction(AutoBeamCommand::getGlobalName(), 0, this,
-                SLOT(slotGroupAutoBeam()), actionCollection(), "auto_beam");
-
-    icon = QIconSet
-           (NotePixmapFactory::toQPixmap(NotePixmapFactory::makeToolbarPixmap
-                                         ("group-unbeam")));
-
-    new KAction(BreakCommand::getGlobalName(), icon, Key_U + CTRL, this,
-                SLOT(slotGroupBreak()), actionCollection(), "break_group");
-
-    icon = QIconSet
-           (NotePixmapFactory::toQPixmap(NotePixmapFactory::makeToolbarPixmap
-                                         ("group-simple-tuplet")));
-
-    new KAction(TupletCommand::getGlobalName(true), icon, Key_R + CTRL, this,
-                SLOT(slotGroupSimpleTuplet()), actionCollection(), "simple_tuplet");
-
-    icon = QIconSet
-           (NotePixmapFactory::toQPixmap(NotePixmapFactory::makeToolbarPixmap
-                                         ("group-tuplet")));
-
-    new KAction(TupletCommand::getGlobalName(false), icon, Key_T + CTRL, this,
-                SLOT(slotGroupGeneralTuplet()), actionCollection(), "tuplet");
-
-    new KAction(UnTupletCommand::getGlobalName(), 0, this,
-                SLOT(slotGroupUnTuplet()), actionCollection(), "break_tuplets");
-
-    icon = QIconSet(NotePixmapFactory::toQPixmap
-                    (NotePixmapFactory::makeToolbarPixmap("triplet")));
-    (new KToggleAction(i18n("Trip&let Insert Mode"), icon, Key_G,
-                       this, SLOT(slotUpdateInsertModeStatus()),
-                       actionCollection(), "triplet_mode"))->
-        setChecked(false);
-
-    icon = QIconSet(NotePixmapFactory::toQPixmap
-                    (NotePixmapFactory::makeToolbarPixmap("chord")));
-    (new KToggleAction(i18n("C&hord Insert Mode"), icon, Key_H,
-                       this, SLOT(slotUpdateInsertModeStatus()),
-                       actionCollection(), "chord_mode"))->
-        setChecked(false);
-
-    icon = QIconSet(NotePixmapFactory::toQPixmap
-                    (NotePixmapFactory::makeToolbarPixmap("group-grace")));
-    (new KToggleAction(i18n("Grace Insert Mode"), icon, 0,
-                       this, SLOT(slotUpdateInsertModeStatus()),
-                       actionCollection(), "grace_mode"))->
-        setChecked(false);
-/*!!!
-    icon = QIconSet
-           (NotePixmapFactory::toQPixmap(NotePixmapFactory::makeToolbarPixmap
-                                         ("group-grace")));
-
-    new KAction(GraceCommand::getGlobalName(), icon, 0, this,
-                SLOT(slotGroupGrace()), actionCollection(), "grace");
-
-    new KAction(UnGraceCommand::getGlobalName(), 0, this,
-                SLOT(slotGroupUnGrace()), actionCollection(), "ungrace");
-*/
-    icon = QIconSet
-           (NotePixmapFactory::toQPixmap(NotePixmapFactory::makeToolbarPixmap
-                                         ("group-slur")));
-
-    new KAction(AddIndicationCommand::getGlobalName
-                (Indication::Slur), icon, Key_ParenRight, this,
-                SLOT(slotGroupSlur()), actionCollection(), "slur");
-
-    new KAction(AddIndicationCommand::getGlobalName
-                (Indication::PhrasingSlur), 0, Key_ParenRight + CTRL, this,
-                SLOT(slotGroupPhrasingSlur()), actionCollection(), "phrasing_slur");
-
-    icon = QIconSet
-           (NotePixmapFactory::toQPixmap(NotePixmapFactory::makeToolbarPixmap
-                                         ("group-glissando")));
-
-    new KAction(AddIndicationCommand::getGlobalName
-                (Indication::Glissando), icon, 0, this,
-                SLOT(slotGroupGlissando()), actionCollection(), "glissando");
-
-    icon = QIconSet
-           (NotePixmapFactory::toQPixmap(NotePixmapFactory::makeToolbarPixmap
-                                         ("group-crescendo")));
-
-    new KAction(AddIndicationCommand::getGlobalName
-                (Indication::Crescendo), icon, Key_Less, this,
-                SLOT(slotGroupCrescendo()), actionCollection(), "crescendo");
-
-    icon = QIconSet
-           (NotePixmapFactory::toQPixmap(NotePixmapFactory::makeToolbarPixmap
-                                         ("group-decrescendo")));
-
-    new KAction(AddIndicationCommand::getGlobalName
-                (Indication::Decrescendo), icon, Key_Greater, this,
-                SLOT(slotGroupDecrescendo()), actionCollection(), "decrescendo");
-
-    new KAction(AddIndicationCommand::getGlobalName
-                (Indication::QuindicesimaUp), 0, 0, this,
-                SLOT(slotGroupOctave2Up()), actionCollection(), "octave_2up");
-
-    icon = QIconSet
-           (NotePixmapFactory::toQPixmap(NotePixmapFactory::makeToolbarPixmap
-                                         ("group-ottava")));
-
-    new KAction(AddIndicationCommand::getGlobalName
-                (Indication::OttavaUp), icon, 0, this,
-                SLOT(slotGroupOctaveUp()), actionCollection(), "octave_up");
-
-    new KAction(AddIndicationCommand::getGlobalName
-                (Indication::OttavaDown), 0, 0, this,
-                SLOT(slotGroupOctaveDown()), actionCollection(), "octave_down");
-
-    new KAction(AddIndicationCommand::getGlobalName
-                (Indication::QuindicesimaDown), 0, 0, this,
-                SLOT(slotGroupOctave2Down()), actionCollection(), "octave_2down");
-
-    icon = QIconSet
-           (NotePixmapFactory::toQPixmap(NotePixmapFactory::makeToolbarPixmap
-                                         ("group-chord")));
-    new KAction(MakeChordCommand::getGlobalName(), icon, 0, this,
-                SLOT(slotGroupMakeChord()), actionCollection(), "make_chord");
-
-    // setup Transforms menu
-    new KAction(NormalizeRestsCommand::getGlobalName(), Key_N + CTRL, this,
-                SLOT(slotTransformsNormalizeRests()), actionCollection(),
-                "normalize_rests");
-
-    new KAction(CollapseRestsCommand::getGlobalName(), 0, this,
-                SLOT(slotTransformsCollapseRests()), actionCollection(),
-                "collapse_rests_aggressively");
-
-    new KAction(CollapseNotesCommand::getGlobalName(), Key_Equal + CTRL, this,
-                SLOT(slotTransformsCollapseNotes()), actionCollection(),
-                "collapse_notes");
-
-    icon = QIconSet
-           (NotePixmapFactory::toQPixmap(NotePixmapFactory::makeToolbarPixmap
-                                         ("transforms-tie")));
-
-    new KAction(TieNotesCommand::getGlobalName(), icon, Key_AsciiTilde, this,
-                SLOT(slotTransformsTieNotes()), actionCollection(),
-                "tie_notes");
-
-    new KAction(UntieNotesCommand::getGlobalName(), 0, this,
-                SLOT(slotTransformsUntieNotes()), actionCollection(),
-                "untie_notes");
-
-    new KAction(MakeNotesViableCommand::getGlobalName(), 0, this,
-                SLOT(slotTransformsMakeNotesViable()), actionCollection(),
-                "make_notes_viable");
-
-    icon = QIconSet
-           (NotePixmapFactory::toQPixmap(NotePixmapFactory::makeToolbarPixmap
-                                         ("transforms-decounterpoint")));
-
-    new KAction(DeCounterpointCommand::getGlobalName(), icon, 0, this,
-                SLOT(slotTransformsDeCounterpoint()), actionCollection(),
-                "de_counterpoint");
-
-    new KAction(ChangeStemsCommand::getGlobalName(true),
-                0, Key_PageUp + CTRL, this,
-                SLOT(slotTransformsStemsUp()), actionCollection(),
-                "stems_up");
-
-    new KAction(ChangeStemsCommand::getGlobalName(false),
-                0, Key_PageDown + CTRL, this,
-                SLOT(slotTransformsStemsDown()), actionCollection(),
-                "stems_down");
-
-    new KAction(RestoreStemsCommand::getGlobalName(), 0, this,
-                SLOT(slotTransformsRestoreStems()), actionCollection(),
-                "restore_stems");
-
-    new KAction(ChangeSlurPositionCommand::getGlobalName(true),
-                0, this,
-                SLOT(slotTransformsSlursAbove()), actionCollection(),
-                "slurs_above");
-
-    new KAction(ChangeSlurPositionCommand::getGlobalName(false),
-                0, this,
-                SLOT(slotTransformsSlursBelow()), actionCollection(),
-                "slurs_below");
-
-    new KAction(RestoreSlursCommand::getGlobalName(), 0, this,
-                SLOT(slotTransformsRestoreSlurs()), actionCollection(),
-                "restore_slurs");
-
-    new KAction(ChangeTiePositionCommand::getGlobalName(true),
-                0, this,
-                SLOT(slotTransformsTiesAbove()), actionCollection(),
-                "ties_above");
-
-    new KAction(ChangeTiePositionCommand::getGlobalName(false),
-                0, this,
-                SLOT(slotTransformsTiesBelow()), actionCollection(),
-                "ties_below");
-
-    new KAction(RestoreTiesCommand::getGlobalName(), 0, this,
-                SLOT(slotTransformsRestoreTies()), actionCollection(),
-                "restore_ties");
-
-    icon = QIconSet
-           (NotePixmapFactory::toQPixmap(NotePixmapFactory::makeToolbarPixmap
-                                         ("accmenu-doubleflat")));
-
-    new KAction(RespellCommand::getGlobalName
-                (RespellCommand::Set, Accidentals::DoubleFlat),
-                icon, 0, this,
-                SLOT(slotRespellDoubleFlat()), actionCollection(),
-                "respell_doubleflat");
-
-    icon = QIconSet
-           (NotePixmapFactory::toQPixmap(NotePixmapFactory::makeToolbarPixmap
-                                         ("accmenu-flat")));
-
-    new KAction(RespellCommand::getGlobalName
-                (RespellCommand::Set, Accidentals::Flat),
-                icon, 0, this,
-                SLOT(slotRespellFlat()), actionCollection(),
-                "respell_flat");
-
-    icon = QIconSet
-           (NotePixmapFactory::toQPixmap(NotePixmapFactory::makeToolbarPixmap
-                                         ("accmenu-natural")));
-
-    new KAction(RespellCommand::getGlobalName
-                (RespellCommand::Set, Accidentals::Natural),
-                icon, 0, this,
-                SLOT(slotRespellNatural()), actionCollection(),
-                "respell_natural");
-
-    icon = QIconSet
-           (NotePixmapFactory::toQPixmap(NotePixmapFactory::makeToolbarPixmap
-                                         ("accmenu-sharp")));
-
-    new KAction(RespellCommand::getGlobalName
-                (RespellCommand::Set, Accidentals::Sharp),
-                icon, 0, this,
-                SLOT(slotRespellSharp()), actionCollection(),
-                "respell_sharp");
-
-    icon = QIconSet
-           (NotePixmapFactory::toQPixmap(NotePixmapFactory::makeToolbarPixmap
-                                         ("accmenu-doublesharp")));
-
-    new KAction(RespellCommand::getGlobalName
-                (RespellCommand::Set, Accidentals::DoubleSharp),
-                icon, 0, this,
-                SLOT(slotRespellDoubleSharp()), actionCollection(),
-                "respell_doublesharp");
-
-    new KAction(RespellCommand::getGlobalName
-                (RespellCommand::Up, Accidentals::NoAccidental),
-                Key_Up + CTRL + SHIFT, this,
-                SLOT(slotRespellUp()), actionCollection(),
-                "respell_up");
-
-    new KAction(RespellCommand::getGlobalName
-                (RespellCommand::Down, Accidentals::NoAccidental),
-                Key_Down + CTRL + SHIFT, this,
-                SLOT(slotRespellDown()), actionCollection(),
-                "respell_down");
-
-    new KAction(RespellCommand::getGlobalName
-                (RespellCommand::Restore, Accidentals::NoAccidental),
-                0, this,
-                SLOT(slotRespellRestore()), actionCollection(),
-                "respell_restore");
-
-    new KAction(MakeAccidentalsCautionaryCommand::getGlobalName(true),
-                0, this,
-                SLOT(slotShowCautionary()), actionCollection(),
-                "show_cautionary");
-
-    new KAction(MakeAccidentalsCautionaryCommand::getGlobalName(false),
-                0, this,
-                SLOT(slotCancelCautionary()), actionCollection(),
-                "cancel_cautionary");
-
-    icon = QIconSet
-           (NotePixmapFactory::toQPixmap(NotePixmapFactory::makeToolbarPixmap
-                                         ("quantize")));
-
-    new KAction(EventQuantizeCommand::getGlobalName(), icon, Key_Equal, this,
-                SLOT(slotTransformsQuantize()), actionCollection(),
-                "quantize");
-
-    new KAction(FixNotationQuantizeCommand::getGlobalName(), 0,
-                this, SLOT(slotTransformsFixQuantization()), actionCollection(),
-                "fix_quantization");
-
-    new KAction(RemoveNotationQuantizeCommand::getGlobalName(), 0,
-                this, SLOT(slotTransformsRemoveQuantization()), actionCollection(),
-                "remove_quantization");
-
-    new KAction(InterpretCommand::getGlobalName(), 0,
-                this, SLOT(slotTransformsInterpret()), actionCollection(),
-                "interpret");
-
-    new KAction(i18n("&Dump selected events to stderr"), 0, this,
-                SLOT(slotDebugDump()), actionCollection(), "debug_dump");
-
-    for (MarkActionDataMap::Iterator i = m_markActionDataMap->begin();
-            i != m_markActionDataMap->end(); ++i) {
-
-        const MarkActionData &markActionData = **i;
-
-        icon = QIconSet(NotePixmapFactory::toQPixmap
-                        (NotePixmapFactory::makeMarkMenuPixmap(markActionData.mark)));
-
-        new KAction(markActionData.title,
-                    icon,
-                    markActionData.keycode,
-                    this,
-                    SLOT(slotAddMark()),
-                    actionCollection(),
-                    markActionData.actionName);
-    }
-
-    icon = QIconSet
-           (NotePixmapFactory::toQPixmap(NotePixmapFactory::makeToolbarPixmap
-                                         ("text-mark")));
-
-    new KAction(AddTextMarkCommand::getGlobalName(), icon, 0, this,
-                SLOT(slotMarksAddTextMark()), actionCollection(),
-                "add_text_mark");
-
-    new KAction(AddFingeringMarkCommand::getGlobalName("0"), 0, Key_0 + ALT, this,
-                SLOT(slotMarksAddFingeringMarkFromAction()), actionCollection(),
-                "add_fingering_0");
-
-    new KAction(AddFingeringMarkCommand::getGlobalName("1"), 0, Key_1 + ALT, this,
-                SLOT(slotMarksAddFingeringMarkFromAction()), actionCollection(),
-                "add_fingering_1");
-
-    new KAction(AddFingeringMarkCommand::getGlobalName("2"), 0, Key_2 + ALT, this,
-                SLOT(slotMarksAddFingeringMarkFromAction()), actionCollection(),
-                "add_fingering_2");
-
-    new KAction(AddFingeringMarkCommand::getGlobalName("3"), 0, Key_3 + ALT, this,
-                SLOT(slotMarksAddFingeringMarkFromAction()), actionCollection(),
-                "add_fingering_3");
-
-    new KAction(AddFingeringMarkCommand::getGlobalName("4"), 0, Key_4 + ALT, this,
-                SLOT(slotMarksAddFingeringMarkFromAction()), actionCollection(),
-                "add_fingering_4");
-
-    new KAction(AddFingeringMarkCommand::getGlobalName("5"), 0, Key_5 + ALT, this,
-                SLOT(slotMarksAddFingeringMarkFromAction()), actionCollection(),
-                "add_fingering_5");
-
-    new KAction(AddFingeringMarkCommand::getGlobalName("+"), 0, Key_9 + ALT, this,
-                SLOT(slotMarksAddFingeringMarkFromAction()), actionCollection(),
-                "add_fingering_plus");
-
-    new KAction(AddFingeringMarkCommand::getGlobalName(), 0, 0, this,
-                SLOT(slotMarksAddFingeringMark()), actionCollection(),
-                "add_fingering_mark");
-
-    new KAction(RemoveMarksCommand::getGlobalName(), 0, this,
-                SLOT(slotMarksRemoveMarks()), actionCollection(),
-                "remove_marks");
-
-    new KAction(RemoveFingeringMarksCommand::getGlobalName(), 0, this,
-                SLOT(slotMarksRemoveFingeringMarks()), actionCollection(),
-                "remove_fingering_marks");
-
-    new KAction(i18n("Ma&ke Ornament..."), 0, this,
-                SLOT(slotMakeOrnament()), actionCollection(),
-                "make_ornament");
-
-    new KAction(i18n("Trigger &Ornament..."), 0, this,
-                SLOT(slotUseOrnament()), actionCollection(),
-                "use_ornament");
-
-    new KAction(i18n("Remove Ornament..."), 0, this,
-                SLOT(slotRemoveOrnament()), actionCollection(),
-                "remove_ornament");
-
-    static QString slashTitles[] = {
-                                       i18n("&None"), "&1", "&2", "&3", "&4", "&5"
-                                   };
-    for (int i = 0; i <= 5; ++i) {
-        new KAction(slashTitles[i], 0, this,
-                    SLOT(slotAddSlashes()), actionCollection(),
-                    QString("slashes_%1").arg(i));
-    }
-
-    new KAction(ClefInsertionCommand::getGlobalName(), 0, this,
-                SLOT(slotEditAddClef()), actionCollection(),
-                "add_clef");
-
-    new KAction(KeyInsertionCommand::getGlobalName(), 0, this,
-                SLOT(slotEditAddKeySignature()), actionCollection(),
-                "add_key_signature");
-
-    new KAction(SustainInsertionCommand::getGlobalName(true), 0, this,
-                SLOT(slotEditAddSustainDown()), actionCollection(),
-                "add_sustain_down");
-
-    new KAction(SustainInsertionCommand::getGlobalName(false), 0, this,
-                SLOT(slotEditAddSustainUp()), actionCollection(),
-                "add_sustain_up");
-
-    new KAction(TransposeCommand::getDiatonicGlobalName(false), 0, this,
-                SLOT(slotEditTranspose()), actionCollection(),
-                "transpose_segment");
-
-	new KAction(i18n("Convert Notation For..."), 0, this,
-                SLOT(slotEditSwitchPreset()), actionCollection(),
-                "switch_preset");
-
-
-    // setup Settings menu
-    static QString actionsToolbars[][4] =
-        {
-            { i18n("Show T&ools Toolbar"), "1slotToggleToolsToolBar()", "show_tools_toolbar", "palette-tools" },
-            { i18n("Show &Notes Toolbar"), "1slotToggleNotesToolBar()", "show_notes_toolbar", "palette-notes" },
-            { i18n("Show &Rests Toolbar"), "1slotToggleRestsToolBar()", "show_rests_toolbar", "palette-rests" },
-            { i18n("Show &Accidentals Toolbar"), "1slotToggleAccidentalsToolBar()", "show_accidentals_toolbar", "palette-accidentals" },
-            { i18n("Show Cle&fs Toolbar"), "1slotToggleClefsToolBar()", "show_clefs_toolbar",
-              "palette-clefs" },
-            { i18n("Show &Marks Toolbar"), "1slotToggleMarksToolBar()", "show_marks_toolbar",
-              "palette-marks" },
-            { i18n("Show &Group Toolbar"), "1slotToggleGroupToolBar()", "show_group_toolbar",
-              "palette-group" },
-            { i18n("Show &Layout Toolbar"), "1slotToggleLayoutToolBar()", "show_layout_toolbar",
-              "palette-font" },
-            { i18n("Show Trans&port Toolbar"), "1slotToggleTransportToolBar()", "show_transport_toolbar",
-              "palette-transport" },
-            { i18n("Show M&eta Toolbar"), "1slotToggleMetaToolBar()", "show_meta_toolbar",
-              "palette-meta" }
-        };
-
-    for (unsigned int i = 0;
-            i < sizeof(actionsToolbars) / sizeof(actionsToolbars[0]); ++i) {
-
-        icon = QIconSet(NotePixmapFactory::toQPixmap(NotePixmapFactory::makeToolbarPixmap(actionsToolbars[i][3])));
-
-        new KToggleAction(actionsToolbars[i][0], icon, 0,
-                          this, actionsToolbars[i][1],
-                          actionCollection(), actionsToolbars[i][2]);
-    }
-
-    new KAction(i18n("Cursor &Back"), 0, Key_Left, this,
-                SLOT(slotStepBackward()), actionCollection(),
-                "cursor_back");
-
-    new KAction(i18n("Cursor &Forward"), 0, Key_Right, this,
-                SLOT(slotStepForward()), actionCollection(),
-                "cursor_forward");
-
-    new KAction(i18n("Cursor Ba&ck Bar"), 0, Key_Left + CTRL, this,
-                SLOT(slotJumpBackward()), actionCollection(),
-                "cursor_back_bar");
-
-    new KAction(i18n("Cursor For&ward Bar"), 0, Key_Right + CTRL, this,
-                SLOT(slotJumpForward()), actionCollection(),
-                "cursor_forward_bar");
-
-    new KAction(i18n("Cursor Back and Se&lect"), SHIFT + Key_Left, this,
-                SLOT(slotExtendSelectionBackward()), actionCollection(),
-                "extend_selection_backward");
-
-    new KAction(i18n("Cursor Forward and &Select"), SHIFT + Key_Right, this,
-                SLOT(slotExtendSelectionForward()), actionCollection(),
-                "extend_selection_forward");
-
-    new KAction(i18n("Cursor Back Bar and Select"), SHIFT + CTRL + Key_Left, this,
-                SLOT(slotExtendSelectionBackwardBar()), actionCollection(),
-                "extend_selection_backward_bar");
-
-    new KAction(i18n("Cursor Forward Bar and Select"), SHIFT + CTRL + Key_Right, this,
-                SLOT(slotExtendSelectionForwardBar()), actionCollection(),
-                "extend_selection_forward_bar");
-
-    /*!!! not here yet
-        new KAction(i18n("Move Selection Left"), Key_Minus, this,
-    		SLOT(slotMoveSelectionLeft()), actionCollection(),
-    		"move_selection_left");
-    */
-
-    new KAction(i18n("Cursor to St&art"), 0,
-                /* #1025717: conflicting meanings for ctrl+a - dupe with Select All
-                  Key_A + CTRL, */ this, 
-                SLOT(slotJumpToStart()), actionCollection(),
-                "cursor_start");
-
-    new KAction(i18n("Cursor to &End"), 0, Key_E + CTRL, this,
-                SLOT(slotJumpToEnd()), actionCollection(),
-                "cursor_end");
-
-    new KAction(i18n("Cursor &Up Staff"), 0, Key_Up + SHIFT, this,
-                SLOT(slotCurrentStaffUp()), actionCollection(),
-                "cursor_up_staff");
-
-    new KAction(i18n("Cursor &Down Staff"), 0, Key_Down + SHIFT, this,
-                SLOT(slotCurrentStaffDown()), actionCollection(),
-                "cursor_down_staff");
-
-    new KAction(i18n("Cursor Pre&vious Segment"), 0, Key_Prior + ALT, this,
-                SLOT(slotCurrentSegmentPrior()), actionCollection(),
-                "cursor_prior_segment");
-
-    new KAction(i18n("Cursor Ne&xt Segment"), 0, Key_Next + ALT, this,
-                SLOT(slotCurrentSegmentNext()), actionCollection(),
-                "cursor_next_segment");
-
-    icon = QIconSet(NotePixmapFactory::toQPixmap(NotePixmapFactory::makeToolbarPixmap
-                    ("transport-cursor-to-pointer")));
-    new KAction(i18n("Cursor to &Playback Pointer"), icon, 0, this,
-                SLOT(slotJumpCursorToPlayback()), actionCollection(),
-                "cursor_to_playback_pointer");
-
-    icon = QIconSet(NotePixmapFactory::toQPixmap(NotePixmapFactory::makeToolbarPixmap
-                    ("transport-play")));
-    KAction *play = new KAction(i18n("&Play"), icon, Key_Enter, this,
-                SIGNAL(play()), actionCollection(), "play");
-    // Alternative shortcut for Play
-    KShortcut playShortcut = play->shortcut();
-    playShortcut.append( KKey(Key_Return + CTRL) );
-    play->setShortcut(playShortcut);
-
-    icon = QIconSet(NotePixmapFactory::toQPixmap(NotePixmapFactory::makeToolbarPixmap
-                    ("transport-stop")));
-    new KAction(i18n("&Stop"), icon, Key_Insert, this,
-                SIGNAL(stop()), actionCollection(), "stop");
-
-    icon = QIconSet(NotePixmapFactory::toQPixmap(NotePixmapFactory::makeToolbarPixmap
-                    ("transport-rewind")));
-    new KAction(i18n("Re&wind"), icon, Key_End, this,
-                SIGNAL(rewindPlayback()), actionCollection(),
-                "playback_pointer_back_bar");
-
-    icon = QIconSet(NotePixmapFactory::toQPixmap(NotePixmapFactory::makeToolbarPixmap
-                    ("transport-ffwd")));
-    new KAction(i18n("&Fast Forward"), icon, Key_PageDown, this,
-                SIGNAL(fastForwardPlayback()), actionCollection(),
-                "playback_pointer_forward_bar");
-
-    icon = QIconSet(NotePixmapFactory::toQPixmap(NotePixmapFactory::makeToolbarPixmap
-                    ("transport-rewind-end")));
-    new KAction(i18n("Rewind to &Beginning"), icon, 0, this,
-                SIGNAL(rewindPlaybackToBeginning()), actionCollection(),
-                "playback_pointer_start");
-
-    icon = QIconSet(NotePixmapFactory::toQPixmap(NotePixmapFactory::makeToolbarPixmap
-                    ("transport-ffwd-end")));
-    new KAction(i18n("Fast Forward to &End"), icon, 0, this,
-                SIGNAL(fastForwardPlaybackToEnd()), actionCollection(),
-                "playback_pointer_end");
-
-    icon = QIconSet(NotePixmapFactory::toQPixmap(NotePixmapFactory::makeToolbarPixmap
-                    ("transport-pointer-to-cursor")));
-    new KAction(i18n("Playback Pointer to &Cursor"), icon, 0, this,
-                SLOT(slotJumpPlaybackToCursor()), actionCollection(),
-                "playback_pointer_to_cursor");
-
-    icon = QIconSet(NotePixmapFactory::toQPixmap(NotePixmapFactory::makeToolbarPixmap
-                    ("transport-solo")));
-    new KToggleAction(i18n("&Solo"), icon, 0, this,
-                      SLOT(slotToggleSolo()), actionCollection(),
-                      "toggle_solo");
-
-    icon = QIconSet(NotePixmapFactory::toQPixmap(NotePixmapFactory::makeToolbarPixmap
-                    ("transport-tracking")));
-    (new KToggleAction(i18n("Scro&ll to Follow Playback"), icon, Key_Pause, this,
-                       SLOT(slotToggleTracking()), actionCollection(),
-                       "toggle_tracking"))->setChecked(m_playTracking);
-
-    icon = QIconSet(NotePixmapFactory::toQPixmap(NotePixmapFactory::makeToolbarPixmap
-                    ("transport-panic")));
-    new KAction(i18n("Panic"), icon, Key_P + CTRL + ALT, this,
-                SIGNAL(panic()), actionCollection(), "panic");
-
-    new KAction(i18n("Set Loop to Selection"), Key_Semicolon + CTRL, this,
-                SLOT(slotPreviewSelection()), actionCollection(),
-                "preview_selection");
-
-    new KAction(i18n("Clear L&oop"), Key_Colon + CTRL, this,
-                SLOT(slotClearLoop()), actionCollection(),
-                "clear_loop");
-
-    new KAction(i18n("Clear Selection"), Key_Escape, this,
-                SLOT(slotClearSelection()), actionCollection(),
-                "clear_selection");
-
-    //    QString pixmapDir =
-    //	KGlobal::dirs()->findResource("appdata", "pixmaps/");
-    //    icon = QIconSet(QCanvasPixmap(pixmapDir + "/toolbar/eventfilter.xpm"));
-    new KAction(i18n("&Filter Selection"), "filter", Key_F + CTRL, this,
-                SLOT(slotFilterSelection()), actionCollection(),
-                "filter_selection");
-
-    new KAction(i18n("Push &Left"), 0, this,
-                SLOT(slotFinePositionLeft()), actionCollection(),
-                "fine_position_left");
-
-    new KAction(i18n("Push &Right"), 0, this,
-                SLOT(slotFinePositionRight()), actionCollection(),
-                "fine_position_right");
-
-    new KAction(i18n("Push &Up"), 0, this,
-                SLOT(slotFinePositionUp()), actionCollection(),
-                "fine_position_up");
-
-    new KAction(i18n("Push &Down"), 0, this,
-                SLOT(slotFinePositionDown()), actionCollection(),
-                "fine_position_down");
-
-    new KAction(i18n("&Restore Positions"), 0, this,
-                SLOT(slotFinePositionRestore()), actionCollection(),
-                "fine_position_restore");
-
-    new KAction(i18n("Make &Invisible"), 0, this,
-                SLOT(slotMakeInvisible()), actionCollection(),
-                "make_invisible");
-
-    new KAction(i18n("Make &Visible"), 0, this,
-                SLOT(slotMakeVisible()), actionCollection(),
-                "make_visible");
-
-    new KAction(ChangeVelocityCommand::getGlobalName(10), 0,
-                Key_Up + SHIFT, this,
-                SLOT(slotVelocityUp()), actionCollection(),
-                "velocity_up");
-
-    new KAction(ChangeVelocityCommand::getGlobalName( -10), 0,
-                Key_Down + SHIFT, this,
-                SLOT(slotVelocityDown()), actionCollection(),
-                "velocity_down");
-
-    new KAction(i18n("Set Event &Velocities..."), 0, this,
-                SLOT(slotSetVelocities()), actionCollection(),
-                "set_velocities");
-
-    new KAction(i18n("Toggle Dot"), Key_Period, this,
-                SLOT(slotToggleDot()), actionCollection(),
-                "toggle_dot");
-
-    new KAction(i18n("Add Dot"), Key_Period + CTRL, this,
-                SLOT(slotAddDot()), actionCollection(),
-                "add_dot");
-
-    new KAction(i18n("Add Dot"), Key_Period + CTRL + ALT, this,
-                SLOT(slotAddDotNotationOnly()), actionCollection(),
-                "add_notation_dot");
-
-    createGUI(getRCFileName(), false);
-}
-
-bool
-NotationView::isInChordMode()
-{
-    return ((KToggleAction *)actionCollection()->action("chord_mode"))->
-           isChecked();
-}
-
-bool
-NotationView::isInTripletMode()
-{
-    return ((KToggleAction *)actionCollection()->action("triplet_mode"))->
-           isChecked();
-}
-
-bool
-NotationView::isInGraceMode()
-{
-    return ((KToggleAction *)actionCollection()->action("grace_mode"))->
-           isChecked();
-}
-
-void
-NotationView::setupFontSizeMenu(std::string oldFontName)
-{
-    if (oldFontName != "") {
-
-        std::vector<int> sizes = NoteFontFactory::getScreenSizes(oldFontName);
-
-        for (unsigned int i = 0; i < sizes.size(); ++i) {
-            KAction *action =
-                actionCollection()->action
-                (QString("note_font_size_%1").arg(sizes[i]));
-            m_fontSizeActionMenu->remove
-            (action);
-
-            // Don't delete -- that could cause a crash when this
-            // function is called from the action itself.  Instead
-            // we reuse and reinsert existing actions below.
-        }
-    }
-
-    std::vector<int> sizes = NoteFontFactory::getScreenSizes(m_fontName);
-
-    for (unsigned int i = 0; i < sizes.size(); ++i) {
-
-        QString actionName = QString("note_font_size_%1").arg(sizes[i]);
-
-        KToggleAction *sizeAction = dynamic_cast<KToggleAction *>
-                                    (actionCollection()->action(actionName));
-
-        if (!sizeAction) {
-            sizeAction =
-                new KToggleAction(i18n("1 pixel", "%n pixels", sizes[i]),
-                                  0, this,
-                                  SLOT(slotChangeFontSizeFromAction()),
-                                  actionCollection(), actionName);
-        }
-
-        sizeAction->setChecked(sizes[i] == m_fontSize);
-        m_fontSizeActionMenu->insert(sizeAction);
-    }
-}
-
-LinedStaff *
-NotationView::getLinedStaff(int i)
-{
-    return getNotationStaff(i);
-}
-
-LinedStaff *
-NotationView::getLinedStaff(const Segment &segment)
-{
-    return getNotationStaff(segment);
-}
-
-NotationStaff *
-NotationView::getNotationStaff(const Segment &segment)
-{
-    for (unsigned int i = 0; i < m_staffs.size(); ++i) {
-        if (&(m_staffs[i]->getSegment()) == &segment)
-            return m_staffs[i];
-    }
-    return 0;
-}
-
-bool NotationView::isCurrentStaff(int i)
-{
-    return getCurrentSegment() == &(m_staffs[i]->getSegment());
-}
-
-void NotationView::initLayoutToolbar()
-{
-    KToolBar *layoutToolbar = toolBar("Layout Toolbar");
-
-    if (!layoutToolbar) {
-        std::cerr
-        << "NotationView::initLayoutToolbar() : layout toolbar not found"
-        << std::endl;
-        return ;
-    }
-
-    new QLabel(i18n("  Font:  "), layoutToolbar, "font label");
-
-    //
-    // font combo
-    //
-    m_fontCombo = new KComboBox(layoutToolbar);
-    m_fontCombo->setEditable(false);
-
-    std::set
-        <std::string> fs(NoteFontFactory::getFontNames());
-    std::vector<std::string> f(fs.begin(), fs.end());
-    std::sort(f.begin(), f.end());
-
-    bool foundFont = false;
-
-    for (std::vector<std::string>::iterator i = f.begin(); i != f.end(); ++i) {
-
-        QString fontQName(strtoqstr(*i));
-
-        m_fontCombo->insertItem(fontQName);
-        if (fontQName.lower() == strtoqstr(m_fontName).lower()) {
-            m_fontCombo->setCurrentItem(m_fontCombo->count() - 1);
-            foundFont = true;
-        }
-    }
-
-    if (!foundFont) {
-        KMessageBox::sorry
-        (this, i18n("Unknown font \"%1\", using default").arg
-         (strtoqstr(m_fontName)));
-        m_fontName = NoteFontFactory::getDefaultFontName();
-    }
-
-    connect(m_fontCombo, SIGNAL(activated(const QString &)),
-            this, SLOT(slotChangeFont(const QString &)));
-
-    new QLabel(i18n("  Size:  "), layoutToolbar, "size label");
-
-    QString value;
-
-    //
-    // font size combo
-    //
-    std::vector<int> sizes = NoteFontFactory::getScreenSizes(m_fontName);
-    m_fontSizeCombo = new KComboBox(layoutToolbar, "font size combo");
-
-    for (std::vector<int>::iterator i = sizes.begin(); i != sizes.end(); ++i) {
-
-        value.setNum(*i);
-        m_fontSizeCombo->insertItem(value);
-    }
-    // set combo's current value to default
-    value.setNum(m_fontSize);
-    m_fontSizeCombo->setCurrentText(value);
-
-    connect(m_fontSizeCombo, SIGNAL(activated(const QString&)),
-            this, SLOT(slotChangeFontSizeFromStringValue(const QString&)));
-
-    new QLabel(i18n("  Spacing:  "), layoutToolbar, "spacing label");
-
-    //
-    // spacing combo
-    //
-    int defaultSpacing = m_hlayout->getSpacing();
-    std::vector<int> spacings = NotationHLayout::getAvailableSpacings();
-
-    m_spacingCombo = new KComboBox(layoutToolbar, "spacing combo");
-    for (std::vector<int>::iterator i = spacings.begin(); i != spacings.end(); ++i) {
-
-        value.setNum(*i);
-        value += "%";
-        m_spacingCombo->insertItem(value);
-    }
-    // set combo's current value to default
-    value.setNum(defaultSpacing);
-    value += "%";
-    m_spacingCombo->setCurrentText(value);
-
-    connect(m_spacingCombo, SIGNAL(activated(const QString&)),
-            this, SLOT(slotChangeSpacingFromStringValue(const QString&)));
-}
-
-void NotationView::initStatusBar()
-{
-    KStatusBar* sb = statusBar();
-
-    m_hoveredOverNoteName = new QLabel(sb);
-    m_hoveredOverNoteName->setMinimumWidth(32);
-
-    m_hoveredOverAbsoluteTime = new QLabel(sb);
-    m_hoveredOverAbsoluteTime->setMinimumWidth(160);
-
-    sb->addWidget(m_hoveredOverAbsoluteTime);
-    sb->addWidget(m_hoveredOverNoteName);
-
-    QHBox *hbox = new QHBox(sb);
-    m_currentNotePixmap = new QLabel(hbox);
-    m_currentNotePixmap->setMinimumWidth(20);
-    m_insertModeLabel = new QLabel(hbox);
-    m_annotationsLabel = new QLabel(hbox);
-    m_lilyPondDirectivesLabel = new QLabel(hbox);
-    sb->addWidget(hbox);
-
-    sb->insertItem(KTmpStatusMsg::getDefaultMsg(),
-                   KTmpStatusMsg::getDefaultId(), 1);
-    sb->setItemAlignment(KTmpStatusMsg::getDefaultId(),
-                         AlignLeft | AlignVCenter);
-
-    m_selectionCounter = new QLabel(sb);
-    sb->addWidget(m_selectionCounter);
-
-    m_progressBar = new ProgressBar(100, true, sb);
-    m_progressBar->setMinimumWidth(100);
-    sb->addWidget(m_progressBar);
-}
-
-QSize NotationView::getViewSize()
-{
-    return canvas()->size();
-}
-
-void NotationView::setViewSize(QSize s)
-{
-    canvas()->resize(s.width(), s.height());
-
-    if (   (m_pageMode == LinedStaff::LinearMode)
-        && (m_showHeadersGroup != HeadersGroup::ShowNever)) {
-        m_headersGroup->completeToHeight(s.height());
-    }
-}
-
-void
-NotationView::setPageMode(LinedStaff::PageMode pageMode)
-{
-    m_pageMode = pageMode;
-
-    if (pageMode != LinedStaff::LinearMode) {
-        if (m_topStandardRuler)
-            m_topStandardRuler->hide();
-        if (m_bottomStandardRuler)
-            m_bottomStandardRuler->hide();
-        if (m_chordNameRuler)
-            m_chordNameRuler->hide();
-        if (m_rawNoteRuler)
-            m_rawNoteRuler->hide();
-        if (m_tempoRuler)
-            m_tempoRuler->hide();
-        hideHeadersGroup();
-    } else {
-        if (m_topStandardRuler)
-            m_topStandardRuler->show();
-        if (m_bottomStandardRuler)
-            m_bottomStandardRuler->show();
-        if (m_chordNameRuler && getToggleAction("show_chords_ruler")->isChecked())
-            m_chordNameRuler->show();
-        if (m_rawNoteRuler && getToggleAction("show_raw_note_ruler")->isChecked())
-            m_rawNoteRuler->show();
-        if (m_tempoRuler && getToggleAction("show_tempo_ruler")->isChecked())
-            m_tempoRuler->show();
-        showHeadersGroup();
-    }
-
-    stateChanged("linear_mode",
-                 (pageMode == LinedStaff::LinearMode ? KXMLGUIClient::StateNoReverse :
-                  KXMLGUIClient::StateReverse));
-
-    int pageWidth = getPageWidth();
-    int topMargin = 0, leftMargin = 0;
-    getPageMargins(leftMargin, topMargin);
-
-    m_hlayout->setPageMode(pageMode != LinedStaff::LinearMode);
-    m_hlayout->setPageWidth(pageWidth - leftMargin * 2);
-
-    NOTATION_DEBUG << "NotationView::setPageMode: set layout's page width to "
-    << (pageWidth - leftMargin * 2) << endl;
-
-    positionStaffs();
-
-    bool layoutApplied = applyLayout();
-    if (!layoutApplied)
-        KMessageBox::sorry(0, "Couldn't apply layout");
-    else {
-        for (unsigned int i = 0; i < m_staffs.size(); ++i) {
-            m_staffs[i]->markChanged();
-        }
-    }
-
-    if (!m_printMode) {
-        // Layout is done : Time related to left of canvas should now
-        // correctly be determined and track headers contents be drawn.
-        m_headersGroup->slotUpdateAllHeaders(0, 0, true);
-    }
-
-    positionPages();
-
-    if (!m_printMode) {
-        updateView();
-        slotSetInsertCursorPosition(getInsertionTime(), false, false);
-        slotSetPointerPosition(getDocument()->getComposition().getPosition(), false);
-    }
-
-    Profiles::getInstance()->dump();
-}
-
-int
-NotationView::getPageWidth()
-{
-    if (m_pageMode != LinedStaff::MultiPageMode) {
-
-        if (isInPrintMode() && getCanvasView() && getCanvasView()->canvas())
-            return getCanvasView()->canvas()->width();
-
-        if (getCanvasView()) {
-            return
-                getCanvasView()->width() -
-                getCanvasView()->verticalScrollBar()->width() -
-                m_leftGutter - 10;
-        }
-
-        return width() - 50;
-
-    } else {
-
-        //!!! For the moment we use A4 for this calculation
-
-        double printSizeMm = 25.4 * ((double)m_printSize / 72.0);
-        double mmPerPixel = printSizeMm / (double)m_notePixmapFactory->getSize();
-        return (int)(210.0 / mmPerPixel);
-    }
-}
-
-int
-NotationView::getPageHeight()
-{
-    if (m_pageMode != LinedStaff::MultiPageMode) {
-
-        if (isInPrintMode() && getCanvasView() && getCanvasView()->canvas())
-            return getCanvasView()->canvas()->height();
-
-        if (getCanvasView()) {
-            return getCanvasView()->height();
-        }
-
-        return (height() > 200 ? height() - 100 : height());
-
-    } else {
-
-        //!!! For the moment we use A4 for this calculation
-
-        double printSizeMm = 25.4 * ((double)m_printSize / 72.0);
-        double mmPerPixel = printSizeMm / (double)m_notePixmapFactory->getSize();
-        return (int)(297.0 / mmPerPixel);
-    }
-}
-
-void
-NotationView::getPageMargins(int &left, int &top)
-{
-    if (m_pageMode != LinedStaff::MultiPageMode) {
-
-        left = 0;
-        top = 0;
-
-    } else {
-
-        //!!! For the moment we use A4 for this calculation
-
-        double printSizeMm = 25.4 * ((double)m_printSize / 72.0);
-        double mmPerPixel = printSizeMm / (double)m_notePixmapFactory->getSize();
-        left = (int)(20.0 / mmPerPixel);
-        top = (int)(15.0 / mmPerPixel);
-    }
-}
-
-void
-NotationView::scrollToTime(timeT t)
-{
-
-    double notationViewLayoutCoord = m_hlayout->getXForTime(t);
-
-    // Doesn't appear to matter which staff we use
-    //!!! actually it probably does matter, if they don't have the same extents
-    double notationViewCanvasCoord =
-        getLinedStaff(0)->getCanvasCoordsForLayoutCoords
-        (notationViewLayoutCoord, 0).first;
-
-    // HK: I could have sworn I saw a hard-coded scroll happen somewhere
-    // (i.e. a default extra scroll to make up for the staff not beginning on
-    // the left edge) but now I can't find it.
-    getCanvasView()->slotScrollHorizSmallSteps
-    (int(notationViewCanvasCoord)); // + DEFAULT_STAFF_OFFSET);
-}
-
-RulerScale*
-NotationView::getHLayout()
-{
-    return m_hlayout;
-}
-
-void
-NotationView::paintEvent(QPaintEvent *e)
-{
-    m_inPaintEvent = true;
-
-    // This is duplicated here from EditViewBase, because (a) we need
-    // to know about the segment being removed before we try to check
-    // the staff names etc., and (b) it's not safe to call close()
-    // from EditViewBase::paintEvent if we're then going to try to do
-    // some more work afterwards in this function
-
-    if (isCompositionModified()) {
-
-        // Check if one of the segments we display has been removed
-        // from the composition.
-        //
-        // For the moment we'll have to close the view if any of the
-        // segments we handle has been deleted.
-
-        for (unsigned int i = 0; i < m_segments.size(); ++i) {
-
-            if (!m_segments[i]->getComposition()) {
-                // oops, I think we've been deleted
-                close();
-                return ;
-            }
-        }
-    }
-
-    int topMargin = 0, leftMargin = 0;
-    getPageMargins(leftMargin, topMargin);
-
-    if (m_pageMode == LinedStaff::ContinuousPageMode) {
-        // relayout if the window width changes significantly in continuous page mode
-        int diff = int(getPageWidth() - leftMargin * 2 - m_hlayout->getPageWidth());
-        if (diff < -10 || diff > 10) {
-            setPageMode(m_pageMode);
-            refreshSegment(0, 0, 0);
-        }
-
-    } else if (m_pageMode == LinedStaff::LinearMode) {
-        // resize canvas again if the window height has changed significantly
-        if (getCanvasView() && getCanvasView()->canvas()) {
-            int diff = int(getPageHeight() - getCanvasView()->canvas()->height());
-            if (diff > 10) {
-                readjustCanvasSize();
-            }
-        }
-    }
-
-    // check for staff name changes
-    for (unsigned int i = 0; i < m_staffs.size(); ++i) {
-        if (!m_staffs[i]->isStaffNameUpToDate()) {
-            refreshSegment(0);
-            break;
-        }
-    }
-
-    m_inPaintEvent = false;
-
-    EditView::paintEvent(e);
-
-    m_inPaintEvent = false;
-
-    // now deal with any backlog of insertable notes that appeared
-    // during paint (because it's not safe to modify a segment from
-    // within a sub-event-loop in a processEvents call from a paint)
-    if (!m_pendingInsertableNotes.empty()) {
-        std::vector<std::pair<int, int> > notes = m_pendingInsertableNotes;
-        m_pendingInsertableNotes.clear();
-        for (unsigned int i = 0; i < notes.size(); ++i) {
-            slotInsertableNoteEventReceived(notes[i].first, notes[i].second, true);
-        }
-    }
-
-    slotSetOperationNameAndStatus(i18n("  Ready."));
-}
-
-bool NotationView::applyLayout(int staffNo, timeT startTime, timeT endTime)
-{
-    slotSetOperationNameAndStatus(i18n("Laying out score..."));
-    ProgressDialog::processEvents();
-
-    m_hlayout->setStaffCount(m_staffs.size());
-
-    Profiler profiler("NotationView::applyLayout");
-    unsigned int i;
-
-    for (i = 0; i < m_staffs.size(); ++i) {
-
-        if (staffNo >= 0 && (int)i != staffNo)
-            continue;
-
-        slotSetOperationNameAndStatus(i18n("Laying out staff %1...").arg(i + 1));
-        ProgressDialog::processEvents();
-
-        m_hlayout->resetStaff(*m_staffs[i], startTime, endTime);
-        m_vlayout->resetStaff(*m_staffs[i], startTime, endTime);
-        m_hlayout->scanStaff(*m_staffs[i], startTime, endTime);
-        m_vlayout->scanStaff(*m_staffs[i], startTime, endTime);
-    }
-
-    slotSetOperationNameAndStatus(i18n("Reconciling staffs..."));
-    ProgressDialog::processEvents();
-
-    m_hlayout->finishLayout(startTime, endTime);
-    m_vlayout->finishLayout(startTime, endTime);
-
-    // find the last finishing staff for future use
-
-    timeT lastFinishingStaffEndTime = 0;
-    bool haveEndTime = false;
-    m_lastFinishingStaff = -1;
-
-    timeT firstStartingStaffStartTime = 0;
-    bool haveStartTime = false;
-    int firstStartingStaff = -1;
-
-    for (i = 0; i < m_staffs.size(); ++i) {
-
-        timeT thisStartTime = m_staffs[i]->getSegment().getStartTime();
-        if (thisStartTime < firstStartingStaffStartTime || !haveStartTime) {
-            firstStartingStaffStartTime = thisStartTime;
-            haveStartTime = true;
-            firstStartingStaff = i;
-        }
-
-        timeT thisEndTime = m_staffs[i]->getSegment().getEndTime();
-        if (thisEndTime > lastFinishingStaffEndTime || !haveEndTime) {
-            lastFinishingStaffEndTime = thisEndTime;
-            haveEndTime = true;
-            m_lastFinishingStaff = i;
-        }
-    }
-
-    readjustCanvasSize();
-    if (m_topStandardRuler) {
-        m_topStandardRuler->update();
-    }
-    if (m_bottomStandardRuler) {
-        m_bottomStandardRuler->update();
-    }
-    if (m_tempoRuler && m_tempoRuler->isVisible()) {
-        m_tempoRuler->update();
-    }
-    if (m_rawNoteRuler && m_rawNoteRuler->isVisible()) {
-        m_rawNoteRuler->update();
-    }
-
-    return true;
-}
-
-void NotationView::setCurrentSelectedNote(const char *pixmapName,
-                                          bool rest, Note::Type n, int dots)
-{
-    if (rest) {
-        RestInserter* restInserter = dynamic_cast<RestInserter*>(m_toolBox->getTool(RestInserter::ToolName));
-
-        restInserter->slotSetNote(n);
-        restInserter->slotSetDots(dots);
-        setTool(restInserter);
-    } else {
-        NoteInserter* noteInserter = dynamic_cast<NoteInserter*>(m_toolBox->getTool(NoteInserter::ToolName));
-
-        noteInserter->slotSetNote(n);
-        noteInserter->slotSetDots(dots);
-        setTool(noteInserter);
-    }
-
-    m_currentNotePixmap->setPixmap
-        (NotePixmapFactory::toQPixmap
-         (NotePixmapFactory::makeToolbarPixmap(pixmapName, true)));
-
-    emit changeCurrentNote(rest, n);
-}
-
-void NotationView::setCurrentSelectedNote(const NoteActionData &noteAction)
-{
-    setCurrentSelectedNote(noteAction.pixmapName,
-                           noteAction.rest,
-                           noteAction.noteType,
-                           noteAction.dots);
-}
-
-void NotationView::setCurrentSelection(EventSelection* s, bool preview,
-                                       bool redrawNow)
-{
-    //!!! rather too much here shared with matrixview -- could much of
-    // this be in editview?
-
-    ControlRuler *ruler=EditView::getCurrentControlRuler();
-    if(ruler)
-	ruler->assignEventSelection(s);
-	
-    if (m_currentEventSelection == s)
-        return ;
-    NOTATION_DEBUG << "XXX " << endl;
-
-    EventSelection *oldSelection = m_currentEventSelection;
-    m_currentEventSelection = s;
-
-    // positionElements is overkill here, but we hope it's not too
-    // much overkill (if that's not a contradiction)
-
-    timeT startA, endA, startB, endB;
-
-    if (oldSelection) {
-        startA = oldSelection->getStartTime();
-        endA = oldSelection->getEndTime();
-        startB = s ? s->getStartTime() : startA;
-        endB = s ? s->getEndTime() : endA;
-    } else {
-        // we know they can't both be null -- first thing we tested above
-        startA = startB = s->getStartTime();
-        endA = endB = s->getEndTime();
-    }
-
-    // refreshSegment takes start==end to mean refresh everything
-    if (startA == endA)
-        ++endA;
-    if (startB == endB)
-        ++endB;
-
-    bool updateRequired = true;
-
-    // play previews if appropriate -- also permits an optimisation
-    // for the case where the selection is unchanged (quite likely
-    // when sweeping)
-
-    if (s && preview) {
-
-        bool foundNewEvent = false;
-
-        for (EventSelection::eventcontainer::iterator i =
-                    s->getSegmentEvents().begin();
-                i != s->getSegmentEvents().end(); ++i) {
-
-            if (oldSelection && oldSelection->getSegment() == s->getSegment()
-                    && oldSelection->contains(*i))
-                continue;
-
-            foundNewEvent = true;
-
-            long pitch;
-            if (!(*i)->get
-                    <Int>(BaseProperties::PITCH,
-                          pitch)) continue;
-
-            long velocity = -1;
-            (void)(*i)->get
-            <Int>(BaseProperties::VELOCITY,
-                  velocity);
-
-            if (!((*i)->has(BaseProperties::TIED_BACKWARD) &&
-                    (*i)->get
-                    <Bool>
-                    (BaseProperties::TIED_BACKWARD)))
-                playNote(s->getSegment(), pitch, velocity);
-        }
-
-        if (!foundNewEvent) {
-            if (oldSelection &&
-                    oldSelection->getSegment() == s->getSegment() &&
-                    oldSelection->getSegmentEvents().size() ==
-                    s->getSegmentEvents().size())
-                updateRequired = false;
-        }
-    }
-
-    if (updateRequired) {
-
-        if (!s || !oldSelection ||
-                (endA >= startB && endB >= startA &&
-                 oldSelection->getSegment() == s->getSegment())) {
-
-            // the regions overlap: use their union and just do one refresh
-
-            Segment &segment(s ? s->getSegment() :
-                             oldSelection->getSegment());
-
-            if (redrawNow) {
-                // recolour the events now
-                getLinedStaff(segment)->positionElements(std::min(startA, startB),
-                        std::max(endA, endB));
-            } else {
-                // mark refresh status and then request a repaint
-                segment.getRefreshStatus
-                (m_segmentsRefreshStatusIds
-                 [getLinedStaff(segment)->getId()]).
-                push(std::min(startA, startB), std::max(endA, endB));
-            }
-
-        } else {
-            // do two refreshes, one for each -- here we know neither is null
-
-            if (redrawNow) {
-                // recolour the events now
-                getLinedStaff(oldSelection->getSegment())->positionElements(startA,
-                        endA);
-
-                getLinedStaff(s->getSegment())->positionElements(startB, endB);
-            } else {
-                // mark refresh status and then request a repaint
-
-                oldSelection->getSegment().getRefreshStatus
-                (m_segmentsRefreshStatusIds
-                 [getLinedStaff(oldSelection->getSegment())->getId()]).
-                push(startA, endA);
-
-                s->getSegment().getRefreshStatus
-                (m_segmentsRefreshStatusIds
-                 [getLinedStaff(s->getSegment())->getId()]).
-                push(startB, endB);
-            }
-        }
-
-        if (s) {
-            // make the staff containing the selection current
-            int staffId = getLinedStaff(s->getSegment())->getId();
-            if (staffId != m_currentStaff)
-                slotSetCurrentStaff(staffId);
-        }
-    }
-
-    delete oldSelection;
-
-    statusBar()->changeItem(KTmpStatusMsg::getDefaultMsg(),
-                            KTmpStatusMsg::getDefaultId());
-
-    if (s) {
-        int eventsSelected = s->getSegmentEvents().size();
-        m_selectionCounter->setText
-        (i18n("  1 event selected ",
-              "  %n events selected ", eventsSelected));
-    } else {
-        m_selectionCounter->setText(i18n("  No selection "));
-    }
-    m_selectionCounter->update();
-
-    setMenuStates();
-
-    if (redrawNow)
-        updateView();
-    else
-        update();
-
-    NOTATION_DEBUG << "XXX " << endl;
-}
-
-void NotationView::setSingleSelectedEvent(int staffNo, Event *event,
-        bool preview, bool redrawNow)
-{
-    setSingleSelectedEvent(getStaff(staffNo)->getSegment(), event,
-                           preview, redrawNow);
-}
-
-void NotationView::setSingleSelectedEvent(Segment &segment, Event *event,
-        bool preview, bool redrawNow)
-{
-    EventSelection *selection = new EventSelection(segment);
-    selection->addEvent(event);
-    setCurrentSelection(selection, preview, redrawNow);
-}
-
-bool NotationView::canPreviewAnotherNote()
-{
-    static time_t lastCutOff = 0;
-    static int sinceLastCutOff = 0;
-
-    time_t now = time(0);
-    ++sinceLastCutOff;
-
-    if ((now - lastCutOff) > 0) {
-        sinceLastCutOff = 0;
-        lastCutOff = now;
-        NOTATION_DEBUG << "NotationView::canPreviewAnotherNote: reset" << endl;
-    } else {
-        if (sinceLastCutOff >= 20) {
-            // don't permit more than 20 notes per second or so, to
-            // avoid gungeing up the sound drivers
-            NOTATION_DEBUG << "Rejecting preview (too busy)" << endl;
-            return false;
-        }
-        NOTATION_DEBUG << "NotationView::canPreviewAnotherNote: ok" << endl;
-    }
-
-    return true;
-}
-
-void NotationView::playNote(Segment &s, int pitch, int velocity)
-{
-    Composition &comp = getDocument()->getComposition();
-    Studio &studio = getDocument()->getStudio();
-    Track *track = comp.getTrackById(s.getTrack());
-
-    Instrument *ins =
-        studio.getInstrumentById(track->getInstrument());
-
-    // check for null instrument
-    //
-    if (ins == 0)
-        return ;
-
-    if (!canPreviewAnotherNote())
-        return ;
-
-    if (velocity < 0)
-        velocity = MidiMaxValue;
-
-    MappedEvent mE(ins->getId(),
-                   MappedEvent::MidiNoteOneShot,
-                   pitch + s.getTranspose(),
-                   velocity,
-                   RealTime::zeroTime,
-                   RealTime(0, 250000000),
-                   RealTime::zeroTime);
-
-    StudioControl::sendMappedEvent(mE);
-}
-
-void NotationView::showPreviewNote(int staffNo, double layoutX,
-                                   int pitch, int height,
-                                   const Note &note, bool grace,
-                                   int velocity)
-{
-    m_staffs[staffNo]->showPreviewNote(layoutX, height, note, grace);
-    playNote(m_staffs[staffNo]->getSegment(), pitch, velocity);
-}
-
-void NotationView::clearPreviewNote()
-{
-    for (unsigned int i = 0; i < m_staffs.size(); ++i) {
-        m_staffs[i]->clearPreviewNote();
-    }
-}
-
-void NotationView::setNotePixmapFactory(NotePixmapFactory* f)
-{
-    delete m_notePixmapFactory;
-    m_notePixmapFactory = f;
-    if (m_hlayout)
-        m_hlayout->setNotePixmapFactory(m_notePixmapFactory);
-    if (m_vlayout)
-        m_vlayout->setNotePixmapFactory(m_notePixmapFactory);
-}
-
-Segment *
-NotationView::getCurrentSegment()
-{
-    Staff *staff = getCurrentStaff();
-    return (staff ? &staff->getSegment() : 0);
-}
-
-bool
-NotationView::hasSegment(Segment *segment)
-{
-    for (unsigned int i = 0; i < m_segments.size(); ++i) {
-	if (segment == m_segments[i]) return true;
-    }
-    return false;
-}
-
-
-LinedStaff *
-NotationView::getCurrentLinedStaff()
-{
-    return getLinedStaff(m_currentStaff);
-}
-
-LinedStaff *
-NotationView::getStaffAbove()
-{
-    if (m_staffs.size() < 2) return 0;
-
-    Composition *composition =
-        m_staffs[m_currentStaff]->getSegment().getComposition();
-
-    Track *track = composition->
-        getTrackById(m_staffs[m_currentStaff]->getSegment().getTrack());
-    if (!track) return 0;
-
-    int position = track->getPosition();
-    Track *newTrack = 0;
-
-    while ((newTrack = composition->getTrackByPosition(--position))) {
-        for (unsigned int i = 0; i < m_staffs.size(); ++i) {
-            if (m_staffs[i]->getSegment().getTrack() == newTrack->getId()) {
-                return m_staffs[i];
-            }
-        }
-    }
-
-    return 0;
-}
-
-LinedStaff *
-NotationView::getStaffBelow()
-{
-    if (m_staffs.size() < 2) return 0;
-
-    Composition *composition =
-        m_staffs[m_currentStaff]->getSegment().getComposition();
-
-    Track *track = composition->
-        getTrackById(m_staffs[m_currentStaff]->getSegment().getTrack());
-    if (!track) return 0;
-
-    int position = track->getPosition();
-    Track *newTrack = 0;
-
-    while ((newTrack = composition->getTrackByPosition(++position))) {
-        for (unsigned int i = 0; i < m_staffs.size(); ++i) {
-            if (m_staffs[i]->getSegment().getTrack() == newTrack->getId()) {
-                return m_staffs[i];
-            }
-        }
-    }
-
-    return 0;
-}
-
-timeT
-NotationView::getInsertionTime()
-{
-    return m_insertionTime;
-}
-
-timeT
-NotationView::getInsertionTime(Clef &clef,
-                               Rosegarden::Key &key)
-{
-    // This fuss is solely to recover the clef and key: we already
-    // set m_insertionTime to the right value when we first placed
-    // the insert cursor.  We could get clef and key directly from
-    // the segment but the staff has a more efficient lookup
-    // 
-    // TODO: When changing clef or key, the dialog should show
-    //       the clef which is affected. The use of function
-    //       getElementUnderLayoutX(...) function may not work,
-    //       because when InsertCursor is on a bar line and
-    //       the clef change is just after the bar line,
-    //       the previous clef will be shown, not the affected one:
-    //
-    //       G-clef (notes)     | F-clef (notes)
-    //                          ^ <--- InsertCursor
-    //
-    //       From above situation F-clef should be returned, while
-    //       currently G-clef is being returned. (hjj)
-
-    LinedStaff *staff = m_staffs[m_currentStaff];
-    double layoutX = staff->getLayoutXOfInsertCursor();
-    if (layoutX < 0) layoutX = 0;
-    Event *clefEvt = 0, *keyEvt = 0;
-    (void)staff->getElementUnderLayoutX(layoutX, clefEvt, keyEvt);
-
-    if (clefEvt) clef = Clef(*clefEvt);
-    else clef = Clef();
-
-    if (keyEvt) key = Rosegarden::Key(*keyEvt);
-    else key = Rosegarden::Key();
-
-    return m_insertionTime;
-}
-
-LinedStaff*
-NotationView::getStaffForCanvasCoords(int x, int y) const
-{
-    // (i)  Do not change staff, if mouse was clicked within the current staff.
-    LinedStaff *s = m_staffs[m_currentStaff];
-    if (s->containsCanvasCoords(x, y)) {
-        LinedStaff::LinedStaffCoords coords =
-            s->getLayoutCoordsForCanvasCoords(x, y);
-
-        timeT t = m_hlayout->getTimeForX(coords.first);
-	// In order to find the correct starting and ending bar of the segment,
-	// make infinitesimal shifts (+1 and -1) towards its center.
-	timeT t0 = getDocument()->getComposition().getBarStartForTime(m_staffs[m_currentStaff]->getSegment().getStartTime()+1);
-	timeT t1 = getDocument()->getComposition().getBarEndForTime(m_staffs[m_currentStaff]->getSegment().getEndTime()-1);
-        if (t >= t0 && t < t1) {
-            return m_staffs[m_currentStaff];
-        }
-    }
-    // (ii) Find staff under cursor, if clicked outside the current staff.
-    for (unsigned int i = 0; i < m_staffs.size(); ++i) {
-
-        LinedStaff *s = m_staffs[i];
-
-        if (s->containsCanvasCoords(x, y)) {
-
-            LinedStaff::LinedStaffCoords coords =
-                s->getLayoutCoordsForCanvasCoords(x, y);
-
-	    timeT t = m_hlayout->getTimeForX(coords.first);
-	    // In order to find the correct starting and ending bar of the segment,
-	    // make infinitesimal shifts (+1 and -1) towards its center.
-	    timeT t0 = getDocument()->getComposition().getBarStartForTime(m_staffs[i]->getSegment().getStartTime()+1);
-	    timeT t1 = getDocument()->getComposition().getBarEndForTime(m_staffs[i]->getSegment().getEndTime()-1);
-	    if (t >= t0 && t < t1) {
-                return m_staffs[i];
-            }
-        }
-    }
-
-    return 0;
-}
-
-void NotationView::updateView()
-{
-    slotCheckRendered
-    (getCanvasView()->contentsX(),
-     getCanvasView()->contentsX() + getCanvasView()->visibleWidth());
-    canvas()->update();
-}
-
-void NotationView::print(bool previewOnly)
-{
-    if (m_staffs.size() == 0) {
-        KMessageBox::error(0, "Nothing to print");
-        return ;
-    }
-
-    Profiler profiler("NotationView::print");
-
-    // We need to be in multi-page mode at this point
-
-    int pageWidth = getPageWidth();
-    int pageHeight = getPageHeight();
-    int leftMargin = 0, topMargin = 0;
-    getPageMargins(leftMargin, topMargin);
-    int maxPageCount = 1;
-
-    for (unsigned int i = 0; i < m_staffs.size(); ++i) {
-        int pageCount = m_staffs[i]->getPageCount();
-        NOTATION_DEBUG << "NotationView::print(): staff " << i << " reports " << pageCount << " pages " << endl;
-        if (pageCount > maxPageCount)
-            maxPageCount = pageCount;
-    }
-
-    KPrinter printer(true, QPrinter::HighResolution);
-
-    printer.setPageSelection(KPrinter::ApplicationSide);
-    printer.setMinMax(1, maxPageCount + 1);
-
-    if (previewOnly)
-        printer.setPreviewOnly(true);
-    else if (!printer.setup((QWidget *)parent()))
-        return ;
-
-    QPaintDeviceMetrics pdm(&printer);
-    QPainter printpainter(&printer);
-
-    // Ideally we should aim to retain the aspect ratio and to move the
-    // staffs so as to be centred after scaling.  But because we haven't
-    // got around to the latter, let's lose the former too and just
-    // expand to fit.
-
-    // Retain aspect ratio when scaling
-    double ratioX = (double)pdm.width() / (double)(pageWidth - leftMargin * 2),
-                    ratioY = (double)pdm.height() / (double)(pageHeight - topMargin * 2);
-    double ratio = std::min(ratioX, ratioY);
-    printpainter.scale(ratio, ratio);
-
-    //    printpainter.scale((double)pdm.width()  / (double)(pageWidth - leftMargin*2),
-    //		       (double)pdm.height() / (double)(pageHeight - topMargin*2));
-    printpainter.translate( -leftMargin, -topMargin);
-
-    QValueList<int> pages = printer.pageList();
-
-    for (QValueList<int>::Iterator pli = pages.begin();
-            pli != pages.end(); ) { // incremented just below
-
-        int page = *pli - 1;
-        ++pli;
-        if (page < 0 || page >= maxPageCount)
-            continue;
-
-        NOTATION_DEBUG << "Printing page " << page << endl;
-
-        QRect pageRect(m_leftGutter + leftMargin + pageWidth * page,
-                       topMargin,
-                       pageWidth - leftMargin,
-                       pageHeight - topMargin);
-
-        for (size_t i = 0; i < m_staffs.size(); ++i) {
-
-            LinedStaff *staff = m_staffs[i];
-
-            LinedStaff::LinedStaffCoords cc0 = staff->getLayoutCoordsForCanvasCoords
-                                               (pageRect.x(), pageRect.y());
-
-            LinedStaff::LinedStaffCoords cc1 = staff->getLayoutCoordsForCanvasCoords
-                                               (pageRect.x() + pageRect.width(), pageRect.y() + pageRect.height());
-
-            timeT t0 = m_hlayout->getTimeForX(cc0.first);
-            timeT t1 = m_hlayout->getTimeForX(cc1.first);
-
-            m_staffs[i]->setPrintPainter(&printpainter);
-            m_staffs[i]->checkRendered(t0, t1);
-        }
-
-        // Supplying doublebuffer==true to this method appears to
-        // slow down printing considerably but without it we get
-        // all sorts of horrible artifacts (possibly related to
-        // mishandling of pixmap masks?) in qt-3.0.  Let's permit
-        // it as a "hidden" option.
-
-        m_config->setGroup(NotationViewConfigGroup);
-
-        NOTATION_DEBUG << "NotationView::print: calling QCanvas::drawArea" << endl;
-
-        {
-            Profiler profiler("NotationView::print(QCanvas::drawArea)");
-
-            if (m_config->readBoolEntry("forcedoublebufferprinting", false)) {
-                getCanvasView()->canvas()->drawArea(pageRect, &printpainter, true);
-            } else {
-#if QT_VERSION >= 0x030100
-                getCanvasView()->canvas()->drawArea(pageRect, &printpainter, false);
-#else
-
-                getCanvasView()->canvas()->drawArea(pageRect, &printpainter, true);
-#endif
-
-            }
-
-        }
-
-        NOTATION_DEBUG << "NotationView::print: QCanvas::drawArea done" << endl;
-
-        for (size_t i = 0; i < m_staffs.size(); ++i) {
-
-            LinedStaff *staff = m_staffs[i];
-
-            LinedStaff::LinedStaffCoords cc0 = staff->getLayoutCoordsForCanvasCoords
-                                               (pageRect.x(), pageRect.y());
-
-            LinedStaff::LinedStaffCoords cc1 = staff->getLayoutCoordsForCanvasCoords
-                                               (pageRect.x() + pageRect.width(), pageRect.y() + pageRect.height());
-
-            timeT t0 = m_hlayout->getTimeForX(cc0.first);
-            timeT t1 = m_hlayout->getTimeForX(cc1.first);
-
-            m_staffs[i]->renderPrintable(t0, t1);
-        }
-
-        printpainter.translate( -pageWidth, 0);
-
-        if (pli != pages.end() && *pli - 1 < maxPageCount)
-            printer.newPage();
-
-        for (size_t i = 0; i < m_staffs.size(); ++i) {
-            m_staffs[i]->markChanged(); // recover any memory used for this page
-            PixmapArrayGC::deleteAll();
-        }
-    }
-
-    for (size_t i = 0; i < m_staffs.size(); ++i) {
-        for (Segment::iterator j = m_staffs[i]->getSegment().begin();
-                j != m_staffs[i]->getSegment().end(); ++j) {
-            removeViewLocalProperties(*j);
-        }
-        delete m_staffs[i];
-    }
-    m_staffs.clear();
-
-    printpainter.end();
-
-    Profiles::getInstance()->dump();
-}
-
-void
-NotationView::updateThumbnails(bool complete)
-{
-    if (m_pageMode != LinedStaff::MultiPageMode)
-        return ;
-
-    int pageWidth = getPageWidth();
-    int pageHeight = getPageHeight();
-    int leftMargin = 0, topMargin = 0;
-    getPageMargins(leftMargin, topMargin);
-    int maxPageCount = 1;
-
-    for (unsigned int i = 0; i < m_staffs.size(); ++i) {
-        int pageCount = m_staffs[i]->getPageCount();
-        if (pageCount > maxPageCount)
-            maxPageCount = pageCount;
-    }
-
-    int thumbScale = 20;
-    QPixmap thumbnail(canvas()->width() / thumbScale,
-                      canvas()->height() / thumbScale);
-    thumbnail.fill(Qt::white);
-    QPainter thumbPainter(&thumbnail);
-
-    if (complete) {
-
-        thumbPainter.scale(1.0 / double(thumbScale), 1.0 / double(thumbScale));
-        thumbPainter.setPen(Qt::black);
-        thumbPainter.setBrush(Qt::white);
-
-        /*
-        	QCanvas *canvas = getCanvasView()->canvas();
-        	canvas->drawArea(QRect(0, 0, canvas->width(), canvas->height()),
-        			 &thumbPainter, false);
-        */ 
-        // hide small texts, as we get a crash in Xft when trying to
-        // render them at this scale
-        if (m_title)
-            m_title->hide();
-        if (m_subtitle)
-            m_subtitle->hide();
-        if (m_composer)
-            m_composer->hide();
-        if (m_copyright)
-            m_copyright->hide();
-
-        for (size_t page = 0; page < static_cast<size_t>(maxPageCount); ++page) {
-
-            bool havePageNumber = ((m_pageNumbers.size() > page) &&
-                                   (m_pageNumbers[page] != 0));
-            if (havePageNumber)
-                m_pageNumbers[page]->hide();
-
-            QRect pageRect(m_leftGutter + leftMargin * 2 + pageWidth * page,
-                           topMargin * 2,
-                           pageWidth - leftMargin*3,
-                           pageHeight - topMargin*3);
-
-            QCanvas *canvas = getCanvasView()->canvas();
-            canvas->drawArea(pageRect, &thumbPainter, false);
-
-            if (havePageNumber)
-                m_pageNumbers[page]->show();
-        }
-
-        if (m_title)
-            m_title->show();
-        if (m_subtitle)
-            m_subtitle->show();
-        if (m_composer)
-            m_composer->show();
-        if (m_copyright)
-            m_copyright->show();
-
-    } else {
-
-        thumbPainter.setPen(Qt::black);
-
-        for (int page = 0; page < maxPageCount; ++page) {
-
-            int x = m_leftGutter + pageWidth * page + leftMargin / 4;
-            int y = 20;
-            int w = pageWidth - leftMargin / 2;
-            int h = pageHeight;
-
-            QString str = QString("%1").arg(page + 1);
-
-            thumbPainter.drawRect(x / thumbScale, y / thumbScale,
-                                  w / thumbScale, h / thumbScale);
-
-            int tx = (x + w / 2) / thumbScale, ty = (y + h / 2) / thumbScale;
-            tx -= thumbPainter.fontMetrics().width(str) / 2;
-            thumbPainter.drawText(tx, ty, str);
-        }
-    }
-
-    thumbPainter.end();
-    if (m_pannerDialog)
-        m_pannerDialog->scrollbox()->setThumbnail(thumbnail);
-}
-
-void NotationView::refreshSegment(Segment *segment,
-                                  timeT startTime, timeT endTime)
-{
-    NOTATION_DEBUG << "*** " << endl;
-
-    if (m_inhibitRefresh)
-        return ;
-    NOTATION_DEBUG << "NotationView::refreshSegment(" << segment << "," << startTime << "," << endTime << ")" << endl;
-    Profiler foo("NotationView::refreshSegment");
-
-    emit usedSelection();
-
-    if (segment) {
-        LinedStaff *staff = getLinedStaff(*segment);
-        if (staff)
-            applyLayout(staff->getId(), startTime, endTime);
-    } else {
-        applyLayout( -1, startTime, endTime);
-    }
-
-    for (unsigned int i = 0; i < m_staffs.size(); ++i) {
-
-        Segment *ssegment = &m_staffs[i]->getSegment();
-        bool thisStaff = (ssegment == segment || segment == 0);
-        m_staffs[i]->markChanged(startTime, endTime, !thisStaff);
-    }
-
-    PixmapArrayGC::deleteAll();
-
-    statusBar()->changeItem(KTmpStatusMsg::getDefaultMsg(),
-                            KTmpStatusMsg::getDefaultId());
-
-    Event::dumpStats(std::cerr);
-    if (m_deferredCursorMove == NoCursorMoveNeeded) {
-        slotSetInsertCursorPosition(getInsertionTime(), false, false);
-    } else {
-        doDeferredCursorMove();
-    }
-    slotSetPointerPosition(getDocument()->getComposition().getPosition(), false);
-
-    if (m_currentEventSelection &&
-            m_currentEventSelection->getSegmentEvents().size() == 0) {
-        delete m_currentEventSelection;
-        m_currentEventSelection = 0;
-        //!!!??? was that the right thing to do?
-    }
-
-    setMenuStates();
-    slotSetOperationNameAndStatus(i18n("  Ready."));
-    NOTATION_DEBUG << "*** " << endl;
-}
-
-void NotationView::setMenuStates()
-{
-    // 1. set selection-related states
-
-    // Clear states first, then enter only those ones that apply
-    // (so as to avoid ever clearing one after entering another, in
-    // case the two overlap at all)
-    stateChanged("have_selection", KXMLGUIClient::StateReverse);
-    stateChanged("have_notes_in_selection", KXMLGUIClient::StateReverse);
-    stateChanged("have_rests_in_selection", KXMLGUIClient::StateReverse);
-
-    if (m_currentEventSelection) {
-
-        NOTATION_DEBUG << "NotationView::setMenuStates: Have selection; it's " << m_currentEventSelection << " covering range from " << m_currentEventSelection->getStartTime() << " to " << m_currentEventSelection->getEndTime() << " (" << m_currentEventSelection->getSegmentEvents().size() << " events)" << endl;
-
-        stateChanged("have_selection", KXMLGUIClient::StateNoReverse);
-        if (m_currentEventSelection->contains
-                (Note::EventType)) {
-            stateChanged("have_notes_in_selection",
-                         KXMLGUIClient::StateNoReverse);
-        }
-        if (m_currentEventSelection->contains
-                (Note::EventRestType)) {
-            stateChanged("have_rests_in_selection",
-                         KXMLGUIClient::StateNoReverse);
-        }
-    }
-
-    // 2. set inserter-related states
-
-    // #1372863 -- RestInserter is a subclass of NoteInserter, so we
-    // need to test dynamic_cast<RestInserter *> before
-    // dynamic_cast<NoteInserter *> (which will succeed for both)
-
-    if (dynamic_cast<RestInserter *>(m_tool)) {
-        NOTATION_DEBUG << "Have rest inserter " << endl;
-        stateChanged("note_insert_tool_current", StateReverse);
-        stateChanged("rest_insert_tool_current", StateNoReverse);
-    } else if (dynamic_cast<NoteInserter *>(m_tool)) {
-        NOTATION_DEBUG << "Have note inserter " << endl;
-        stateChanged("note_insert_tool_current", StateNoReverse);
-        stateChanged("rest_insert_tool_current", StateReverse);
-    } else {
-        NOTATION_DEBUG << "Have neither inserter " << endl;
-        stateChanged("note_insert_tool_current", StateReverse);
-        stateChanged("rest_insert_tool_current", StateReverse);
-    }
-}
-
-#define UPDATE_PROGRESS(n) \
-	progressCount += (n); \
-	if (progressTotal > 0) { \
-	    emit setProgress(progressCount * 100 / progressTotal); \
-	    ProgressDialog::processEvents(); \
-	}
-
-void NotationView::readjustCanvasSize()
-{
-    Profiler profiler("NotationView::readjustCanvasSize");
-
-    double maxWidth = 0.0;
-    int maxHeight = 0;
-
-    slotSetOperationNameAndStatus(i18n("Sizing and allocating canvas..."));
-    ProgressDialog::processEvents();
-
-    int progressTotal = m_staffs.size() + 2;
-    int progressCount = 0;
-
-    for (unsigned int i = 0; i < m_staffs.size(); ++i) {
-
-        LinedStaff &staff = *m_staffs[i];
-
-        staff.sizeStaff(*m_hlayout);
-        UPDATE_PROGRESS(1);
-
-        if (staff.getTotalWidth() + staff.getX() > maxWidth) {
-            maxWidth = staff.getTotalWidth() + staff.getX() + 1;
-        }
-
-        if (staff.getTotalHeight() + staff.getY() > maxHeight) {
-            maxHeight = staff.getTotalHeight() + staff.getY() + 1;
-        }
-    }
-
-    int topMargin = 0, leftMargin = 0;
-    getPageMargins(leftMargin, topMargin);
-
-    int pageWidth = getPageWidth();
-    int pageHeight = getPageHeight();
-
-    NOTATION_DEBUG << "NotationView::readjustCanvasSize: maxHeight is "
-    << maxHeight << ", page height is " << pageHeight << endl
-    << " - maxWidth is " << maxWidth << ", page width is " << pageWidth << endl;
-
-
-    if (m_pageMode == LinedStaff::LinearMode) {
-        maxWidth = ((maxWidth / pageWidth) + 1) * pageWidth;
-        if (maxHeight < pageHeight)
-            maxHeight = pageHeight;
-    } else {
-        if (maxWidth < pageWidth)
-            maxWidth = pageWidth;
-        if (maxHeight < pageHeight + topMargin*2)
-            maxHeight = pageHeight + topMargin * 2;
-    }
-
-    // now get the EditView to do the biz
-    readjustViewSize(QSize(int(maxWidth), maxHeight), true);
-
-    UPDATE_PROGRESS(2);
-
-    if (m_pannerDialog) {
-
-        if (m_pageMode != LinedStaff::MultiPageMode) {
-            m_pannerDialog->hide();
-
-        } else {
-
-            m_pannerDialog->show();
-
-            m_pannerDialog->setPageSize
-            (QSize(canvas()->width(),
-                   canvas()->height()));
-
-            m_pannerDialog->scrollbox()->setViewSize
-            (QSize(getCanvasView()->width(),
-                   getCanvasView()->height()));
-        }
-    }
-
-    // Give a correct vertical alignment to track headers
-    if ((m_pageMode == LinedStaff::LinearMode) && m_showHeadersGroup) {
-        m_headersGroupView->setContentsPos(0, getCanvasView()->contentsY());
-    }
-}
-
-void NotationView::slotNoteAction()
-{
-    const QObject* sigSender = sender();
-
-    NoteActionDataMap::Iterator noteAct =
-        m_noteActionDataMap->find(sigSender->name());
-
-    if (noteAct != m_noteActionDataMap->end()) {
-        m_lastNoteAction = sigSender->name();
-        setCurrentSelectedNote(**noteAct);
-        setMenuStates();
-    } else {
-        std::cerr << "NotationView::slotNoteAction() : couldn't find NoteActionData named '"
-        << sigSender->name() << "'\n";
-    }
-}
-
-void NotationView::slotLastNoteAction()
-{
-    KAction *action = actionCollection()->action(m_lastNoteAction);
-    if (!action)
-        action = actionCollection()->action("crotchet");
-
-    if (action) {
-        action->activate();
-    } else {
-        std::cerr << "NotationView::slotNoteAction() : couldn't find action named '"
-        << m_lastNoteAction << "' or 'crotchet'\n";
-    }
-}
-
-void NotationView::slotAddMark()
-{
-    const QObject *s = sender();
-    if (!m_currentEventSelection)
-        return ;
-
-    MarkActionDataMap::Iterator i = m_markActionDataMap->find(s->name());
-
-    if (i != m_markActionDataMap->end()) {
-        addCommandToHistory(new AddMarkCommand
-                            ((**i).mark, *m_currentEventSelection));
-    }
-}
-
-void NotationView::slotNoteChangeAction()
-{
-    const QObject* sigSender = sender();
-
-    NoteChangeActionDataMap::Iterator noteAct =
-        m_noteChangeActionDataMap->find(sigSender->name());
-
-    if (noteAct != m_noteChangeActionDataMap->end()) {
-        slotSetNoteDurations((**noteAct).noteType, (**noteAct).notationOnly);
-    } else {
-        std::cerr << "NotationView::slotNoteChangeAction() : couldn't find NoteChangeAction named '"
-        << sigSender->name() << "'\n";
-    }
-}
-
-void NotationView::initActionDataMaps()
-{
-    static bool called = false;
-    static int keys[] =
-        { Key_0, Key_3, Key_6, Key_8, Key_4, Key_2, Key_1, Key_5 };
-
-    if (called)
-        return ;
-    called = true;
-
-    m_noteActionDataMap = new NoteActionDataMap;
-
-    for (int rest = 0; rest < 2; ++rest) {
-        for (int dots = 0; dots < 2; ++dots) {
-            for (int type = Note::Longest; type >= Note::Shortest; --type) {
-                if (dots && (type == Note::Longest))
-                    continue;
-
-                QString refName
-                (NotationStrings::getReferenceName(Note(type, dots), rest == 1));
-
-                QString shortName(refName);
-                shortName.replace(QRegExp("-"), "_");
-
-                QString titleName
-                (NotationStrings::getNoteName(Note(type, dots)));
-
-                titleName = titleName.left(1).upper() +
-                            titleName.right(titleName.length() - 1);
-
-                if (rest) {
-                    titleName.replace(QRegExp(i18n("note")), i18n("rest"));
-                }
-
-                int keycode = keys[type - Note::Shortest];
-                if (dots) // keycode += CTRL; -- used below for note change action
-                    keycode = 0;
-                if (rest) // keycode += SHIFT; -- can't do shift+numbers
-                    keycode = 0;
-
-                m_noteActionDataMap->insert
-                    (shortName, new NoteActionData
-                     (titleName, shortName, refName, keycode,
-                      rest > 0, type, dots));
-            }
-        }
-    }
-
-    m_noteChangeActionDataMap = new NoteChangeActionDataMap;
-
-    for (int notationOnly = 0; notationOnly <= 1; ++notationOnly) {
-        for (int type = Note::Longest; type >= Note::Shortest; --type) {
-
-            QString refName
-            (NotationStrings::getReferenceName(Note(type, 0), false));
-
-            QString shortName(QString("change_%1%2")
-                              .arg(notationOnly ? "notation_" : "").arg(refName));
-            shortName.replace(QRegExp("-"), "_");
-
-            QString titleName
-            (NotationStrings::getNoteName(Note(type, 0)));
-
-            titleName = titleName.left(1).upper() +
-                        titleName.right(titleName.length() - 1);
-
-            int keycode = keys[type - Note::Shortest];
-            keycode += CTRL;
-            if (notationOnly)
-                keycode += ALT;
-
-            m_noteChangeActionDataMap->insert
-                (shortName, new NoteChangeActionData
-                 (titleName, shortName, refName, keycode,
-                  notationOnly ? true : false, type));
-        }
-    }
-
-    m_markActionDataMap = new MarkActionDataMap;
-
-    std::vector<Mark> marks = Marks::getStandardMarks();
-    for (unsigned int i = 0; i < marks.size(); ++i) {
-
-        Mark mark = marks[i];
-        QString markName(strtoqstr(mark));
-        QString actionName = QString("add_%1").arg(markName);
-
-        m_markActionDataMap->insert
-            (actionName, new MarkActionData
-             (AddMarkCommand::getGlobalName(mark),
-              actionName, 0, mark));
-    }
-
-}
-
-void NotationView::setupProgress(KProgress* bar)
-{
-    if (bar) {
-        NOTATION_DEBUG << "NotationView::setupProgress(bar)\n";
-
-        connect(m_hlayout, SIGNAL(setProgress(int)),
-                bar, SLOT(setValue(int)));
-
-        connect(m_hlayout, SIGNAL(incrementProgress(int)),
-                bar, SLOT(advance(int)));
-
-        connect(this, SIGNAL(setProgress(int)),
-                bar, SLOT(setValue(int)));
-
-        connect(this, SIGNAL(incrementProgress(int)),
-                bar, SLOT(advance(int)));
-
-        for (unsigned int i = 0; i < m_staffs.size(); ++i) {
-            connect(m_staffs[i], SIGNAL(setProgress(int)),
-                    bar, SLOT(setValue(int)));
-
-            connect(m_staffs[i], SIGNAL(incrementProgress(int)),
-                    bar, SLOT(advance(int)));
-        }
-    }
-
-}
-
-void NotationView::setupProgress(ProgressDialog* dialog)
-{
-    NOTATION_DEBUG << "NotationView::setupProgress(dialog)" << endl;
-    disconnectProgress();
-
-    if (dialog) {
-        setupProgress(dialog->progressBar());
-
-        connect(dialog, SIGNAL(cancelClicked()),
-                m_hlayout, SLOT(slotCancel()));
-
-        for (unsigned int i = 0; i < m_staffs.size(); ++i) {
-            connect(m_staffs[i], SIGNAL(setOperationName(QString)),
-                    this, SLOT(slotSetOperationNameAndStatus(QString)));
-
-            connect(dialog, SIGNAL(cancelClicked()),
-                    m_staffs[i], SLOT(slotCancel()));
-        }
-
-        connect(this, SIGNAL(setOperationName(QString)),
-                dialog, SLOT(slotSetOperationName(QString)));
-        m_progressDisplayer = PROGRESS_DIALOG;
-    }
-
-}
-
-void NotationView::slotSetOperationNameAndStatus(QString name)
-{
-    emit setOperationName(name);
-    statusBar()->changeItem(QString("  %1").arg(name),
-                            KTmpStatusMsg::getDefaultId());
-}
-
-void NotationView::disconnectProgress()
-{
-    NOTATION_DEBUG << "NotationView::disconnectProgress()" << endl;
-
-    m_hlayout->disconnect();
-    disconnect(SIGNAL(setProgress(int)));
-    disconnect(SIGNAL(incrementProgress(int)));
-    disconnect(SIGNAL(setOperationName(QString)));
-
-    for (unsigned int i = 0; i < m_staffs.size(); ++i) {
-        m_staffs[i]->disconnect();
-    }
-}
-
-void NotationView::setupDefaultProgress()
-{
-    if (m_progressDisplayer != PROGRESS_BAR) {
-        NOTATION_DEBUG << "NotationView::setupDefaultProgress()" << endl;
-        disconnectProgress();
-        setupProgress(m_progressBar);
-        m_progressDisplayer = PROGRESS_BAR;
-    }
-}
-
-void NotationView::updateViewCaption()
-{
-    if (m_segments.size() == 1) {
-
-        TrackId trackId = m_segments[0]->getTrack();
-        Track *track =
-            m_segments[0]->getComposition()->getTrackById(trackId);
-
-        int trackPosition = -1;
-        if (track)
-            trackPosition = track->getPosition();
-        //	std::cout << std::endl << std::endl << std::endl << "DEBUG TITLE BAR: " << getDocument()->getTitle() << std::endl << std::endl << std::endl;
-        setCaption(i18n("%1 - Segment Track #%2 - Notation")
-                   .arg(getDocument()->getTitle())
-                   .arg(trackPosition + 1));
-
-    } else if (m_segments.size() == getDocument()->getComposition().getNbSegments()) {
-
-        setCaption(i18n("%1 - All Segments - Notation")
-                   .arg(getDocument()->getTitle()));
-
-    } else {
-
-        setCaption(i18n("%1 - Segment - Notation", "%1 - %n Segments - Notation", m_segments.size())
-                   .arg(getDocument()->getTitle()));
-
-    }
-}
-
-NotationView::NoteActionDataMap* NotationView::m_noteActionDataMap = 0;
-
-NotationView::NoteChangeActionDataMap* NotationView::m_noteChangeActionDataMap = 0;
-
-NotationView::MarkActionDataMap* NotationView::m_markActionDataMap = 0;
-
-
-/// SLOTS
-
-
-void
-NotationView::slotUpdateInsertModeStatus()
-{
-    QString tripletMessage = i18n("Triplet");
-    QString chordMessage = i18n("Chord");
-    QString graceMessage = i18n("Grace");
-    QString message;
-
-    if (isInTripletMode()) {
-        message = i18n("%1 %2").arg(message).arg(tripletMessage);
-    }
-
-    if (isInChordMode()) {
-        message = i18n("%1 %2").arg(message).arg(chordMessage);
-    }
-
-    if (isInGraceMode()) {
-        message = i18n("%1 %2").arg(message).arg(graceMessage);
-    }
-
-    m_insertModeLabel->setText(message);
-}
-
-void
-NotationView::slotUpdateAnnotationsStatus()
-{
-    if (!areAnnotationsVisible()) {
-        for (int i = 0; i < getStaffCount(); ++i) {
-            Segment &s = getStaff(i)->getSegment();
-            for (Segment::iterator j = s.begin(); j != s.end(); ++j) {
-                if ((*j)->isa(Text::EventType) &&
-                        ((*j)->get<String>(Text::TextTypePropertyName)
-                         == Text::Annotation)) {
-                    m_annotationsLabel->setText(i18n("Hidden annotations"));
-                    return ;
-                }
-            }
-        }
-    }
-    m_annotationsLabel->setText("");
-    getToggleAction("show_annotations")->setChecked(areAnnotationsVisible());
-}
-
-void
-NotationView::slotUpdateLilyPondDirectivesStatus()
-{
-    if (!areLilyPondDirectivesVisible()) {
-        for (int i = 0; i < getStaffCount(); ++i) {
-            Segment &s = getStaff(i)->getSegment();
-            for (Segment::iterator j = s.begin(); j != s.end(); ++j) {
-                if ((*j)->isa(Text::EventType) &&
-                        ((*j)->get
-                         <String>
-                         (Text::TextTypePropertyName)
-                         == Text::LilyPondDirective)) {
-                    m_lilyPondDirectivesLabel->setText(i18n("Hidden LilyPond directives"));
-                    return ;
-                }
-            }
-        }
-    }
-    m_lilyPondDirectivesLabel->setText("");
-    getToggleAction("show_lilypond_directives")->setChecked(areLilyPondDirectivesVisible());
-}
-
-void
-NotationView::slotChangeSpacingFromStringValue(const QString& spacingT)
-{
-    // spacingT has a '%' at the end
-    //
-    int spacing = spacingT.left(spacingT.length() - 1).toInt();
-    slotChangeSpacing(spacing);
-}
-
-void
-NotationView::slotChangeSpacingFromAction()
-{
-    const QObject *s = sender();
-    QString name = s->name();
-
-    if (name.left(8) == "spacing_") {
-        int spacing = name.right(name.length() - 8).toInt();
-
-        if (spacing > 0)
-            slotChangeSpacing(spacing);
-
-    } else {
-        KMessageBox::sorry
-        (this, i18n("Unknown spacing action %1").arg(name));
-    }
-}
-
-void
-NotationView::slotChangeSpacing(int spacing)
-{
-    if (m_hlayout->getSpacing() == spacing)
-        return ;
-
-    m_hlayout->setSpacing(spacing);
-
-    //     m_spacingSlider->setSize(spacing);
-
-    KToggleAction *action = dynamic_cast<KToggleAction *>
-                            (actionCollection()->action(QString("spacing_%1").arg(spacing)));
-    if (action)
-        action->setChecked(true);
-    else {
-        std::cerr
-        << "WARNING: Expected action \"spacing_" << spacing
-        << "\" to be a KToggleAction, but it isn't (or doesn't exist)"
-        << std::endl;
-    }
-
-    positionStaffs();
-    applyLayout();
-
-    for (unsigned int i = 0; i < m_staffs.size(); ++i) {
-        m_staffs[i]->markChanged();
-    }
-
-    positionPages();
-    updateControlRulers(true);
-    updateView();
-}
-
-void
-NotationView::slotChangeProportionFromIndex(int n)
-{
-    std::vector<int> proportions = m_hlayout->getAvailableProportions();
-    if (n >= (int)proportions.size())
-        n = proportions.size() - 1;
-    slotChangeProportion(proportions[n]);
-}
-
-void
-NotationView::slotChangeProportionFromAction()
-{
-    const QObject *s = sender();
-    QString name = s->name();
-
-    if (name.left(11) == "proportion_") {
-        int proportion = name.right(name.length() - 11).toInt();
-        slotChangeProportion(proportion);
-
-    } else {
-        KMessageBox::sorry
-        (this, i18n("Unknown proportion action %1").arg(name));
-    }
-}
-
-void
-NotationView::slotChangeProportion(int proportion)
-{
-    if (m_hlayout->getProportion() == proportion)
-        return ;
-
-    m_hlayout->setProportion(proportion);
-
-    //    m_proportionSlider->setSize(proportion);
-
-    KToggleAction *action = dynamic_cast<KToggleAction *>
-                            (actionCollection()->action(QString("proportion_%1").arg(proportion)));
-    if (action)
-        action->setChecked(true);
-    else {
-        std::cerr
-        << "WARNING: Expected action \"proportion_" << proportion
-        << "\" to be a KToggleAction, but it isn't (or doesn't exist)"
-        << std::endl;
-    }
-
-    positionStaffs();
-    applyLayout();
-
-    for (unsigned int i = 0; i < m_staffs.size(); ++i) {
-        m_staffs[i]->markChanged();
-    }
-
-    positionPages();
-    updateControlRulers(true);
-    updateView();
-}
-
-void
-NotationView::slotChangeFontFromAction()
-{
-    const QObject *s = sender();
-    QString name = s->name();
-    if (name.left(10) == "note_font_") {
-        name = name.right(name.length() - 10);
-        slotChangeFont(name);
-    } else {
-        KMessageBox::sorry
-        (this, i18n("Unknown font action %1").arg(name));
-    }
-}
-
-void
-NotationView::slotChangeFontSizeFromAction()
-{
-    const QObject *s = sender();
-    QString name = s->name();
-
-    if (name.left(15) == "note_font_size_") {
-        name = name.right(name.length() - 15);
-        bool ok = false;
-        int size = name.toInt(&ok);
-        if (ok)
-            slotChangeFont(m_fontName, size);
-        else {
-            KMessageBox::sorry
-            (this, i18n("Unknown font size %1").arg(name));
-        }
-    } else {
-        KMessageBox::sorry
-        (this, i18n("Unknown font size action %1").arg(name));
-    }
-}
-
-void
-NotationView::slotChangeFont(const QString &newName)
-{
-    NOTATION_DEBUG << "changeFont: " << newName << endl;
-    slotChangeFont(std::string(newName.utf8()));
-}
-
-void
-NotationView::slotChangeFont(std::string newName)
-{
-    int newSize = m_fontSize;
-
-    if (!NoteFontFactory::isAvailableInSize(newName, newSize)) {
-
-        int defaultSize = NoteFontFactory::getDefaultSize(newName);
-        newSize = m_config->readUnsignedNumEntry
-                  ((getStaffCount() > 1 ?
-                    "multistaffnotesize" : "singlestaffnotesize"), defaultSize);
-
-        if (!NoteFontFactory::isAvailableInSize(newName, newSize)) {
-            newSize = defaultSize;
-        }
-    }
-
-    slotChangeFont(newName, newSize);
-}
-
-void
-NotationView::slotChangeFontSize(int newSize)
-{
-    slotChangeFont(m_fontName, newSize);
-}
-
-void
-NotationView::slotChangeFontSizeFromStringValue(const QString& sizeT)
-{
-    int size = sizeT.toInt();
-    slotChangeFont(m_fontName, size);
-}
-
-void
-NotationView::slotZoomIn()
-{
-    std::vector<int> sizes = NoteFontFactory::getScreenSizes(m_fontName);
-    for (int i = 0; i + 1 < sizes.size(); ++i) {
-        if (sizes[i] == m_fontSize) {
-            slotChangeFontSize(sizes[i + 1]);
-            return ;
-        }
-    }
-}
-
-void
-NotationView::slotZoomOut()
-{
-    std::vector<int> sizes = NoteFontFactory::getScreenSizes(m_fontName);
-    for (int i = 1; i < sizes.size(); ++i) {
-        if (sizes[i] == m_fontSize) {
-            slotChangeFontSize(sizes[i - 1]);
-            return ;
-        }
-    }
-}
-
-void
-NotationView::slotChangeFont(std::string newName, int newSize)
-{
-    if (newName == m_fontName && newSize == m_fontSize)
-        return ;
-
-    NotePixmapFactory* npf = 0;
-
-    try {
-        npf = new NotePixmapFactory(newName, newSize);
-    } catch (...) {
-        return ;
-    }
-
-    bool changedFont = (newName != m_fontName || newSize != m_fontSize);
-
-    std::string oldName = m_fontName;
-    m_fontName = newName;
-    m_fontSize = newSize;
-    setNotePixmapFactory(npf);
-
-    // update the various GUI elements
-
-    std::set<std::string> fs(NoteFontFactory::getFontNames());
-    std::vector<std::string> f(fs.begin(), fs.end());
-    std::sort(f.begin(), f.end());
-
-    for (unsigned int i = 0; i < f.size(); ++i) {
-        bool thisOne = (f[i] == m_fontName);
-        if (thisOne)
-            m_fontCombo->setCurrentItem(i);
-        KToggleAction *action = dynamic_cast<KToggleAction *>
-                                (actionCollection()->action("note_font_" + strtoqstr(f[i])));
-        NOTATION_DEBUG << "inspecting " << f[i] << (action ? ", have action" : ", no action") << endl;
-        if (action)
-            action->setChecked(thisOne);
-        else {
-            std::cerr
-            << "WARNING: Expected action \"note_font_" << f[i]
-            << "\" to be a KToggleAction, but it isn't (or doesn't exist)"
-            << std::endl;
-        }
-    }
-
-    NOTATION_DEBUG << "about to reinitialise sizes" << endl;
-
-    std::vector<int> sizes = NoteFontFactory::getScreenSizes(m_fontName);
-    m_fontSizeCombo->clear();
-    QString value;
-    for (std::vector<int>::iterator i = sizes.begin(); i != sizes.end(); ++i) {
-        value.setNum(*i);
-        m_fontSizeCombo->insertItem(value);
-    }
-    value.setNum(m_fontSize);
-    m_fontSizeCombo->setCurrentText(value);
-
-    setupFontSizeMenu(oldName);
-
-    if (!changedFont)
-        return ; // might have been called to initialise menus etc
-
-    NOTATION_DEBUG << "about to change font" << endl;
-
-    if (m_pageMode == LinedStaff::MultiPageMode) {
-
-        int pageWidth = getPageWidth();
-        int topMargin = 0, leftMargin = 0;
-        getPageMargins(leftMargin, topMargin);
-
-        m_hlayout->setPageWidth(pageWidth - leftMargin * 2);
-    }
-
-    for (unsigned int i = 0; i < m_staffs.size(); ++i) {
-        m_staffs[i]->changeFont(m_fontName, m_fontSize);
-    }
-
-    NOTATION_DEBUG << "about to position staffs" << endl;
-
-    positionStaffs();
-
-    bool layoutApplied = applyLayout();
-    if (!layoutApplied)
-        KMessageBox::sorry(0, "Couldn't apply layout");
-    else {
-        for (unsigned int i = 0; i < m_staffs.size(); ++i) {
-            m_staffs[i]->markChanged();
-        }
-    }
-
-    positionPages();
-    updateControlRulers(true);
-    updateView();
-}
-
-void
-NotationView::slotFilePrint()
-{
-    KTmpStatusMsg msg(i18n("Printing..."), this);
-
-    SetWaitCursor waitCursor;
-    NotationView printingView(getDocument(), m_segments,
-                              (QWidget *)parent(), this);
-
-    if (!printingView.isOK()) {
-        NOTATION_DEBUG << "Print : operation cancelled\n";
-        return ;
-    }
-
-    printingView.print();
-}
-
-void
-NotationView::slotFilePrintPreview()
-{
-    KTmpStatusMsg msg(i18n("Previewing..."), this);
-
-    SetWaitCursor waitCursor;
-    NotationView printingView(getDocument(), m_segments,
-                              (QWidget *)parent(), this);
-
-    if (!printingView.isOK()) {
-        NOTATION_DEBUG << "Print preview : operation cancelled\n";
-        return ;
-    }
-
-    printingView.print(true);
-}
-
-std::map<KProcess *, KTempFile *> NotationView::m_lilyTempFileMap;
-
-void NotationView::slotPrintLilyPond()
-{
-    KTmpStatusMsg msg(i18n("Printing LilyPond file..."), this);
-    KTempFile *file = new KTempFile(QString::null, ".ly");
-    file->setAutoDelete(true);
-    if (!file->name()) {
-        // CurrentProgressDialog::freeze();
-        KMessageBox::sorry(this, i18n("Failed to open a temporary file for LilyPond export."));
-        delete file;
-    }
-    if (!exportLilyPondFile(file->name(), true)) {
-        return ;
-    }
-    KProcess *proc = new KProcess;
-    *proc << "rosegarden-lilypondview";
-    *proc << "--graphical";
-    *proc << "--print";
-    *proc << file->name();
-    connect(proc, SIGNAL(processExited(KProcess *)),
-            this, SLOT(slotLilyPondViewProcessExited(KProcess *)));
-    m_lilyTempFileMap[proc] = file;
-    proc->start(KProcess::NotifyOnExit);
-}
-
-void NotationView::slotPreviewLilyPond()
-{
-    KTmpStatusMsg msg(i18n("Previewing LilyPond file..."), this);
-    KTempFile *file = new KTempFile(QString::null, ".ly");
-    file->setAutoDelete(true);
-    if (!file->name()) {
-        // CurrentProgressDialog::freeze();
-        KMessageBox::sorry(this, i18n("Failed to open a temporary file for LilyPond export."));
-        delete file;
-    }
-    if (!exportLilyPondFile(file->name(), true)) {
-        return ;
-    }
-    KProcess *proc = new KProcess;
-    *proc << "rosegarden-lilypondview";
-    *proc << "--graphical";
-    *proc << "--pdf";
-    *proc << file->name();
-    connect(proc, SIGNAL(processExited(KProcess *)),
-            this, SLOT(slotLilyPondViewProcessExited(KProcess *)));
-    m_lilyTempFileMap[proc] = file;
-    proc->start(KProcess::NotifyOnExit);
-}
-
-void NotationView::slotLilyPondViewProcessExited(KProcess *p)
-{
-    delete m_lilyTempFileMap[p];
-    m_lilyTempFileMap.erase(p);
-    delete p;
-}
-
-bool NotationView::exportLilyPondFile(QString file, bool forPreview)
-{
-    QString caption = "", heading = "";
-    if (forPreview) {
-        caption = i18n("LilyPond Preview Options");
-        heading = i18n("LilyPond preview options");
-    }
-
-    LilyPondOptionsDialog dialog(this, m_doc, caption, heading);
-    if (dialog.exec() != QDialog::Accepted) {
-        return false;
-    }
-
-    ProgressDialog progressDlg(i18n("Exporting LilyPond file..."),
-                               100,
-                               this);
-
-    LilyPondExporter e(this, m_doc, std::string(QFile::encodeName(file)));
-
-    connect(&e, SIGNAL(setProgress(int)),
-            progressDlg.progressBar(), SLOT(setValue(int)));
-
-    connect(&e, SIGNAL(incrementProgress(int)),
-            progressDlg.progressBar(), SLOT(advance(int)));
-
-    if (!e.write()) {
-        // CurrentProgressDialog::freeze();
-        KMessageBox::sorry(this, i18n("Export failed.  The file could not be opened for writing."));
-        return false;
-    }
-
-    return true;
-}
-
-void NotationView::slotEditCut()
-{
-    if (!m_currentEventSelection)
-        return ;
-    KTmpStatusMsg msg(i18n("Cutting selection to clipboard..."), this);
-
-    addCommandToHistory(new CutCommand(*m_currentEventSelection,
-                                       getDocument()->getClipboard()));
-}
-
-void NotationView::slotEditDelete()
-{
-    if (!m_currentEventSelection)
-        return ;
-    KTmpStatusMsg msg(i18n("Deleting selection..."), this);
-
-    addCommandToHistory(new EraseCommand(*m_currentEventSelection));
-}
-
-void NotationView::slotEditCopy()
-{
-    if (!m_currentEventSelection)
-        return ;
-    KTmpStatusMsg msg(i18n("Copying selection to clipboard..."), this);
-
-    addCommandToHistory(new CopyCommand(*m_currentEventSelection,
-                                        getDocument()->getClipboard()));
-}
-
-void NotationView::slotEditCutAndClose()
-{
-    if (!m_currentEventSelection)
-        return ;
-    KTmpStatusMsg msg(i18n("Cutting selection to clipboard..."), this);
-
-    addCommandToHistory(new CutAndCloseCommand(*m_currentEventSelection,
-                        getDocument()->getClipboard()));
-}
-
-static const QString RESTRICTED_PASTE_FAILED_DESCRIPTION = i18n(
-                      "The Restricted paste type requires enough empty " \
-                      "space (containing only rests) at the paste position " \
-                      "to hold all of the events to be pasted.\n" \
-                      "Not enough space was found.\n" \
-                      "If you want to paste anyway, consider using one of " \
-                      "the other paste types from the \"Paste...\" option " \
-                      "on the Edit menu.  You can also change the default " \
-                      "paste type to something other than Restricted if " \
-                      "you wish."
-    );
-
-void NotationView::slotEditPaste()
-{
-    Clipboard * clipboard = getDocument()->getClipboard();
-
-    if (clipboard->isEmpty()) {
-        slotStatusHelpMsg(i18n("Clipboard is empty"));
-        return ;
-    }
-    if (!clipboard->isSingleSegment()) {
-        slotStatusHelpMsg(i18n("Can't paste multiple Segments into one"));
-        return ;
-    }
-
-    slotStatusHelpMsg(i18n("Inserting clipboard contents..."));
-
-    LinedStaff *staff = getCurrentLinedStaff();
-    Segment &segment = staff->getSegment();
-
-    // Paste at cursor position
-    //
-    timeT insertionTime = getInsertionTime();
-    timeT endTime = insertionTime +
-        (clipboard->getSingleSegment()->getEndTime() -
-         clipboard->getSingleSegment()->getStartTime());
-
-    KConfig *config = kapp->config();
-    config->setGroup(NotationViewConfigGroup);
-    PasteEventsCommand::PasteType defaultType = (PasteEventsCommand::PasteType)
-        config->readUnsignedNumEntry("pastetype",
-                                     PasteEventsCommand::Restricted);
-
-    PasteEventsCommand *command = new PasteEventsCommand
-        (segment, clipboard, insertionTime, defaultType);
-
-    if (!command->isPossible()) {
-        KMessageBox::detailedError
-            (this,
-             i18n("Couldn't paste at this point."), RESTRICTED_PASTE_FAILED_DESCRIPTION);
-    } else {
-        addCommandToHistory(command);
-        setCurrentSelection(new EventSelection(command->getPastedEvents()));
-        slotSetInsertCursorPosition(endTime, true, false);
-    }
-}
-
-void NotationView::slotEditGeneralPaste()
-{
-    Clipboard *clipboard = getDocument()->getClipboard();
-
-    if (clipboard->isEmpty()) {
-        slotStatusHelpMsg(i18n("Clipboard is empty"));
-        return ;
-    }
-
-    slotStatusHelpMsg(i18n("Inserting clipboard contents..."));
-
-    LinedStaff *staff = getCurrentLinedStaff();
-    Segment &segment = staff->getSegment();
-
-    KConfig *config = kapp->config();
-    config->setGroup(NotationViewConfigGroup);
-    PasteEventsCommand::PasteType defaultType = (PasteEventsCommand::PasteType)
-        config->readUnsignedNumEntry("pastetype",
-                                     PasteEventsCommand::Restricted);
-
-    PasteNotationDialog dialog(this, defaultType);
-
-    if (dialog.exec() == QDialog::Accepted) {
-
-        PasteEventsCommand::PasteType type = dialog.getPasteType();
-        if (dialog.setAsDefault()) {
-            config->setGroup(NotationViewConfigGroup);
-            config->writeEntry("pastetype", type);
-        }
-
-        timeT insertionTime = getInsertionTime();
-        timeT endTime = insertionTime +
-            (clipboard->getSingleSegment()->getEndTime() -
-             clipboard->getSingleSegment()->getStartTime());
-
-        PasteEventsCommand *command = new PasteEventsCommand
-            (segment, clipboard, insertionTime, type);
-
-        if (!command->isPossible()) {
-            KMessageBox::detailedError
-                (this,
-                 i18n("Couldn't paste at this point."),
-                 i18n(RESTRICTED_PASTE_FAILED_DESCRIPTION));
-        } else {
-            addCommandToHistory(command);
-            setCurrentSelection(new EventSelection
-                                (segment, insertionTime, endTime));
-            slotSetInsertCursorPosition(endTime, true, false);
-        }
-    }
-}
-
-void
-NotationView::slotMoveEventsUpStaff()
-{
-    LinedStaff *targetStaff = getStaffAbove();
-    if (!targetStaff) return;
-    if (!m_currentEventSelection) return;
-    Segment &targetSegment = targetStaff->getSegment();
-    
-    KMacroCommand *command = new KMacroCommand(i18n("Move Events to Staff Above"));
-
-    timeT insertionTime = m_currentEventSelection->getStartTime();
-
-    Clipboard *c = new Clipboard;
-    CopyCommand *cc = new CopyCommand(*m_currentEventSelection, c);
-    cc->execute();
-
-    command->addCommand(new EraseCommand(*m_currentEventSelection));;
-
-    command->addCommand(new PasteEventsCommand
-                        (targetSegment, c,
-                         insertionTime,
-                         PasteEventsCommand::NoteOverlay));
-
-    addCommandToHistory(command);
-
-    delete c;
-}
-
-void
-NotationView::slotMoveEventsDownStaff()
-{
-    LinedStaff *targetStaff = getStaffBelow();
-    if (!targetStaff) return;
-    if (!m_currentEventSelection) return;
-    Segment &targetSegment = targetStaff->getSegment();
-    
-    KMacroCommand *command = new KMacroCommand(i18n("Move Events to Staff Below"));
-
-    timeT insertionTime = m_currentEventSelection->getStartTime();
-
-    Clipboard *c = new Clipboard;
-    CopyCommand *cc = new CopyCommand(*m_currentEventSelection, c);
-    cc->execute();
-
-    command->addCommand(new EraseCommand(*m_currentEventSelection));;
-
-    command->addCommand(new PasteEventsCommand
-                        (targetSegment, c,
-                         insertionTime,
-                         PasteEventsCommand::NoteOverlay));
-
-    addCommandToHistory(command);
-
-    delete c;
-}
-
-void NotationView::slotPreviewSelection()
-{
-    if (!m_currentEventSelection)
-        return ;
-
-    getDocument()->slotSetLoop(m_currentEventSelection->getStartTime(),
-                               m_currentEventSelection->getEndTime());
-}
-
-void NotationView::slotClearLoop()
-{
-    getDocument()->slotSetLoop(0, 0);
-}
-
-void NotationView::slotClearSelection()
-{
-    // Actually we don't clear the selection immediately: if we're
-    // using some tool other than the select tool, then the first
-    // press switches us back to the select tool.
-
-    NotationSelector *selector = dynamic_cast<NotationSelector *>(m_tool);
-
-    if (!selector) {
-        slotSelectSelected();
-    } else {
-        setCurrentSelection(0);
-    }
-}
-
-void NotationView::slotEditSelectFromStart()
-{
-    timeT t = getInsertionTime();
-    Segment &segment = m_staffs[m_currentStaff]->getSegment();
-    setCurrentSelection(new EventSelection(segment,
-                                           segment.getStartTime(),
-                                           t));
-}
-
-void NotationView::slotEditSelectToEnd()
-{
-    timeT t = getInsertionTime();
-    Segment &segment = m_staffs[m_currentStaff]->getSegment();
-    setCurrentSelection(new EventSelection(segment,
-                                           t,
-                                           segment.getEndMarkerTime()));
-}
-
-void NotationView::slotEditSelectWholeStaff()
-{
-    Segment &segment = m_staffs[m_currentStaff]->getSegment();
-    setCurrentSelection(new EventSelection(segment,
-                                           segment.getStartTime(),
-                                           segment.getEndMarkerTime()));
-}
-
-void NotationView::slotFilterSelection()
-{
-    NOTATION_DEBUG << "NotationView::slotFilterSelection" << endl;
-
-    Segment *segment = getCurrentSegment();
-    EventSelection *existingSelection = m_currentEventSelection;
-    if (!segment || !existingSelection)
-        return ;
-
-    EventFilterDialog dialog(this);
-    if (dialog.exec() == QDialog::Accepted) {
-        NOTATION_DEBUG << "slotFilterSelection- accepted" << endl;
-
-        bool haveEvent = false;
-
-        EventSelection *newSelection = new EventSelection(*segment);
-        EventSelection::eventcontainer &ec =
-            existingSelection->getSegmentEvents();
-        for (EventSelection::eventcontainer::iterator i =
-                 ec.begin(); i != ec.end(); ++i) {
-            if (dialog.keepEvent(*i)) {
-                haveEvent = true;
-                newSelection->addEvent(*i);
-            }
-        }
-
-        if (haveEvent)
-            setCurrentSelection(newSelection);
-        else
-            setCurrentSelection(0);
-    }
-}
-
-void NotationView::slotFinePositionLeft()
-{
-    if (!m_currentEventSelection)
-        return ;
-    KTmpStatusMsg msg(i18n("Pushing selection left..."), this);
-
-    // half a note body width
-    addCommandToHistory(new IncrementDisplacementsCommand
-                        (*m_currentEventSelection, -500, 0));
-}
-
-void NotationView::slotFinePositionRight()
-{
-    if (!m_currentEventSelection)
-        return ;
-    KTmpStatusMsg msg(i18n("Pushing selection right..."), this);
-
-    // half a note body width
-    addCommandToHistory(new IncrementDisplacementsCommand
-                        (*m_currentEventSelection, 500, 0));
-}
-
-void NotationView::slotFinePositionUp()
-{
-    if (!m_currentEventSelection)
-        return ;
-    KTmpStatusMsg msg(i18n("Pushing selection up..."), this);
-
-    // half line height
-    addCommandToHistory(new IncrementDisplacementsCommand
-                        (*m_currentEventSelection, 0, -500));
-}
-
-void NotationView::slotFinePositionDown()
-{
-    if (!m_currentEventSelection)
-        return ;
-    KTmpStatusMsg msg(i18n("Pushing selection down..."), this);
-
-    // half line height
-    addCommandToHistory(new IncrementDisplacementsCommand
-                        (*m_currentEventSelection, 0, 500));
-}
-
-void NotationView::slotFinePositionRestore()
-{
-    if (!m_currentEventSelection)
-        return ;
-    KTmpStatusMsg msg(i18n("Restoring computed positions..."), this);
-
-    addCommandToHistory(new ResetDisplacementsCommand(*m_currentEventSelection));
-}
-
-void NotationView::slotMakeVisible()
-{
-    if (!m_currentEventSelection)
-        return ;
-    KTmpStatusMsg msg(i18n("Making visible..."), this);
-
-    addCommandToHistory(new SetVisibilityCommand(*m_currentEventSelection, true));
-}
-
-void NotationView::slotMakeInvisible()
-{
-    if (!m_currentEventSelection)
-        return ;
-    KTmpStatusMsg msg(i18n("Making invisible..."), this);
-
-    addCommandToHistory(new SetVisibilityCommand(*m_currentEventSelection, false));
-}
-
-void NotationView::slotVelocityUp()
-{
-    if (!m_currentEventSelection)
-        return ;
-    KTmpStatusMsg msg(i18n("Raising velocities..."), this);
-
-    addCommandToHistory
-    (new ChangeVelocityCommand(10, *m_currentEventSelection));
-}
-
-void NotationView::slotVelocityDown()
-{
-    if (!m_currentEventSelection)
-        return ;
-    KTmpStatusMsg msg(i18n("Lowering velocities..."), this);
-
-    addCommandToHistory
-    (new ChangeVelocityCommand( -10, *m_currentEventSelection));
-}
-
-int NotationView::getVelocityFromSelection()
-{
-    if (!m_currentEventSelection) return 0;
-
-    float totalVelocity = 0;
-    int count = 0;
-
-    for (EventSelection::eventcontainer::iterator i =
-             m_currentEventSelection->getSegmentEvents().begin();
-         i != m_currentEventSelection->getSegmentEvents().end(); ++i) {
-
-        if ((*i)->has(BaseProperties::VELOCITY)) {
-            totalVelocity += (*i)->get<Int>(BaseProperties::VELOCITY);
-            ++count;
-        }
-    }
-
-    if (count > 0) {
-        return (totalVelocity / count) + 0.5;
-    }
-    return 0;
-}
-
-void NotationView::slotSetVelocities()
-{
-    if (!m_currentEventSelection)
-        return ;
-
-    EventParameterDialog dialog(this,
-                                i18n("Set Event Velocities"),
-                                BaseProperties::VELOCITY,
-                                getVelocityFromSelection());
-
-    if (dialog.exec() == QDialog::Accepted) {
-        KTmpStatusMsg msg(i18n("Setting Velocities..."), this);
-        addCommandToHistory(new SelectionPropertyCommand
-                            (m_currentEventSelection,
-                             BaseProperties::VELOCITY,
-                             dialog.getPattern(),
-                             dialog.getValue1(),
-                             dialog.getValue2()));
-    }
-}
-
-void NotationView::slotToggleToolsToolBar()
-{
-    toggleNamedToolBar("Tools Toolbar");
-}
-
-void NotationView::slotToggleNotesToolBar()
-{
-    toggleNamedToolBar("Notes Toolbar");
-}
-
-void NotationView::slotToggleRestsToolBar()
-{
-    toggleNamedToolBar("Rests Toolbar");
-}
-
-void NotationView::slotToggleAccidentalsToolBar()
-{
-    toggleNamedToolBar("Accidentals Toolbar");
-}
-
-void NotationView::slotToggleClefsToolBar()
-{
-    toggleNamedToolBar("Clefs Toolbar");
-}
-
-void NotationView::slotToggleMetaToolBar()
-{
-    toggleNamedToolBar("Meta Toolbar");
-}
-
-void NotationView::slotToggleMarksToolBar()
-{
-    toggleNamedToolBar("Marks Toolbar");
-}
-
-void NotationView::slotToggleGroupToolBar()
-{
-    toggleNamedToolBar("Group Toolbar");
-}
-
-void NotationView::slotToggleLayoutToolBar()
-{
-    toggleNamedToolBar("Layout Toolbar");
-}
-
-void NotationView::slotToggleTransportToolBar()
-{
-    toggleNamedToolBar("Transport Toolbar");
-}
-
-void NotationView::toggleNamedToolBar(const QString& toolBarName, bool* force)
-{
-    KToolBar *namedToolBar = toolBar(toolBarName);
-
-    if (!namedToolBar) {
-        NOTATION_DEBUG << "NotationView::toggleNamedToolBar() : toolBar "
-                       << toolBarName << " not found" << endl;
-        return ;
-    }
-
-    if (!force) {
-
-        if (namedToolBar->isVisible())
-            namedToolBar->hide();
-        else
-            namedToolBar->show();
-    } else {
-
-        if (*force)
-            namedToolBar->show();
-        else
-            namedToolBar->hide();
-    }
-
-    setSettingsDirty();
-
-}
-
-void NotationView::slotGroupBeam()
-{
-    if (!m_currentEventSelection)
-        return ;
-    KTmpStatusMsg msg(i18n("Beaming group..."), this);
-
-    addCommandToHistory(new BeamCommand
-                        (*m_currentEventSelection));
-}
-
-void NotationView::slotGroupAutoBeam()
-{
-    if (!m_currentEventSelection)
-        return ;
-    KTmpStatusMsg msg(i18n("Auto-beaming selection..."), this);
-
-    addCommandToHistory(new AutoBeamCommand
-                        (*m_currentEventSelection));
-}
-
-void NotationView::slotGroupBreak()
-{
-    if (!m_currentEventSelection)
-        return ;
-    KTmpStatusMsg msg(i18n("Breaking groups..."), this);
-
-    addCommandToHistory(new BreakCommand
-                        (*m_currentEventSelection));
-}
-
-void NotationView::slotGroupSimpleTuplet()
-{
-    slotGroupTuplet(true);
-}
-
-void NotationView::slotGroupGeneralTuplet()
-{
-    slotGroupTuplet(false);
-}
-
-void NotationView::slotGroupTuplet(bool simple)
-{
-    timeT t = 0;
-    timeT unit = 0;
-    int tupled = 2;
-    int untupled = 3;
-    Segment *segment = 0;
-    bool hasTimingAlready = false;
-
-    if (m_currentEventSelection) {
-
-        t = m_currentEventSelection->getStartTime();
-
-        timeT duration = m_currentEventSelection->getTotalDuration();
-        Note::Type unitType =
-            Note::getNearestNote(duration / 3, 0).getNoteType();
-        unit = Note(unitType).getDuration();
-
-        if (!simple) {
-            TupletDialog dialog(this, unitType, duration);
-            if (dialog.exec() != QDialog::Accepted)
-                return ;
-            unit = Note(dialog.getUnitType()).getDuration();
-            tupled = dialog.getTupledCount();
-            untupled = dialog.getUntupledCount();
-            hasTimingAlready = dialog.hasTimingAlready();
-        }
-
-        segment = &m_currentEventSelection->getSegment();
-
-    } else {
-
-        t = getInsertionTime();
-
-        NoteInserter *currentInserter = dynamic_cast<NoteInserter *>
-            (m_toolBox->getTool(NoteInserter::ToolName));
-
-        Note::Type unitType;
-
-        if (currentInserter) {
-            unitType = currentInserter->getCurrentNote().getNoteType();
-        } else {
-            unitType = Note::Quaver;
-        }
-
-        unit = Note(unitType).getDuration();
-
-        if (!simple) {
-            TupletDialog dialog(this, unitType);
-            if (dialog.exec() != QDialog::Accepted)
-                return ;
-            unit = Note(dialog.getUnitType()).getDuration();
-            tupled = dialog.getTupledCount();
-            untupled = dialog.getUntupledCount();
-            hasTimingAlready = dialog.hasTimingAlready();
-        }
-
-        segment = &m_staffs[m_currentStaff]->getSegment();
-    }
-
-    addCommandToHistory(new TupletCommand
-                        (*segment, t, unit, untupled, tupled, hasTimingAlready));
-
-    if (!hasTimingAlready) {
-        slotSetInsertCursorPosition(t + (unit * tupled), true, false);
-    }
-}
-
-void NotationView::slotGroupUnTuplet()
-{
-    if (!m_currentEventSelection)
-        return ;
-    KTmpStatusMsg msg(i18n("Untupleting..."), this);
-
-    addCommandToHistory(new UnTupletCommand
-                        (*m_currentEventSelection));
-}
-
-void NotationView::slotGroupSlur()
-{
-    KTmpStatusMsg msg(i18n("Adding slur..."), this);
-    slotAddIndication(Indication::Slur, i18n("slur"));
-}
-
-void NotationView::slotGroupPhrasingSlur()
-{
-    KTmpStatusMsg msg(i18n("Adding phrasing slur..."), this);
-    slotAddIndication(Indication::PhrasingSlur, i18n("phrasing slur"));
-}
-
-void NotationView::slotGroupGlissando()
-{
-    KTmpStatusMsg msg(i18n("Adding glissando..."), this);
-    slotAddIndication(Indication::Glissando, i18n("glissando"));
-}
-
-void NotationView::slotGroupCrescendo()
-{
-    KTmpStatusMsg msg(i18n("Adding crescendo..."), this);
-    slotAddIndication(Indication::Crescendo, i18n("dynamic"));
-}
-
-void NotationView::slotGroupDecrescendo()
-{
-    KTmpStatusMsg msg(i18n("Adding decrescendo..."), this);
-    slotAddIndication(Indication::Decrescendo, i18n("dynamic"));
-}
-
-void NotationView::slotGroupOctave2Up()
-{
-    KTmpStatusMsg msg(i18n("Adding octave..."), this);
-    slotAddIndication(Indication::QuindicesimaUp, i18n("ottava"));
-}
-
-void NotationView::slotGroupOctaveUp()
-{
-    KTmpStatusMsg msg(i18n("Adding octave..."), this);
-    slotAddIndication(Indication::OttavaUp, i18n("ottava"));
-}
-
-void NotationView::slotGroupOctaveDown()
-{
-    KTmpStatusMsg msg(i18n("Adding octave..."), this);
-    slotAddIndication(Indication::OttavaDown, i18n("ottava"));
-}
-
-void NotationView::slotGroupOctave2Down()
-{
-    KTmpStatusMsg msg(i18n("Adding octave..."), this);
-    slotAddIndication(Indication::QuindicesimaDown, i18n("ottava"));
-}
-
-void NotationView::slotAddIndication(std::string type, QString desc)
-{
-    if (!m_currentEventSelection)
-        return ;
-
-    AddIndicationCommand *command =
-        new AddIndicationCommand(type, *m_currentEventSelection);
-
-    if (command->canExecute()) {
-        addCommandToHistory(command);
-        setSingleSelectedEvent(m_currentEventSelection->getSegment(),
-                               command->getLastInsertedEvent());
-    } else {
-        KMessageBox::sorry(this, i18n("Can't add overlapping %1 indications").arg(desc)); // TODO PLURAL - how many 'indications' ?
-        delete command;
-    }
-}
-
-void NotationView::slotGroupMakeChord()
-{
-    if (!m_currentEventSelection)
-        return ;
-    KTmpStatusMsg msg(i18n("Making chord..."), this);
-
-    MakeChordCommand *command =
-        new MakeChordCommand(*m_currentEventSelection);
-
-    addCommandToHistory(command);
-}
-
-void NotationView::slotTransformsNormalizeRests()
-{
-    if (!m_currentEventSelection)
-        return ;
-    KTmpStatusMsg msg(i18n("Normalizing rests..."), this);
-
-    addCommandToHistory(new NormalizeRestsCommand
-                        (*m_currentEventSelection));
-}
-
-void NotationView::slotTransformsCollapseRests()
-{
-    if (!m_currentEventSelection)
-        return ;
-    KTmpStatusMsg msg(i18n("Collapsing rests..."), this);
-
-    addCommandToHistory(new CollapseRestsCommand
-                        (*m_currentEventSelection));
-}
-
-void NotationView::slotTransformsCollapseNotes()
-{
-    if (!m_currentEventSelection)
-        return ;
-    KTmpStatusMsg msg(i18n("Collapsing notes..."), this);
-
-    addCommandToHistory(new CollapseNotesCommand
-                        (*m_currentEventSelection));
-}
-
-void NotationView::slotTransformsTieNotes()
-{
-    if (!m_currentEventSelection)
-        return ;
-    KTmpStatusMsg msg(i18n("Tying notes..."), this);
-
-    addCommandToHistory(new TieNotesCommand
-                        (*m_currentEventSelection));
-}
-
-void NotationView::slotTransformsUntieNotes()
-{
-    if (!m_currentEventSelection)
-        return ;
-    KTmpStatusMsg msg(i18n("Untying notes..."), this);
-
-    addCommandToHistory(new UntieNotesCommand
-                        (*m_currentEventSelection));
-}
-
-void NotationView::slotTransformsMakeNotesViable()
-{
-    if (!m_currentEventSelection)
-        return ;
-    KTmpStatusMsg msg(i18n("Making notes viable..."), this);
-
-    addCommandToHistory(new MakeNotesViableCommand
-                        (*m_currentEventSelection));
-}
-
-void NotationView::slotTransformsDeCounterpoint()
-{
-    if (!m_currentEventSelection)
-        return ;
-    KTmpStatusMsg msg(i18n("Removing counterpoint..."), this);
-
-    addCommandToHistory(new DeCounterpointCommand
-                        (*m_currentEventSelection));
-}
-
-void NotationView::slotTransformsStemsUp()
-{
-    if (!m_currentEventSelection)
-        return ;
-    KTmpStatusMsg msg(i18n("Pointing stems up..."), this);
-
-    addCommandToHistory(new ChangeStemsCommand
-                        (true, *m_currentEventSelection));
-}
-
-void NotationView::slotTransformsStemsDown()
-{
-    if (!m_currentEventSelection)
-        return ;
-    KTmpStatusMsg msg(i18n("Pointing stems down..."), this);
-
-    addCommandToHistory(new ChangeStemsCommand
-                        (false, *m_currentEventSelection));
-
-}
-
-void NotationView::slotTransformsRestoreStems()
-{
-    if (!m_currentEventSelection)
-        return ;
-    KTmpStatusMsg msg(i18n("Restoring computed stem directions..."), this);
-
-    addCommandToHistory(new RestoreStemsCommand
-                        (*m_currentEventSelection));
-}
-
-void NotationView::slotTransformsSlursAbove()
-{
-    if (!m_currentEventSelection)
-        return ;
-    KTmpStatusMsg msg(i18n("Positioning slurs..."), this);
-
-    addCommandToHistory(new ChangeSlurPositionCommand
-                        (true, *m_currentEventSelection));
-}
-
-void NotationView::slotTransformsSlursBelow()
-{
-    if (!m_currentEventSelection)
-        return ;
-    KTmpStatusMsg msg(i18n("Positioning slurs..."), this);
-
-    addCommandToHistory(new ChangeSlurPositionCommand
-                        (false, *m_currentEventSelection));
-
-}
-
-void NotationView::slotTransformsRestoreSlurs()
-{
-    if (!m_currentEventSelection)
-        return ;
-    KTmpStatusMsg msg(i18n("Restoring slur positions..."), this);
-
-    addCommandToHistory(new RestoreSlursCommand
-                        (*m_currentEventSelection));
-}
-
-void NotationView::slotTransformsTiesAbove()
-{
-    if (!m_currentEventSelection)
-        return ;
-    KTmpStatusMsg msg(i18n("Positioning ties..."), this);
-
-    addCommandToHistory(new ChangeTiePositionCommand
-                        (true, *m_currentEventSelection));
-}
-
-void NotationView::slotTransformsTiesBelow()
-{
-    if (!m_currentEventSelection)
-        return ;
-    KTmpStatusMsg msg(i18n("Positioning ties..."), this);
-
-    addCommandToHistory(new ChangeTiePositionCommand
-                        (false, *m_currentEventSelection));
-
-}
-
-void NotationView::slotTransformsRestoreTies()
-{
-    if (!m_currentEventSelection)
-        return ;
-    KTmpStatusMsg msg(i18n("Restoring tie positions..."), this);
-
-    addCommandToHistory(new RestoreTiesCommand
-                        (*m_currentEventSelection));
-}
-
-void NotationView::slotTransformsFixQuantization()
-{
-    if (!m_currentEventSelection)
-        return ;
-    KTmpStatusMsg msg(i18n("Fixing notation quantization..."), this);
-
-    addCommandToHistory(new FixNotationQuantizeCommand
-                        (*m_currentEventSelection));
-}
-
-void NotationView::slotTransformsRemoveQuantization()
-{
-    if (!m_currentEventSelection)
-        return ;
-    KTmpStatusMsg msg(i18n("Removing notation quantization..."), this);
-
-    addCommandToHistory(new RemoveNotationQuantizeCommand
-                        (*m_currentEventSelection));
-}
-
-void NotationView::slotSetStyleFromAction()
-{
-    const QObject *s = sender();
-    QString name = s->name();
-
-    if (!m_currentEventSelection)
-        return ;
-
-    if (name.left(6) == "style_") {
-        name = name.right(name.length() - 6);
-
-        KTmpStatusMsg msg(i18n("Changing to %1 style...").arg(name),
-                          this);
-
-        addCommandToHistory(new ChangeStyleCommand
-                            (NoteStyleName(qstrtostr(name)),
-                             *m_currentEventSelection));
-    } else {
-        KMessageBox::sorry
-            (this, i18n("Unknown style action %1").arg(name));
-    }
-}
-
-void NotationView::slotInsertNoteFromAction()
-{
-    const QObject *s = sender();
-    QString name = s->name();
-
-    Segment &segment = m_staffs[m_currentStaff]->getSegment();
-
-    NoteInserter *noteInserter = dynamic_cast<NoteInserter *>(m_tool);
-    if (!noteInserter) {
-        KMessageBox::sorry(this, i18n("No note duration selected"));
-        return ;
-    }
-
-    int pitch = 0;
-    Accidental accidental =
-        Accidentals::NoAccidental;
-
-    timeT time(getInsertionTime());
-    Rosegarden::Key key = segment.getKeyAtTime(time);
-    Clef clef = segment.getClefAtTime(time);
-
-    try {
-
-        pitch = getPitchFromNoteInsertAction(name, accidental, clef, key);
-
-    } catch (...) {
-
-        KMessageBox::sorry
-            (this, i18n("Unknown note insert action %1").arg(name));
-        return ;
-    }
-
-    KTmpStatusMsg msg(i18n("Inserting note"), this);
-
-    NOTATION_DEBUG << "Inserting note at pitch " << pitch << endl;
-
-    noteInserter->insertNote(segment, time, pitch, accidental);
-}
-
-void NotationView::slotInsertRest()
-{
-    Segment &segment = m_staffs[m_currentStaff]->getSegment();
-    timeT time = getInsertionTime();
-
-    RestInserter *restInserter = dynamic_cast<RestInserter *>(m_tool);
-
-    if (!restInserter) {
-
-        NoteInserter *noteInserter = dynamic_cast<NoteInserter *>(m_tool);
-        if (!noteInserter) {
-            KMessageBox::sorry(this, i18n("No note duration selected"));
-            return ;
-        }
-
-        Note note(noteInserter->getCurrentNote());
-
-        restInserter = dynamic_cast<RestInserter*>
-            (m_toolBox->getTool(RestInserter::ToolName));
-
-        restInserter->slotSetNote(note.getNoteType());
-        restInserter->slotSetDots(note.getDots());
-    }
-
-    restInserter->insertNote(segment, time,
-                             0, Accidentals::NoAccidental, true);
-}
-
-void NotationView::slotSwitchFromRestToNote()
-{
-    RestInserter *restInserter = dynamic_cast<RestInserter *>(m_tool);
-    if (!restInserter) {
-        KMessageBox::sorry(this, i18n("No rest duration selected"));
-        return ;
-    }
-
-    Note note(restInserter->getCurrentNote());
-
-    QString actionName = NotationStrings::getReferenceName(note, false);
-    actionName = actionName.replace("-", "_");
-
-    KRadioAction *action = dynamic_cast<KRadioAction *>
-        (actionCollection()->action(actionName));
-
-    if (!action) {
-        std::cerr << "WARNING: Failed to find note action \""
-                  << actionName << "\"" << std::endl;
-    } else {
-        action->activate();
-    }
-
-    NoteInserter *noteInserter = dynamic_cast<NoteInserter*>
-        (m_toolBox->getTool(NoteInserter::ToolName));
-
-    if (noteInserter) {
-        noteInserter->slotSetNote(note.getNoteType());
-        noteInserter->slotSetDots(note.getDots());
-        setTool(noteInserter);
-    }
-
-    setMenuStates();
-}
-
-void NotationView::slotSwitchFromNoteToRest()
-{
-    NoteInserter *noteInserter = dynamic_cast<NoteInserter *>(m_tool);
-    if (!noteInserter) {
-        KMessageBox::sorry(this, i18n("No note duration selected"));
-        return ;
-    }
-
-    Note note(noteInserter->getCurrentNote());
-
-    QString actionName = NotationStrings::getReferenceName(note, true);
-    actionName = actionName.replace("-", "_");
-
-    KRadioAction *action = dynamic_cast<KRadioAction *>
-        (actionCollection()->action(actionName));
-
-    if (!action) {
-        std::cerr << "WARNING: Failed to find rest action \""
-                  << actionName << "\"" << std::endl;
-    } else {
-        action->activate();
-    }
-
-    RestInserter *restInserter = dynamic_cast<RestInserter*>
-        (m_toolBox->getTool(RestInserter::ToolName));
-
-    if (restInserter) {
-        restInserter->slotSetNote(note.getNoteType());
-        restInserter->slotSetDots(note.getDots());
-        setTool(restInserter);
-    }
-
-    setMenuStates();
-}
-
-void NotationView::slotToggleDot()
-{
-    // Test first RestInserter which is a sub-class of NoteInserter.
-    RestInserter *restInserter = dynamic_cast<RestInserter *>(m_tool);
-    if (restInserter) {
-        Note note(restInserter->getCurrentNote());
-        if (note.getNoteType() == Note::Shortest ||
-            note.getNoteType() == Note::Longest)
-            return ;
-        restInserter->slotSetDots(note.getDots() ? 0 : 1);
-        setTool(restInserter);
-    } else {
-        NoteInserter *noteInserter = dynamic_cast<NoteInserter *>(m_tool);
-        if (noteInserter) {
-            Note note(noteInserter->getCurrentNote());
-            if (note.getNoteType() == Note::Shortest ||
-                note.getNoteType() == Note::Longest)
-                return ;
-            noteInserter->slotSetDots(note.getDots() ? 0 : 1);
-            setTool(noteInserter);
-        } else {
-            KMessageBox::sorry(this, i18n("No note or rest duration selected"));
-        }
-    }
-
-    setMenuStates();
-}
-
-void NotationView::slotRespellDoubleFlat()
-{
-    if (!m_currentEventSelection)
-        return ;
-    KTmpStatusMsg msg(i18n("Forcing accidentals..."), this);
-
-    addCommandToHistory(new RespellCommand(RespellCommand::Set,
-                                           Accidentals::DoubleFlat,
-                                           *m_currentEventSelection));
-}
-
-void NotationView::slotRespellFlat()
-{
-    if (!m_currentEventSelection)
-        return ;
-    KTmpStatusMsg msg(i18n("Forcing accidentals..."), this);
-
-    addCommandToHistory(new RespellCommand(RespellCommand::Set,
-                                           Accidentals::Flat,
-                                           *m_currentEventSelection));
-}
-
-void NotationView::slotRespellNatural()
-{
-    if (!m_currentEventSelection)
-        return ;
-    KTmpStatusMsg msg(i18n("Forcing accidentals..."), this);
-
-    addCommandToHistory(new RespellCommand(RespellCommand::Set,
-                                           Accidentals::Natural,
-                                           *m_currentEventSelection));
-}
-
-void NotationView::slotRespellSharp()
-{
-    if (!m_currentEventSelection)
-        return ;
-    KTmpStatusMsg msg(i18n("Forcing accidentals..."), this);
-
-    addCommandToHistory(new RespellCommand(RespellCommand::Set,
-                                           Accidentals::Sharp,
-                                           *m_currentEventSelection));
-}
-
-void NotationView::slotRespellDoubleSharp()
-{
-    if (!m_currentEventSelection)
-        return ;
-    KTmpStatusMsg msg(i18n("Forcing accidentals..."), this);
-
-    addCommandToHistory(new RespellCommand(RespellCommand::Set,
-                                           Accidentals::DoubleSharp,
-                                           *m_currentEventSelection));
-}
-
-void NotationView::slotRespellUp()
-{
-    if (!m_currentEventSelection)
-        return ;
-    KTmpStatusMsg msg(i18n("Forcing accidentals..."), this);
-
-    addCommandToHistory(new RespellCommand(RespellCommand::Up,
-                                           Accidentals::NoAccidental,
-                                           *m_currentEventSelection));
-}
-
-void NotationView::slotRespellDown()
-{
-    if (!m_currentEventSelection)
-        return ;
-    KTmpStatusMsg msg(i18n("Forcing accidentals..."), this);
-
-    addCommandToHistory(new RespellCommand(RespellCommand::Down,
-                                           Accidentals::NoAccidental,
-                                           *m_currentEventSelection));
-}
-
-void NotationView::slotRespellRestore()
-{
-    if (!m_currentEventSelection)
-        return ;
-    KTmpStatusMsg msg(i18n("Restoring accidentals..."), this);
-
-    addCommandToHistory(new RespellCommand(RespellCommand::Restore,
-                                           Accidentals::NoAccidental,
-                                           *m_currentEventSelection));
-}
-
-void NotationView::slotShowCautionary()
-{
-    if (!m_currentEventSelection)
-        return ;
-    KTmpStatusMsg msg(i18n("Showing cautionary accidentals..."), this);
-
-    addCommandToHistory(new MakeAccidentalsCautionaryCommand
-                        (true, *m_currentEventSelection));
-}
-
-void NotationView::slotCancelCautionary()
-{
-    if (!m_currentEventSelection)
-        return ;
-    KTmpStatusMsg msg(i18n("Cancelling cautionary accidentals..."), this);
-
-    addCommandToHistory(new MakeAccidentalsCautionaryCommand
-                        (false, *m_currentEventSelection));
-}
-
-void NotationView::slotTransformsQuantize()
-{
-    if (!m_currentEventSelection)
-        return ;
-
-    QuantizeDialog dialog(this, true);
-
-    if (dialog.exec() == QDialog::Accepted) {
-        KTmpStatusMsg msg(i18n("Quantizing..."), this);
-        addCommandToHistory(new EventQuantizeCommand
-                            (*m_currentEventSelection,
-                             dialog.getQuantizer()));
-    }
-}
-
-void NotationView::slotTransformsInterpret()
-{
-    if (!m_currentEventSelection)
-        return ;
-
-    InterpretDialog dialog(this);
-
-    if (dialog.exec() == QDialog::Accepted) {
-        KTmpStatusMsg msg(i18n("Interpreting selection..."), this);
-        addCommandToHistory(new InterpretCommand
-                            (*m_currentEventSelection,
-                             getDocument()->getComposition().getNotationQuantizer(),
-                             dialog.getInterpretations()));
-    }
-}
-
-void NotationView::slotSetNoteDurations(Note::Type type, bool notationOnly)
-{
-    if (!m_currentEventSelection)
-        return ;
-    KTmpStatusMsg msg(i18n("Setting note durations..."), this);
-    addCommandToHistory(new SetNoteTypeCommand(*m_currentEventSelection, type, notationOnly));
-}
-
-void NotationView::slotAddDot()
-{
-    if (!m_currentEventSelection)
-        return ;
-    KTmpStatusMsg msg(i18n("Adding dot..."), this);
-    addCommandToHistory(new AddDotCommand(*m_currentEventSelection, false));
-}
-
-void NotationView::slotAddDotNotationOnly()
-{
-    if (!m_currentEventSelection)
-        return ;
-    KTmpStatusMsg msg(i18n("Adding dot..."), this);
-    addCommandToHistory(new AddDotCommand(*m_currentEventSelection, true));
-}
-
-void NotationView::slotAddSlashes()
-{
-    const QObject *s = sender();
-    if (!m_currentEventSelection)
-        return ;
-
-    QString name = s->name();
-    int slashes = name.right(1).toInt();
-
-    addCommandToHistory(new AddSlashesCommand
-                        (slashes, *m_currentEventSelection));
-}
-
-void NotationView::slotMarksAddTextMark()
-{
-    if (m_currentEventSelection) {
-        bool pressedOK = false;
-
-        QString txt = KLineEditDlg::getText(i18n("Text: "), "", &pressedOK, this);
-
-        if (pressedOK) {
-            addCommandToHistory(new AddTextMarkCommand
-                                (qstrtostr(txt), *m_currentEventSelection));
-        }
-    }
-}
-
-void NotationView::slotMarksAddFingeringMark()
-{
-    if (m_currentEventSelection) {
-        bool pressedOK = false;
-
-        QString txt = KLineEditDlg::getText(i18n("Fingering: "), "", &pressedOK, this);
-
-        if (pressedOK) {
-            addCommandToHistory(new AddFingeringMarkCommand
-                                (qstrtostr(txt), *m_currentEventSelection));
-        }
-    }
-}
-
-void NotationView::slotMarksAddFingeringMarkFromAction()
-{
-    const QObject *s = sender();
-    QString name = s->name();
-
-    if (name.left(14) == "add_fingering_") {
-
-        QString fingering = name.right(name.length() - 14);
-
-        if (fingering == "plus")
-            fingering = "+";
-
-        if (m_currentEventSelection) {
-            addCommandToHistory(new AddFingeringMarkCommand
-                                (qstrtostr(fingering), *m_currentEventSelection));
-        }
-    }
-}
-
-void NotationView::slotMarksRemoveMarks()
-{
-    if (m_currentEventSelection)
-        addCommandToHistory(new RemoveMarksCommand
-                            (*m_currentEventSelection));
-}
-
-void NotationView::slotMarksRemoveFingeringMarks()
-{
-    if (m_currentEventSelection)
-        addCommandToHistory(new RemoveFingeringMarksCommand
-                            (*m_currentEventSelection));
-}
-
-void
-NotationView::slotMakeOrnament()
-{
-    if (!m_currentEventSelection)
-        return ;
-
-    EventSelection::eventcontainer &ec =
-        m_currentEventSelection->getSegmentEvents();
-
-    int basePitch = -1;
-    int baseVelocity = -1;
-    NoteStyle *style = NoteStyleFactory::getStyle(NoteStyleFactory::DefaultStyle);
-
-    for (EventSelection::eventcontainer::iterator i =
-             ec.begin(); i != ec.end(); ++i) {
-        if ((*i)->isa(Note::EventType)) {
-            if ((*i)->has(BaseProperties::PITCH)) {
-                basePitch = (*i)->get
-                    <Int>
-                    (BaseProperties::PITCH);
-                style = NoteStyleFactory::getStyleForEvent(*i);
-                if (baseVelocity != -1)
-                    break;
-            }
-            if ((*i)->has(BaseProperties::VELOCITY)) {
-                baseVelocity = (*i)->get
-                    <Int>
-                    (BaseProperties::VELOCITY);
-                if (basePitch != -1)
-                    break;
-            }
-        }
-    }
-
-    Staff *staff = getCurrentStaff();
-    Segment &segment = staff->getSegment();
-
-    timeT absTime = m_currentEventSelection->getStartTime();
-    timeT duration = m_currentEventSelection->getTotalDuration();
-    Note note(Note::getNearestNote(duration));
-
-    Track *track =
-        segment.getComposition()->getTrackById(segment.getTrack());
-    QString name;
-    int barNo = segment.getComposition()->getBarNumber(absTime);
-    if (track) {
-        name = QString(i18n("Ornament track %1 bar %2").arg(track->getPosition() + 1).arg(barNo + 1));
-    } else {
-        name = QString(i18n("Ornament bar %1").arg(barNo + 1));
-    }
-
-    MakeOrnamentDialog dialog(this, name, basePitch);
-    if (dialog.exec() != QDialog::Accepted)
-        return ;
-
-    name = dialog.getName();
-    basePitch = dialog.getBasePitch();
-
-    KMacroCommand *command = new KMacroCommand(i18n("Make Ornament"));
-
-    command->addCommand(new CutCommand
-                        (*m_currentEventSelection,
-                         getDocument()->getClipboard()));
-
-    command->addCommand(new PasteToTriggerSegmentCommand
-                        (&getDocument()->getComposition(),
-                         getDocument()->getClipboard(),
-                         name, basePitch));
-
-    command->addCommand(new InsertTriggerNoteCommand
-                        (segment, absTime, note, basePitch, baseVelocity,
-                         style->getName(),
-                         getDocument()->getComposition().getNextTriggerSegmentId(),
-                         true,
-                         BaseProperties::TRIGGER_SEGMENT_ADJUST_SQUISH,
-                         Marks::NoMark)); //!!!
-
-    addCommandToHistory(command);
-}
-
-void
-NotationView::slotUseOrnament()
-{
-    // Take an existing note and match an ornament to it.
-
-    if (!m_currentEventSelection)
-        return ;
-
-    UseOrnamentDialog dialog(this, &getDocument()->getComposition());
-    if (dialog.exec() != QDialog::Accepted)
-        return ;
-
-    addCommandToHistory(new SetTriggerCommand(*m_currentEventSelection,
-                                              dialog.getId(),
-                                              true,
-                                              dialog.getRetune(),
-                                              dialog.getTimeAdjust(),
-                                              dialog.getMark(),
-                                              i18n("Use Ornament")));
-}
-
-void
-NotationView::slotRemoveOrnament()
-{
-    if (!m_currentEventSelection)
-        return ;
-
-    addCommandToHistory(new ClearTriggersCommand(*m_currentEventSelection,
-                                                 i18n("Remove Ornaments")));
-}
-
-void NotationView::slotEditAddClef()
-{
-    Staff *staff = getCurrentStaff();
-    Segment &segment = staff->getSegment();
-    static Clef lastClef;
-    Clef clef;
-    Rosegarden::Key key;
-    timeT insertionTime = getInsertionTime(clef, key);
-
-    ClefDialog dialog(this, m_notePixmapFactory, lastClef);
-
-    if (dialog.exec() == QDialog::Accepted) {
-
-        ClefDialog::ConversionType conversion = dialog.getConversionType();
-
-        bool shouldChangeOctave = (conversion != ClefDialog::NoConversion);
-        bool shouldTranspose = (conversion == ClefDialog::Transpose);
-
-        addCommandToHistory
-            (new ClefInsertionCommand
-             (segment, insertionTime, dialog.getClef(),
-              shouldChangeOctave, shouldTranspose));
-
-        lastClef = dialog.getClef();
-    }
-}
-
-void NotationView::slotEditAddKeySignature()
-{
-    Staff *staff = getCurrentStaff();
-    Segment &segment = staff->getSegment();
-    Clef clef;
-    Rosegarden::Key key;
-    timeT insertionTime = getInsertionTime(clef, key);
-
-    //!!! experimental:
-    CompositionTimeSliceAdapter adapter
-        (&getDocument()->getComposition(), insertionTime,
-         getDocument()->getComposition().getDuration());
-    AnalysisHelper helper;
-    key = helper.guessKey(adapter);
-
-    KeySignatureDialog dialog
-        (this, m_notePixmapFactory, clef, key, true, true,
-         i18n("Estimated key signature shown"));
-
-    if (dialog.exec() == QDialog::Accepted &&
-        dialog.isValid()) {
-
-        KeySignatureDialog::ConversionType conversion =
-            dialog.getConversionType();
-
-        bool transposeKey = dialog.shouldBeTransposed();
-        bool applyToAll = dialog.shouldApplyToAll();
-	bool ignorePercussion = dialog.shouldIgnorePercussion();
-
-        if (applyToAll) {
-            addCommandToHistory
-                (new MultiKeyInsertionCommand
-                 (getDocument(),
-                  insertionTime, dialog.getKey(),
-                  conversion == KeySignatureDialog::Convert,
-                  conversion == KeySignatureDialog::Transpose,
-                  transposeKey,
-		  ignorePercussion));
-        } else {
-            addCommandToHistory
-                (new KeyInsertionCommand
-                 (segment,
-                  insertionTime, dialog.getKey(),
-                  conversion == KeySignatureDialog::Convert,
-                  conversion == KeySignatureDialog::Transpose,
-                  transposeKey,
-		  false));
-        }
-    }
-}
-
-void NotationView::slotEditAddSustain(bool down)
-{
-    Staff *staff = getCurrentStaff();
-    Segment &segment = staff->getSegment();
-    timeT insertionTime = getInsertionTime();
-
-    Studio *studio = &getDocument()->getStudio();
-    Track *track = segment.getComposition()->getTrackById(segment.getTrack());
-
-    if (track) {
-
-        Instrument *instrument = studio->getInstrumentById
-            (track->getInstrument());
-        if (instrument) {
-            MidiDevice *device = dynamic_cast<MidiDevice *>
-                (instrument->getDevice());
-            if (device) {
-                for (ControlList::const_iterator i =
-                         device->getControlParameters().begin();
-                     i != device->getControlParameters().end(); ++i) {
-
-                    if (i->getType() == Controller::EventType &&
-                        (i->getName() == "Sustain" ||
-                         strtoqstr(i->getName()) == i18n("Sustain"))) {
-
-                        addCommandToHistory
-                            (new SustainInsertionCommand(segment, insertionTime, down,
-                                                         i->getControllerValue()));
-                        return ;
-                    }
-                }
-            } else if (instrument->getDevice() &&
-                       instrument->getDevice()->getType() == Device::SoftSynth) {
-                addCommandToHistory
-                    (new SustainInsertionCommand(segment, insertionTime, down, 64));
-            }
-        }
-    }
-
-    KMessageBox::sorry(this, i18n("There is no sustain controller defined for this device.\nPlease ensure the device is configured correctly in the Manage MIDI Devices dialog in the main window."));
-}
-
-void NotationView::slotEditAddSustainDown()
-{
-    slotEditAddSustain(true);
-}
-
-void NotationView::slotEditAddSustainUp()
-{
-    slotEditAddSustain(false);
-}
-
-void NotationView::slotEditTranspose()
-{
-    IntervalDialog intervalDialog(this, true, true);
-    int ok = intervalDialog.exec();
-    
-    int semitones = intervalDialog.getChromaticDistance();
-    int steps = intervalDialog.getDiatonicDistance();
-
-    if (!ok || (semitones == 0 && steps == 0)) return;
-
-    // TODO combine commands into one 
-    for (int i = 0; i < m_segments.size(); i++)
-    {
-        addCommandToHistory(new SegmentTransposeCommand(*(m_segments[i]), 
-            intervalDialog.getChangeKey(), steps, semitones, 
-            intervalDialog.getTransposeSegmentBack()));
-    }
-
-    // Fix #1885520 (Update track parameter widget when transpose changed from notation)
-    RosegardenGUIApp::self()->getView()->getTrackParameterBox()->slotUpdateControls(-1);
-
-    // And update track headers likewise
-    m_headersGroup->slotUpdateAllHeaders(getCanvasLeftX(), 0, true);
-}
-
-void NotationView::slotEditSwitchPreset()
-{
-    PresetHandlerDialog dialog(this, true);
-    
-    if (dialog.exec() != QDialog::Accepted) return;
-    
-    if (dialog.getConvertAllSegments()) {
-        // get all segments for this track and convert them.
-        Composition& comp = getDocument()->getComposition();
-        TrackId selectedTrack = getCurrentSegment()->getTrack();
-
-	// satisfy #1885251 the way that seems most reasonble to me at the
-	// moment, only changing track parameters when acting on all segments on
-	// this track from the notation view 
-	//
-	//!!! This won't be undoable, and I'm not sure if that's seriously
-	// wrong, or just mildly wrong, but I'm betting somebody will tell me
-	// about it if this was inappropriate
-	Track *track = comp.getTrackById(selectedTrack);
-	track->setPresetLabel(qstrtostr(dialog.getName()));
-	track->setClef(dialog.getClef());
-	track->setTranspose(dialog.getTranspose());
-	track->setLowestPlayable(dialog.getLowRange());
-	track->setHighestPlayable(dialog.getHighRange());
-
-        addCommandToHistory(new SegmentSyncCommand(comp.getSegments(), selectedTrack,
-                            dialog.getTranspose(), 
-                            dialog.getLowRange(), 
-                            dialog.getHighRange(),
-                            clefIndexToClef(dialog.getClef())));
-    } else {
-        addCommandToHistory(new SegmentSyncCommand(m_segments, 
-                            dialog.getTranspose(), 
-                            dialog.getLowRange(), 
-                            dialog.getHighRange(),
-                            clefIndexToClef(dialog.getClef())));
-    }
-
-    m_doc->slotDocumentModified();
-
-    // Fix #1885520 (Update track parameter widget when preset changed from notation)
-    RosegardenGUIApp::self()->getView()->getTrackParameterBox()->slotUpdateControls(-1);
-}
-
-void NotationView::slotEditElement(NotationStaff *staff,
-                                   NotationElement *element, bool advanced)
-{
-    if (advanced) {
-
-        EventEditDialog dialog(this, *element->event(), true);
-
-        if (dialog.exec() == QDialog::Accepted &&
-            dialog.isModified()) {
-
-            EventEditCommand *command = new EventEditCommand
-                (staff->getSegment(),
-                 element->event(),
-                 dialog.getEvent());
-
-            addCommandToHistory(command);
-        }
-
-    } else if (element->event()->isa(Clef::EventType)) {
-
-        try {
-            ClefDialog dialog(this, m_notePixmapFactory,
-                              Clef(*element->event()));
-
-            if (dialog.exec() == QDialog::Accepted) {
-
-                ClefDialog::ConversionType conversion = dialog.getConversionType();
-                bool shouldChangeOctave = (conversion != ClefDialog::NoConversion);
-                bool shouldTranspose = (conversion == ClefDialog::Transpose);
-                addCommandToHistory
-                    (new ClefInsertionCommand
-                     (staff->getSegment(), element->event()->getAbsoluteTime(),
-                      dialog.getClef(), shouldChangeOctave, shouldTranspose));
-            }
-        } catch (Exception e) {
-            std::cerr << e.getMessage() << std::endl;
-        }
-
-        return ;
-
-    } else if (element->event()->isa(Rosegarden::Key::EventType)) {
-
-        try {
-            Clef clef(staff->getSegment().getClefAtTime
-                      (element->event()->getAbsoluteTime()));
-            KeySignatureDialog dialog
-                (this, m_notePixmapFactory, clef, Rosegarden::Key(*element->event()),
-                 false, true);
-
-            if (dialog.exec() == QDialog::Accepted &&
-                dialog.isValid()) {
-
-                KeySignatureDialog::ConversionType conversion =
-                    dialog.getConversionType();
-
-                addCommandToHistory
-                    (new KeyInsertionCommand
-                     (staff->getSegment(),
-                      element->event()->getAbsoluteTime(), dialog.getKey(),
-                      conversion == KeySignatureDialog::Convert,
-                      conversion == KeySignatureDialog::Transpose,
-                      dialog.shouldBeTransposed(),
-		      dialog.shouldIgnorePercussion()));
-            }
-
-        } catch (Exception e) {
-            std::cerr << e.getMessage() << std::endl;
-        }
-
-        return ;
-
-    } else if (element->event()->isa(Text::EventType)) {
-
-        try {
-            TextEventDialog dialog
-                (this, m_notePixmapFactory, Text(*element->event()));
-            if (dialog.exec() == QDialog::Accepted) {
-                TextInsertionCommand *command = new TextInsertionCommand
-                    (staff->getSegment(),
-                     element->event()->getAbsoluteTime(),
-                     dialog.getText());
-                KMacroCommand *macroCommand = new KMacroCommand(command->name());
-                macroCommand->addCommand(new EraseEventCommand(staff->getSegment(),
-                                                               element->event(), false));
-                macroCommand->addCommand(command);
-                addCommandToHistory(macroCommand);
-            }
-        } catch (Exception e) {
-            std::cerr << e.getMessage() << std::endl;
-        }
-
-        return ;
-
-    } else if (element->isNote() &&
-               element->event()->has(BaseProperties::TRIGGER_SEGMENT_ID)) {
-
-        int id = element->event()->get
-            <Int>
-            (BaseProperties::TRIGGER_SEGMENT_ID);
-        emit editTriggerSegment(id);
-        return ;
-
-    } else {
-
-        SimpleEventEditDialog dialog(this, getDocument(), *element->event(), false);
-
-        if (dialog.exec() == QDialog::Accepted &&
-            dialog.isModified()) {
-
-            EventEditCommand *command = new EventEditCommand
-                (staff->getSegment(),
-                 element->event(),
-                 dialog.getEvent());
-
-            addCommandToHistory(command);
-        }
-    }
-}
-
-void NotationView::slotBeginLilyPondRepeat()
-{}
-
-void NotationView::slotDebugDump()
-{
-    if (m_currentEventSelection) {
-        EventSelection::eventcontainer &ec =
-            m_currentEventSelection->getSegmentEvents();
-        int n = 0;
-        for (EventSelection::eventcontainer::iterator i =
-                 ec.begin();
-             i != ec.end(); ++i) {
-            std::cerr << "\n" << n++ << " [" << (*i) << "]" << std::endl;
-            (*i)->dump(std::cerr);
-        }
-    }
-}
-
-void
-NotationView::slotSetPointerPosition(timeT time)
-{
-    slotSetPointerPosition(time, m_playTracking);
-}
-
-void
-NotationView::slotSetPointerPosition(timeT time, bool scroll)
-{
-    Composition &comp = getDocument()->getComposition();
-    int barNo = comp.getBarNumber(time);
-
-    int minCy = 0;
-    double cx = 0;
-    bool haveMinCy = false;
-
-    for (unsigned int i = 0; i < m_staffs.size(); ++i) {
-
-        double layoutX = m_hlayout->getXForTimeByEvent(time);
-        Segment &seg = m_staffs[i]->getSegment();
-
-        bool good = true;
-
-        if (barNo >= m_hlayout->getLastVisibleBarOnStaff(*m_staffs[i])) {
-            if (seg.isRepeating() && time < seg.getRepeatEndTime()) {
-                timeT mappedTime =
-                    seg.getStartTime() +
-                    ((time - seg.getStartTime()) %
-                     (seg.getEndMarkerTime() - seg.getStartTime()));
-                layoutX = m_hlayout->getXForTimeByEvent(mappedTime);
-            } else {
-                good = false;
-            }
-        } else if (barNo < m_hlayout->getFirstVisibleBarOnStaff(*m_staffs[i])) {
-            good = false;
-        }
-
-        if (!good) {
-
-            m_staffs[i]->hidePointer();
-
-        } else {
-
-            m_staffs[i]->setPointerPosition(layoutX);
-
-            int cy;
-            m_staffs[i]->getPointerPosition(cx, cy);
-
-            if (!haveMinCy || cy < minCy) {
-                minCy = cy;
-                haveMinCy = true;
-            }
-        }
-    }
-
-    if (m_pageMode == LinedStaff::LinearMode) {
-        // be careful not to prevent user from scrolling up and down
-        haveMinCy = false;
-    }
-
-    if (scroll) {
-        getCanvasView()->slotScrollHoriz(int(cx));
-        if (haveMinCy) {
-            getCanvasView()->slotScrollVertToTop(minCy);
-        }
-    }
-
-    updateView();
-}
-
-void
-NotationView::slotUpdateRecordingSegment(Segment *segment,
-                                         timeT updateFrom)
-{
-    NOTATION_DEBUG << "NotationView::slotUpdateRecordingSegment: segment " << segment << ", updateFrom " << updateFrom << ", end time " << segment->getEndMarkerTime() << endl;
-    if (updateFrom >= segment->getEndMarkerTime())
-        return ;
-    for (unsigned int i = 0; i < m_staffs.size(); ++i) {
-        if (&m_staffs[i]->getSegment() == segment) {
-            refreshSegment(segment, 0, 0);
-        }
-    }
-    NOTATION_DEBUG << "NotationView::slotUpdateRecordingSegment: don't have segment " << segment << endl;
-}
-
-void
-NotationView::slotSetCurrentStaff(double x, int y)
-{
-    unsigned int staffNo;
-    for (staffNo = 0; staffNo < m_staffs.size(); ++staffNo) {
-        if (m_staffs[staffNo]->containsCanvasCoords(x, y))
-            break;
-    }
-
-    if (staffNo < m_staffs.size()) {
-        slotSetCurrentStaff(staffNo);
-    }
-}
-
-void
-NotationView::slotSetCurrentStaff(int staffNo)
-{
-    NOTATION_DEBUG << "NotationView::slotSetCurrentStaff(" << staffNo << ")" << endl;
-
-    if (m_currentStaff != staffNo) {
-
-        m_staffs[m_currentStaff]->setCurrent(false);
-
-        m_currentStaff = staffNo;
-
-        m_staffs[m_currentStaff]->setCurrent(true);
-
-        Segment *segment = &m_staffs[m_currentStaff]->getSegment();
-
-        m_chordNameRuler->setCurrentSegment(segment);
-        m_rawNoteRuler->setCurrentSegment(segment);
-        m_rawNoteRuler->repaint();
-        setControlRulersCurrentSegment();
-
-        updateView();
-
-        slotSetInsertCursorPosition(getInsertionTime(), false, true);
-
-        m_headersGroup->setCurrent(
-                                m_staffs[staffNo]->getSegment().getTrack());
-    }
-}
-
-void
-NotationView::slotCurrentStaffUp()
-{
-    LinedStaff *staff = getStaffAbove();
-    if (!staff) return;
-    slotSetCurrentStaff(staff->getId());
-}
-
-void
-NotationView::slotCurrentStaffDown()
-{
-    LinedStaff *staff = getStaffBelow();
-    if (!staff) return;
-    slotSetCurrentStaff(staff->getId());
-}
-
-void
-NotationView::slotCurrentSegmentPrior()
-{
-    if (m_staffs.size() < 2)
-        return ;
-
-    Composition *composition =
-        m_staffs[m_currentStaff]->getSegment().getComposition();
-
-    Track *track = composition->
-        getTrackById(m_staffs[m_currentStaff]->getSegment().getTrack());
-    if (!track)
-        return ;
-
-    int lastStaffOnTrack = -1;
-
-    //
-    // TODO: Cycle segments through rather in time order?
-    //       Cycle only segments in the field of view?
-    //
-    for (int i = m_staffs.size()-1; i >= 0; --i) {
-        if (m_staffs[i]->getSegment().getTrack() == track->getId()) {
-	    if (lastStaffOnTrack < 0) {
-                lastStaffOnTrack = i;
-	    } 
-	    if (i < m_currentStaff) {
-		slotSetCurrentStaff(i);
-		slotEditSelectWholeStaff();
-		return ;
-	    }
-        }
-    }
-    if (lastStaffOnTrack >= 0) {
-	slotSetCurrentStaff(lastStaffOnTrack);
-	slotEditSelectWholeStaff();
-	return ;
-    }
-}
-
-void
-NotationView::slotCurrentSegmentNext()
-{
-    if (m_staffs.size() < 2)
-        return ;
-
-    Composition *composition =
-        m_staffs[m_currentStaff]->getSegment().getComposition();
-
-    Track *track = composition->
-        getTrackById(m_staffs[m_currentStaff]->getSegment().getTrack());
-    if (!track)
-        return ;
-
-    int firstStaffOnTrack = -1;
-
-    //
-    // TODO: Cycle segments through rather in time order?
-    //       Cycle only segments in the field of view?
-    //
-    for (unsigned int i = 0; i < m_staffs.size(); ++i) {
-        if (m_staffs[i]->getSegment().getTrack() == track->getId()) {
-	    if (firstStaffOnTrack < 0) {
-                firstStaffOnTrack = i;
-	    } 
-	    if (i > m_currentStaff) {
-		slotSetCurrentStaff(i);
-		slotEditSelectWholeStaff();
-		return ;
-	    }
-        }
-    }
-    if (firstStaffOnTrack >= 0) {
-	slotSetCurrentStaff(firstStaffOnTrack);
-	slotEditSelectWholeStaff();
-	return ;
-    }
-}
-
-void
-NotationView::slotSetInsertCursorPosition(double x, int y, bool scroll,
-                                          bool updateNow)
-{
-    NOTATION_DEBUG << "NotationView::slotSetInsertCursorPosition: x " << x << ", y " << y << ", scroll " << scroll << ", now " << updateNow << endl;
-
-    slotSetCurrentStaff(x, y);
-
-    LinedStaff *staff = getLinedStaff(m_currentStaff);
-    Event *clefEvt, *keyEvt;
-    NotationElementList::iterator i =
-        staff->getElementUnderCanvasCoords(x, y, clefEvt, keyEvt);
-
-    if (i == staff->getViewElementList()->end()) {
-        slotSetInsertCursorPosition(staff->getSegment().getEndTime(), scroll,
-                                    updateNow);
-    } else {
-        slotSetInsertCursorPosition((*i)->getViewAbsoluteTime(), scroll,
-                                    updateNow);
-    }
-}
-
-void
-NotationView::slotSetInsertCursorPosition(timeT t, bool scroll, bool updateNow)
-{
-    NOTATION_DEBUG << "NotationView::slotSetInsertCursorPosition: time " << t << ", scroll " << scroll << ", now " << updateNow << endl;
-
-    m_insertionTime = t;
-    if (scroll) {
-        m_deferredCursorMove = CursorMoveAndMakeVisible;
-    } else {
-        m_deferredCursorMove = CursorMoveOnly;
-    }
-    if (updateNow)
-        doDeferredCursorMove();
-}
-
-void
-NotationView::slotSetInsertCursorAndRecentre(timeT t, double cx, int,
-                                             bool updateNow)
-{
-    NOTATION_DEBUG << "NotationView::slotSetInsertCursorAndRecentre: time " << t << ", cx " << cx << ", now " << updateNow << ", contentsx" << getCanvasView()->contentsX() << ", w " << getCanvasView()->visibleWidth() << endl;
-
-    m_insertionTime = t;
-
-    // We only do the scroll bit if cx is in the right two-thirds of
-    // the window
-
-    if (cx < (getCanvasView()->contentsX() +
-              getCanvasView()->visibleWidth() / 3)) {
-
-        m_deferredCursorMove = CursorMoveOnly;
-    } else {
-        m_deferredCursorMove = CursorMoveAndScrollToPosition;
-        m_deferredCursorScrollToX = cx;
-    }
-
-    if (updateNow)
-        doDeferredCursorMove();
-}
-
-void
-NotationView::doDeferredCursorMove()
-{
-    NOTATION_DEBUG << "NotationView::doDeferredCursorMove: m_deferredCursorMove == " << m_deferredCursorMove << endl;
-
-    if (m_deferredCursorMove == NoCursorMoveNeeded) {
-        return ;
-    }
-
-    DeferredCursorMoveType type = m_deferredCursorMove;
-    m_deferredCursorMove = NoCursorMoveNeeded;
-
-    timeT t = m_insertionTime;
-
-    if (m_staffs.size() == 0)
-        return ;
-    LinedStaff *staff = getCurrentLinedStaff();
-    Segment &segment = staff->getSegment();
-
-    if (t < segment.getStartTime()) {
-        t = segment.getStartTime();
-    }
-    if (t > segment.getEndTime()) {
-        t = segment.getEndTime();
-    }
-
-    NotationElementList::iterator i =
-        staff->getViewElementList()->findNearestTime(t);
-
-    //
-    // Up to this point everything goes ok when adding the first note in the 
-    // beginning of the composition.
-    //
-    // However, there is a BUG with rests: not all rests have an associated
-    // canvas. The rests which do not have an associated canvas are not
-    // recognized by the following code and the _cursor position_ is not
-    // updated correctly to be just after the added note when the first note 
-    // of a segment have been added in the beginning of the segment.
-    //
-    // Why the canvas item is missing for the predefined rests ? (hjj)
-    //
-    while (i != staff->getViewElementList()->end() &&
-           !static_cast<NotationElement*>(*i)->getCanvasItem())
-        ++i;
-
-    if (i == staff->getViewElementList()->end()) {
-        //!!! ???
-        if (m_insertionTime >= staff->getSegment().getStartTime()) {
-            i = staff->getViewElementList()->begin();
-        }
-        m_insertionTime = staff->getSegment().getStartTime();
-    } else {
-        m_insertionTime = static_cast<NotationElement*>(*i)->getViewAbsoluteTime();
-    }
-
-    if (i == staff->getViewElementList()->end() ||
-        t == segment.getEndTime() ||
-        t == segment.getBarStartForTime(t)) {
-
-        staff->setInsertCursorPosition(*m_hlayout, t);
-
-        if (type == CursorMoveAndMakeVisible) {
-            double cx;
-            int cy;
-            staff->getInsertCursorPosition(cx, cy);
-            getCanvasView()->slotScrollHoriz(int(cx));
-            getCanvasView()->slotScrollVertSmallSteps(cy);
-        }
-
-    } else {
-
-        // prefer a note or rest, if there is one, to a non-spacing event
-        if (!static_cast<NotationElement*>(*i)->isNote() &&
-            !static_cast<NotationElement*>(*i)->isRest()) {
-            NotationElementList::iterator j = i;
-            while (j != staff->getViewElementList()->end()) {
-                if (static_cast<NotationElement*>(*j)->getViewAbsoluteTime() !=
-                    static_cast<NotationElement*>(*i)->getViewAbsoluteTime())
-                    break;
-                if (static_cast<NotationElement*>(*j)->getCanvasItem()) {
-                    if (static_cast<NotationElement*>(*j)->isNote() ||
-                        static_cast<NotationElement*>(*j)->isRest()) {
-                        i = j;
-                        break;
-                    }
-                }
-                ++j;
-            }
-        }
-
-        if (static_cast<NotationElement*>(*i)->getCanvasItem()) {
-
-            staff->setInsertCursorPosition
-                (static_cast<NotationElement*>(*i)->getCanvasX() - 2,
-                 int(static_cast<NotationElement*>(*i)->getCanvasY()));
-
-            if (type == CursorMoveAndMakeVisible) {
-                getCanvasView()->slotScrollHoriz
-                    (int(static_cast<NotationElement*>(*i)->getCanvasX()) - 4);
-            }
-        } else {
-            std::cerr << "WARNING: No canvas item for this notation element:";
-            (*i)->event()->dump(std::cerr);
-        }
-    }
-
-    if (type == CursorMoveAndScrollToPosition) {
-
-        // get current canvas x of insert cursor, which might not be
-        // what we just set
-
-        double ccx = 0.0;
-
-        NotationElementList::iterator i =
-            staff->getViewElementList()->findTime(t);
-
-        if (i == staff->getViewElementList()->end()) {
-            if (i == staff->getViewElementList()->begin())
-                return ;
-            double lx, lwidth;
-            --i;
-            if (static_cast<NotationElement*>(*i)->getCanvasItem()) {
-                ccx = static_cast<NotationElement*>(*i)->getCanvasX();
-                static_cast<NotationElement*>(*i)->getLayoutAirspace(lx, lwidth);
-            } else {
-                std::cerr << "WARNING: No canvas item for this notation element*:";
-                (*i)->event()->dump(std::cerr);
-            }
-            ccx += lwidth;
-        } else {
-            if (static_cast<NotationElement*>(*i)->getCanvasItem()) {
-                ccx = static_cast<NotationElement*>(*i)->getCanvasX();
-            } else {
-                std::cerr << "WARNING: No canvas item for this notation element*:";
-                (*i)->event()->dump(std::cerr);
-            }
-        }
-
-        QScrollBar* hbar = getCanvasView()->horizontalScrollBar();
-        hbar->setValue(int(hbar->value() - (m_deferredCursorScrollToX - ccx)));
-    }
-
-    updateView();
-}
-
-void
-NotationView::slotJumpCursorToPlayback()
-{
-    slotSetInsertCursorPosition(getDocument()->getComposition().getPosition());
-}
-
-void
-NotationView::slotJumpPlaybackToCursor()
-{
-    emit jumpPlaybackTo(getInsertionTime());
-}
-
-void
-NotationView::slotToggleTracking()
-{
-    m_playTracking = !m_playTracking;
-}
-
-void NotationView::slotNoAccidental()
-{
-    emit changeAccidental(Accidentals::NoAccidental, false);
-}
-
-void NotationView::slotFollowAccidental()
-{
-    emit changeAccidental(Accidentals::NoAccidental, true);
-}
-
-void NotationView::slotSharp()
-{
-    emit changeAccidental(Accidentals::Sharp, false);
-}
-
-void NotationView::slotFlat()
-{
-    emit changeAccidental(Accidentals::Flat, false);
-}
-
-void NotationView::slotNatural()
-{
-    emit changeAccidental(Accidentals::Natural, false);
-}
-
-void NotationView::slotDoubleSharp()
-{
-    emit changeAccidental(Accidentals::DoubleSharp, false);
-}
-
-void NotationView::slotDoubleFlat()
-{
-    emit changeAccidental(Accidentals::DoubleFlat, false);
-}
-
-void NotationView::slotTrebleClef()
-{
-    m_currentNotePixmap->setPixmap
-        (NotePixmapFactory::toQPixmap(NotePixmapFactory::makeToolbarPixmap("clef-treble")));
-    setTool(m_toolBox->getTool(ClefInserter::ToolName));
-
-    dynamic_cast<ClefInserter*>(m_tool)->setClef(Clef::Treble);
-    setMenuStates();
-}
-
-void NotationView::slotAltoClef()
-{
-    m_currentNotePixmap->setPixmap
-        (NotePixmapFactory::toQPixmap(NotePixmapFactory::makeToolbarPixmap("clef-alto")));
-    setTool(m_toolBox->getTool(ClefInserter::ToolName));
-
-    dynamic_cast<ClefInserter*>(m_tool)->setClef(Clef::Alto);
-    setMenuStates();
-}
-
-void NotationView::slotTenorClef()
-{
-    m_currentNotePixmap->setPixmap
-        (NotePixmapFactory::toQPixmap(NotePixmapFactory::makeToolbarPixmap("clef-tenor")));
-    setTool(m_toolBox->getTool(ClefInserter::ToolName));
-
-    dynamic_cast<ClefInserter*>(m_tool)->setClef(Clef::Tenor);
-    setMenuStates();
-}
-
-void NotationView::slotBassClef()
-{
-    m_currentNotePixmap->setPixmap
-        (NotePixmapFactory::toQPixmap(NotePixmapFactory::makeToolbarPixmap("clef-bass")));
-    setTool(m_toolBox->getTool(ClefInserter::ToolName));
-
-    dynamic_cast<ClefInserter*>(m_tool)->setClef(Clef::Bass);
-    setMenuStates();
-}
-
-void NotationView::slotText()
-{
-    m_currentNotePixmap->setPixmap
-        (NotePixmapFactory::toQPixmap(NotePixmapFactory::makeToolbarPixmap("text")));
-    setTool(m_toolBox->getTool(TextInserter::ToolName));
-    setMenuStates();
-}
-
-void NotationView::slotGuitarChord()
-{
-    m_currentNotePixmap->setPixmap
-        (NotePixmapFactory::toQPixmap(NotePixmapFactory::makeToolbarPixmap("guitarchord")));
-    setTool(m_toolBox->getTool(GuitarChordInserter::ToolName));
-    setMenuStates();
-}
-
-void NotationView::slotEraseSelected()
-{
-    NOTATION_DEBUG << "NotationView::slotEraseSelected()" << endl;
-    setTool(m_toolBox->getTool(NotationEraser::ToolName));
-    setMenuStates();
-}
-
-void NotationView::slotSelectSelected()
-{
-    NOTATION_DEBUG << "NotationView::slotSelectSelected()" << endl;
-    setTool(m_toolBox->getTool(NotationSelector::ToolName));
-    setMenuStates();
-}
-
-void NotationView::slotLinearMode()
-{
-    setPageMode(LinedStaff::LinearMode);
-}
-
-void NotationView::slotContinuousPageMode()
-{
-    setPageMode(LinedStaff::ContinuousPageMode);
-}
-
-void NotationView::slotMultiPageMode()
-{
-    setPageMode(LinedStaff::MultiPageMode);
-}
-
-void NotationView::slotToggleChordsRuler()
-{
-    if (m_hlayout->isPageMode())
-        return ;
-    toggleWidget(m_chordNameRuler, "show_chords_ruler");
-}
-
-void NotationView::slotToggleRawNoteRuler()
-{
-    if (m_hlayout->isPageMode())
-        return ;
-    toggleWidget(m_rawNoteRuler, "show_raw_note_ruler");
-}
-
-void NotationView::slotToggleTempoRuler()
-{
-    if (m_hlayout->isPageMode())
-        return ;
-    toggleWidget(m_tempoRuler, "show_tempo_ruler");
-}
-
-void NotationView::slotToggleAnnotations()
-{
-    m_annotationsVisible = !m_annotationsVisible;
-    slotUpdateAnnotationsStatus();
-    //!!! use refresh mechanism
-    refreshSegment(0, 0, 0);
-}
-
-void NotationView::slotToggleLilyPondDirectives()
-{
-    m_lilyPondDirectivesVisible = !m_lilyPondDirectivesVisible;
-    slotUpdateLilyPondDirectivesStatus();
-    //!!! use refresh mechanism
-    refreshSegment(0, 0, 0);
-}
-
-void NotationView::slotEditLyrics()
-{
-    Staff *staff = getCurrentStaff();
-    Segment &segment = staff->getSegment();
-    int oldVerseCount = 1;
-    
-    // The loop below is identical with the one in LyricEditDialog::countVerses() 
-    // Maybe countVerses() should be moved to a Segment manipulating class ? (hjj)
-    for (Segment::iterator i = (&segment)->begin();
-         (&segment)->isBeforeEndMarker(i); ++i) {
-
-        if ((*i)->isa(Text::EventType)) {
-
-            std::string textType;
-            if ((*i)->get<String>(Text::TextTypePropertyName, textType) &&
-                textType == Text::Lyric) {
-
-                long verse = 0;
-                (*i)->get<Int>(Text::LyricVersePropertyName, verse);
-
-                if (verse >= oldVerseCount) oldVerseCount = verse + 1;
-            }
-        }
-    }
-
-    LyricEditDialog dialog(this, &segment);
-
-    if (dialog.exec() == QDialog::Accepted) {
-
-        KMacroCommand *macro = new KMacroCommand
-            (SetLyricsCommand::getGlobalName());
-
-        for (int i = 0; i < dialog.getVerseCount(); ++i) {
-            SetLyricsCommand *command = new SetLyricsCommand
-                (&segment, i, dialog.getLyricData(i));
-            macro->addCommand(command);
-        }
-        for (int i = dialog.getVerseCount(); i < oldVerseCount; ++i) {
-	    // (hjj) verse count decreased, delete extra verses.
-            SetLyricsCommand *command = new SetLyricsCommand
-                (&segment, i, QString(""));
-            macro->addCommand(command);
-        }
-
-        addCommandToHistory(macro);
-    }
-}
-
-void NotationView::slotItemPressed(int height, int staffNo,
-                                   QMouseEvent* e,
-                                   NotationElement* el)
-{
-    NOTATION_DEBUG << "NotationView::slotItemPressed(height = "
-                   << height << ", staffNo = " << staffNo
-                   << ")" << endl;
-
-    if (staffNo < 0 && el != 0) {
-        // We have an element but no staff -- that's because the
-        // element extended outside the staff region.  But we need
-        // to handle it properly, so we rather laboriously need to
-        // find out which staff it was.
-        for (unsigned int i = 0; i < m_staffs.size(); ++i) {
-            if (m_staffs[i]->getViewElementList()->findSingle(el) !=
-                m_staffs[i]->getViewElementList()->end()) {
-                staffNo = m_staffs[i]->getId();
-                break;
-            }
-        }
-    }
-
-    ButtonState btnState = e->state();
-
-    if (btnState & ControlButton) { // on ctrl-click, set cursor position
-
-        slotSetInsertCursorPosition(e->x(), (int)e->y());
-
-    } else {
-
-        setActiveItem(0);
-
-        timeT unknownTime = 0;
-
-        if (e->type() == QEvent::MouseButtonDblClick) {
-            m_tool->handleMouseDoubleClick(unknownTime, height,
-                                           staffNo, e, el);
-        } else {
-            m_tool->handleMousePress(unknownTime, height,
-                                     staffNo, e, el);
-        }
-    }
-}
-
-void NotationView::slotNonNotationItemPressed(QMouseEvent *e, QCanvasItem *it)
-{
-    if (e->type() != QEvent::MouseButtonDblClick)
-        return ;
-
-    Staff *staff = getStaffForCanvasCoords(e->x(), e->y());
-    if (!staff)
-        return ;
-
-    NOTATION_DEBUG << "NotationView::slotNonNotationItemPressed(doubly)" << endl;
-
-    if (dynamic_cast<QCanvasStaffNameSprite *>(it)) {
-
-        std::string name =
-            staff->getSegment().getComposition()->
-            getTrackById(staff->getSegment().getTrack())->getLabel();
-
-        bool ok = false;
-        QRegExpValidator validator(QRegExp(".*"), this); // empty is OK
-
-        QString newText = KLineEditDlg::getText(QString("Change staff name"),
-                                                QString("Enter new staff name"),
-                                                strtoqstr(name),
-                                                &ok,
-                                                this,
-                                                &validator);
-
-        if (ok) {
-            addCommandToHistory(new RenameTrackCommand
-                                (staff->getSegment().getComposition(),
-                                 staff->getSegment().getTrack(),
-                                 qstrtostr(newText)));
-
-            emit staffLabelChanged(staff->getSegment().getTrack(), newText);
-        }
-
-    } else if (dynamic_cast<QCanvasTimeSigSprite *>(it)) {
-
-        double layoutX = (dynamic_cast<QCanvasTimeSigSprite *>(it))->getLayoutX();
-        emit editTimeSignature(m_hlayout->getTimeForX(layoutX));
-    }
-}
-
-void NotationView::slotTextItemPressed(QMouseEvent *e, QCanvasItem *it)
-{
-    if (e->type() != QEvent::MouseButtonDblClick)
-        return ;
-
-    if (it == m_title) {
-        emit editMetadata(strtoqstr(CompositionMetadataKeys::Title.getName()));
-    } else if (it == m_subtitle) {
-        emit editMetadata(strtoqstr(CompositionMetadataKeys::Subtitle.getName()));
-    } else if (it == m_composer) {
-        emit editMetadata(strtoqstr(CompositionMetadataKeys::Composer.getName()));
-    } else if (it == m_copyright) {
-        emit editMetadata(strtoqstr(CompositionMetadataKeys::Copyright.getName()));
-    } else {
-        return ;
-    }
-
-    positionStaffs();
-}
-
-void NotationView::slotMouseMoved(QMouseEvent *e)
-{
-    if (activeItem()) {
-        activeItem()->handleMouseMove(e);
-        updateView();
-    } else {
-        int follow = m_tool->handleMouseMove(0, 0,  // unknown time and height
-                                             e);
-
-        if (getCanvasView()->isTimeForSmoothScroll()) {
-
-            if (follow & RosegardenCanvasView::FollowHorizontal) {
-                getCanvasView()->slotScrollHorizSmallSteps(e->x());
-            }
-
-            if (follow & RosegardenCanvasView::FollowVertical) {
-                getCanvasView()->slotScrollVertSmallSteps(e->y());
-            }
-
-        }
-    }
-}
-
-void NotationView::slotMouseReleased(QMouseEvent *e)
-{
-    if (activeItem()) {
-        activeItem()->handleMouseRelease(e);
-        setActiveItem(0);
-        updateView();
-    } else
-        m_tool->handleMouseRelease(0, 0,  // unknown time and height
-                                   e);
-}
-
-void
-NotationView::slotHoveredOverNoteChanged(const QString &noteName)
-{
-    m_hoveredOverNoteName->setText(QString(" ") + noteName);
-}
-
-void
-NotationView::slotHoveredOverAbsoluteTimeChanged(unsigned int time)
-{
-    timeT t = time;
-    RealTime rt =
-        getDocument()->getComposition().getElapsedRealTime(t);
-    long ms = rt.msec();
-
-    int bar, beat, fraction, remainder;
-    getDocument()->getComposition().getMusicalTimeForAbsoluteTime
-        (t, bar, beat, fraction, remainder);
-
-    //    QString message;
-    //    QString format("%ld (%ld.%03lds)");
-    //    format = i18n("Time: %1").arg(format);
-    //    message.sprintf(format, t, rt.sec, ms);
-
-    QString message = i18n("Time: %1 (%2.%3s)")
-        .arg(QString("%1-%2-%3-%4")
-             .arg(QString("%1").arg(bar + 1).rightJustify(3, '0'))
-             .arg(QString("%1").arg(beat).rightJustify(2, '0'))
-             .arg(QString("%1").arg(fraction).rightJustify(2, '0'))
-             .arg(QString("%1").arg(remainder).rightJustify(2, '0')))
-        .arg(rt.sec)
-        .arg(QString("%1").arg(ms).rightJustify(3, '0'));
-
-    m_hoveredOverAbsoluteTime->setText(message);
-}
-
-void
-NotationView::slotInsertableNoteEventReceived(int pitch, int velocity, bool noteOn)
-{
-    //!!! Problematic.  Ideally we wouldn't insert events into windows
-    //that weren't actually visible, otherwise all hell could break
-    //loose (metaphorically speaking, I should probably add).  I did
-    //think of checking isActiveWindow() and returning if the current
-    //window wasn't active, but that will prevent anyone from
-    //step-recording from e.g. vkeybd, which cannot be used without
-    //losing focus (and thus active-ness) from the Rosegarden window.
-
-    //!!! I know -- we'll keep track of which edit view (or main view,
-    //or mixer, etc) is active, and we'll only allow insertion into
-    //the most recently activated.  How about that?
-
-    KToggleAction *action = dynamic_cast<KToggleAction *>
-        (actionCollection()->action("toggle_step_by_step"));
-    if (!action) {
-        NOTATION_DEBUG << "WARNING: No toggle_step_by_step action" << endl;
-        return ;
-    }
-    if (!action->isChecked())
-        return ;
-
-    Segment &segment = m_staffs[m_currentStaff]->getSegment();
-
-    NoteInserter *noteInserter = dynamic_cast<NoteInserter *>(m_tool);
-    if (!noteInserter) {
-        static bool showingError = false;
-        if (showingError)
-            return ;
-        showingError = true;
-        KMessageBox::sorry(this, i18n("Can't insert note: No note duration selected"));
-        showingError = false;
-        return ;
-    }
-
-    if (m_inPaintEvent) {
-        NOTATION_DEBUG << "NotationView::slotInsertableNoteEventReceived: in paint event already" << endl;
-        if (noteOn) {
-            m_pendingInsertableNotes.push_back(std::pair<int, int>(pitch, velocity));
-        }
-        return ;
-    }
-
-    // If the segment is transposed, we want to take that into
-    // account.  But the note has already been played back to the user
-    // at its untransposed pitch, because that's done by the MIDI THRU
-    // code in the sequencer which has no way to know whether a note
-    // was intended for step recording.  So rather than adjust the
-    // pitch for playback according to the transpose setting, we have
-    // to adjust the stored pitch in the opposite direction.
-
-    pitch -= segment.getTranspose();
-
-    //    KTmpStatusMsg msg(i18n("Inserting note"), this);
-
-    // We need to ensure that multiple notes hit at once come out as
-    // chords, without imposing the interpretation that overlapping
-    // notes are always chords and without getting too involved with
-    // the actual absolute times of the notes (this is still step
-    // editing, not proper recording).
-
-    // First, if we're in chord mode, there's no problem.
-
-    static int numberOfNotesOn = 0;
-    static timeT insertionTime = getInsertionTime();
-    static time_t lastInsertionTime = 0;
-
-    if (isInChordMode()) {
-        if (!noteOn)
-            return ;
-        NOTATION_DEBUG << "Inserting note in chord at pitch " << pitch << endl;
-        noteInserter->insertNote(segment, getInsertionTime(), pitch,
-                                 Accidentals::NoAccidental,
-                                 true);
-
-    } else {
-
-        if (!noteOn) {
-            numberOfNotesOn--;
-        } else if (noteOn) {
-            // Rules:
-            //
-            // * If no other note event has turned up within half a
-            //   second, insert this note and advance.
-            //
-            // * Relatedly, if this note is within half a second of
-            //   the previous one, they're chords.  Insert the previous
-            //   one, don't advance, and use the same rules for this.
-            //
-            // * If a note event turns up before that time has elapsed,
-            //   we need to wait for the note-off events: if the second
-            //   note happened less than half way through the first,
-            //   it's a chord.
-            //
-            // We haven't implemented these yet... For now:
-            //
-            // Rules (hjj):
-            //
-            // * The overlapping notes are always included in to a chord.
-            //   This is the most convenient for step inserting of chords.
-            //
-            // * The timer resets the numberOfNotesOn, if noteOff signals were
-            //   drop out for some reason (which has not been encountered yet).
-
-            time_t now;
-            time (&now);
-            double elapsed = difftime(now, lastInsertionTime);
-            time (&lastInsertionTime);
-
-            if (numberOfNotesOn <= 0 || elapsed > 10.0 ) {
-                numberOfNotesOn = 0;
-                insertionTime = getInsertionTime();
-            }
-            numberOfNotesOn++;
-
-            noteInserter->insertNote(segment, insertionTime, pitch,
-                                     Accidentals::NoAccidental,
-                                     true);
-        }
-    }
-}
-
-void
-NotationView::slotInsertableNoteOnReceived(int pitch, int velocity)
-{
-    NOTATION_DEBUG << "NotationView::slotInsertableNoteOnReceived: " << pitch << endl;
-    slotInsertableNoteEventReceived(pitch, velocity, true);
-}
-
-void
-NotationView::slotInsertableNoteOffReceived(int pitch, int velocity)
-{
-    NOTATION_DEBUG << "NotationView::slotInsertableNoteOffReceived: " << pitch << endl;
-    slotInsertableNoteEventReceived(pitch, velocity, false);
-}
-
-void
-NotationView::slotInsertableTimerElapsed()
-{}
-
-void
-NotationView::slotToggleStepByStep()
-{
-    KToggleAction *action = dynamic_cast<KToggleAction *>
-        (actionCollection()->action("toggle_step_by_step"));
-    if (!action) {
-        NOTATION_DEBUG << "WARNING: No toggle_step_by_step action" << endl;
-        return ;
-    }
-    if (action->isChecked()) { // after toggling, that is
-        emit stepByStepTargetRequested(this);
-    } else {
-        emit stepByStepTargetRequested(0);
-    }
-}
-
-void
-NotationView::slotStepByStepTargetRequested(QObject *obj)
-{
-    KToggleAction *action = dynamic_cast<KToggleAction *>
-        (actionCollection()->action("toggle_step_by_step"));
-    if (!action) {
-        NOTATION_DEBUG << "WARNING: No toggle_step_by_step action" << endl;
-        return ;
-    }
-    action->setChecked(obj == this);
-}
-
-void
-NotationView::slotCheckRendered(double cx0, double cx1)
-{
-    //    NOTATION_DEBUG << "slotCheckRendered(" << cx0 << "," << cx1 << ")" << endl;
-
-    bool something = false;
-
-    for (size_t i = 0; i < m_staffs.size(); ++i) {
-
-        LinedStaff *staff = m_staffs[i];
-
-        LinedStaff::LinedStaffCoords cc0 = staff->getLayoutCoordsForCanvasCoords
-            (cx0, 0);
-
-        LinedStaff::LinedStaffCoords cc1 = staff->getLayoutCoordsForCanvasCoords
-            (cx1, staff->getTotalHeight() + staff->getY());
-
-        timeT t0 = m_hlayout->getTimeForX(cc0.first);
-        timeT t1 = m_hlayout->getTimeForX(cc1.first);
-
-        if (dynamic_cast<NotationStaff *>(staff)->checkRendered(t0, t1)) {
-            something = true; //!!!
-        }
-    }
-
-    if (something) {
-        emit renderComplete();
-        if (m_renderTimer)
-            delete m_renderTimer;
-        m_renderTimer = new QTimer(this);
-        connect(m_renderTimer, SIGNAL(timeout()), SLOT(slotRenderSomething()));
-        m_renderTimer->start(0, true);
-    }
-
-    if (m_deferredCursorMove != NoCursorMoveNeeded)
-        doDeferredCursorMove();
-}
-
-void
-NotationView::slotRenderSomething()
-{
-    delete m_renderTimer;
-    m_renderTimer = 0;
-    static clock_t lastWork = 0;
-
-    clock_t now = clock();
-    long elapsed = ((now - lastWork) * 1000 / CLOCKS_PER_SEC);
-    if (elapsed < 70) {
-        m_renderTimer = new QTimer(this);
-        connect(m_renderTimer, SIGNAL(timeout()), SLOT(slotRenderSomething()));
-        m_renderTimer->start(0, true);
-        return ;
-    }
-    lastWork = now;
-
-    for (size_t i = 0; i < m_staffs.size(); ++i) {
-
-        if (m_staffs[i]->doRenderWork(m_staffs[i]->getSegment().getStartTime(),
-                                      m_staffs[i]->getSegment().getEndTime())) {
-            m_renderTimer = new QTimer(this);
-            connect(m_renderTimer, SIGNAL(timeout()), SLOT(slotRenderSomething()));
-            m_renderTimer->start(0, true);
-            return ;
-        }
-    }
-
-    PixmapArrayGC::deleteAll();
-    NOTATION_DEBUG << "NotationView::slotRenderSomething: updating thumbnails" << endl;
-    updateThumbnails(true);
-
-    // Update track headers when rendering is done
-    // (better late than never)
-    m_headersGroup->slotUpdateAllHeaders(getCanvasLeftX(), 0, true);
-    m_headersGroupView->setContentsPos(getCanvasView()->contentsX(),
-                                           getCanvasView()->contentsY());
-}
-
-NotationCanvasView* NotationView::getCanvasView()
-{
-    return dynamic_cast<NotationCanvasView *>(m_canvasView);
-}
-
-void
-NotationView::slotVerticalScrollHeadersGroup(int y)
-{
-    m_headersGroupView->setContentsPos(0, y);
-}
-
-void
-NotationView::slotShowHeadersGroup()
-{
-    m_showHeadersGroup = HeadersGroup::ShowAlways;
-    showHeadersGroup();
-
-    // Disable menu entry when headers are shown
-    m_showHeadersMenuEntry->setEnabled(false);
-}
-
-void
-NotationView::slotHideHeadersGroup()
-{
-    m_showHeadersGroup = HeadersGroup::ShowNever;
-    hideHeadersGroup();
-
-    // Enable menu entry when headers are hidden
-    m_showHeadersMenuEntry->setEnabled(true);
-}
-
-void
-NotationView::showHeadersGroup()
-{
-    if (m_headersGroupView && (m_pageMode == LinedStaff::LinearMode)) {
-        m_headersGroupView->show();
-        m_headersTopFrame->show();
-        m_rulerBoxFiller->show();
-    }
-}
-
-void
-NotationView::hideHeadersGroup()
-{
-    if (m_headersGroupView) {
-        m_headersGroupView->hide();
-        m_headersTopFrame->hide();
-        m_rulerBoxFiller->hide();
-    }
-}
-
-void
-NotationView::slotUpdateHeaders(int x, int y)
-{
-    m_headersGroup->slotUpdateAllHeaders(x, y);
-    m_headersGroupView->setContentsPos(x, y);
-}
-
-void
-NotationView::slotHeadersWidthChanged(int w)
-{
-    m_headersTopFrame->setFixedWidth(w);
-    m_rulerBoxFiller->setFixedWidth(w);
-    m_canvasView->updateLeftWidgetGeometry();
-}
-
-
-int
-NotationView::getCanvasVisibleWidth()
-{
-    if (getCanvasView()) {
-        return getCanvasView()->visibleWidth();
-    } else {
-        return -1;
-    }
-}
-
-int
-NotationView::getHeadersTopFrameMinWidth()
-{
-    /// TODO : use a real button width got from a real button
-
-    // 2 buttons (2 x 24) + 2 margins (2 x 4) + buttons spacing (4)
-    return 4 + 24 + 4 + 24 + 4;
-}
-
-}
-=======
->>>>>>> c80adcbc
 #include "NotationView.moc"