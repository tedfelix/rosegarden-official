--- conflicted
+++ resolved
@@ -44,10 +44,6 @@
 
     void setSelected(bool selected);
 
-<<<<<<< HEAD
-    //--------------- Data members ---------------------------------
-    QCanvasMatrixRectangle *m_canvasRect;
-=======
     /// Adjust the item to reflect the values of our event
     void reconfigure();
     
@@ -56,7 +52,6 @@
 
     /// Adjust the item to reflect the given values, not those of our event
     void reconfigure(timeT time, timeT duration);
->>>>>>> c80adcbc
 
     /// Adjust the item to reflect the given values, not those of our event
     void reconfigure(timeT time, timeT duration, int pitch);
