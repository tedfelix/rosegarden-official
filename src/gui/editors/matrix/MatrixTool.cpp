--- conflicted
+++ resolved
@@ -111,17 +111,7 @@
     invokeInParentView("velocity");
 }
 
-<<<<<<< HEAD
-void 
-MatrixTool::slotVelocityChangeSelected()
-{
-    m_parentView->actionCollection()->action("velocity")->activate();
-}
-
-const SnapGrid &
-=======
 const SnapGrid *
->>>>>>> c80adcbc
 MatrixTool::getSnapGrid() const
 {
     if (!m_scene) return 0;
