/* -*- c-basic-offset: 4 indent-tabs-mode: nil -*- vi:set ts=8 sts=4 sw=4: */

/*
    Rosegarden
    A MIDI and audio sequencer and musical notation editor.
    Copyright 2000-2009 the Rosegarden development team.

    This file contains code from 
    Other copyrights also apply to some parts of this work.  Please
    see the AUTHORS file and individual file headers for details.

    This program is free software; you can redistribute it and/or
    modify it under the terms of the GNU General Public License as
    published by the Free Software Foundation; either version 2 of the
    License, or (at your option) any later version.  See the file
    COPYING included with this distribution for more information.
*/


#ifndef _RG_SYMBOLS_H_
#define _RG_SYMBOLS_H_

<<<<<<< HEAD
#include <utility>
#include <qbrush.h>
#include <qpainter.h>
=======
#include <string>

#include <QBrush>
#include <QPainter>
>>>>>>> c80adcbc

namespace Rosegarden
{

/**
 *----------------------------------------
 * Finding X position on guitar chord pixmap
 *----------------------------------------
 *
 * Originally x = position * scale + FC::BORDER + FC::CIRCBORD + FC::FRETTEXT
 *
 * The last three can be condense into on term called XBorder
 *      XBorder = FC::BORDER + FC::CIRCBORD + FC::FRETTEXT
 *             = 5 + 2 + 10 (see fingers.h)
 *             = 17
 *
 * The drawable guitar chord space on the x-axis:
 *      XGuitarChord = pixmap width - XBorder
 *                = width - 17
 *
 * The guitar chord x-axis is broken up into colums which represent the drawable
 * space for a guitar chord component (e.g. note, barre)
 *      Column Width = XGuitarChord / number of strings
 *
 * Therefore a new x can be calculated from the position and the column width
 *      x = (position * Column Width) + XBorder
 *
 *-------------------------------------------
 * Finding Y position on guitar chord pixmap
 *-------------------------------------------
 *
 * Originally y = (FC::BORDER * scale) + (2 * FC::SPACER) + (fret * scale) + FC::CIRCBORD
 *
 * As with the x-axis the equation can be separated into the position plus the border. In
 * this case YBorder
 *      YBorder = (FC::BORDER*scale) + (2*FC::SPACER) + FC::CIRCBORD
 *              = 17 (If we want to use the same border as the x-axis)
 *
 * The drawable guitar chord space on the y-axis:
 *      YGuitarChord = pixmap height - YBorder
 *
 * The guitar chord y-axis is broken up into rows which represent the drawable
 * space for a guitar chord component (e.g. note, barre)
 *      Row Height = YGuitarChord / number of frets
 *
 * Therefore a new y can be calculated from the fret position and the row height
 *      y = fret * Row Height
 **/

namespace Guitar
{

class Fingering;


class NoteSymbols
{
private:
    typedef std::pair<unsigned int, unsigned int> posPair;

    static float const LEFT_BORDER_PERCENTAGE;
    static float const RIGHT_BORDER_PERCENTAGE;
    static float const GUITAR_CHORD_WIDTH_PERCENTAGE;
    static float const TOP_BORDER_PERCENTAGE;
    static float const BOTTOM_BORDER_PERCENTAGE;
    static float const GUITAR_CHORD_HEIGHT_PERCENTAGE;
    static int   const TOP_GUITAR_CHORD_MARGIN;
    static int   const FRET_PEN_WIDTH;
    static int   const STRING_PEN_WIDTH;
    
public:

    NoteSymbols(unsigned int nbOfStrings, unsigned int nbOfFrets) :
        m_nbOfStrings(nbOfStrings), 
        m_nbOfFrets(nbOfFrets) {};

    //! Display a mute symbol in the QPainter object
    void
    drawMuteSymbol ( QPainter* p,
                     unsigned int position ) const;

    /* This code borrowed from KGuitar 0.5 */
    //! Display a open symbol in the QPainter object (KGuitar)
    void drawOpenSymbol ( QPainter* p,
                          unsigned int position ) const;

    /* This code borrowed from KGuitar 0.5 */
    //! Display a note symbol in the QPainter object (KGuitar)
    void drawNoteSymbol ( QPainter* p,
                          unsigned int stringNb,
                          int fretNb,
                          bool transient = false ) const;

    /* This code borrowed from KGuitar 0.5 */
    /**
     * Display a bar symbol in the QPainter object (KGuitar)
     * The code from the KGuitar project was modified to display a bar. This feature was not
     * available in that project
     */
    void drawBarreSymbol ( QPainter* p,
                           int fretNb,
                           unsigned int start,
                           unsigned int end ) const;

    void drawFretNumber ( QPainter* p,
                          unsigned int fret_num ) const;

    void drawFrets ( QPainter* p ) const;

    void drawStrings ( QPainter* p ) const;

    unsigned int getTopBorder ( unsigned int imgHeight ) const;

    unsigned int getBottomBorder ( unsigned int imgHeight ) const;

    unsigned int getLeftBorder ( unsigned int imgWidth ) const;

    unsigned int getRightBorder ( unsigned int imgWidth ) const;

    unsigned int getGuitarChordWidth ( int imgWidth ) const;

    unsigned int getGuitarChordHeight ( int imgHeight ) const;

    unsigned int getFontPixelSize ( int imgWidth, int imgHeight ) const;
    
    std::pair<bool, unsigned int>
    getStringNumber ( int imgWidth,
                      unsigned int x_pos,
                      unsigned int string_num ) const;

    std::pair<bool, unsigned int>
    getFretNumber ( int imgHeight,
                    unsigned int y_pos,
                    unsigned int maxFretNum ) const;

    QRect getTransientNoteSymbolRect(QSize guitarChordSize,
                                     unsigned int stringNb,
                                     int fretNb) const;
    
    static void drawFingeringPixmap(const Fingering& fingering, const NoteSymbols& noteSymbols, QPainter *p);
    
private:

    posPair
    getX ( int imgWidth, unsigned int stringNb, unsigned int nbOfStrings ) const;

    posPair
    getY ( int imgHeight, unsigned int fretNb, unsigned int nbOfFrets ) const;


    unsigned int m_nbOfStrings;
    unsigned int m_nbOfFrets;

};

} /* namespace Guitar */

}

#endif /* SYMBOLS_H_ */
<|MERGE_RESOLUTION|>--- conflicted
+++ resolved
@@ -20,16 +20,10 @@
 #ifndef _RG_SYMBOLS_H_
 #define _RG_SYMBOLS_H_
 
-<<<<<<< HEAD
-#include <utility>
-#include <qbrush.h>
-#include <qpainter.h>
-=======
 #include <string>
 
 #include <QBrush>
 #include <QPainter>
->>>>>>> c80adcbc
 
 namespace Rosegarden
 {
