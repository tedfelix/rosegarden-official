--- conflicted
+++ resolved
@@ -18,47 +18,20 @@
 
 #include "DocumentConfigureDialog.h"
 #include "ConfigureDialogBase.h"
-<<<<<<< HEAD
-#include "document/RosegardenGUIDoc.h"
-=======
 #include "document/RosegardenDocument.h"
->>>>>>> c80adcbc
 #include "gui/configuration/AudioPropertiesPage.h"
 #include "gui/configuration/ColourConfigurationPage.h"
 #include "gui/configuration/DocumentMetaConfigurationPage.h"
 #include "gui/configuration/GeneralConfigurationPage.h"
-<<<<<<< HEAD
-#include <kdialogbase.h>
-#include <qstring.h>
-#include <qwidget.h>
-#include <kstddirs.h>
-=======
 #include "gui/general/IconLoader.h"
 
 #include <QLayout>
 #include <QString>
 #include <QWidget>
->>>>>>> c80adcbc
 
 
 namespace Rosegarden
 {
-static QPixmap loadIcon(const char *name)
-{
-    QString pixmapDir = KGlobal::dirs()->findResource("appdata", "pixmaps/");
-    QString fileBase = pixmapDir + "/misc/";
-    fileBase += name;
-    if (QFile(fileBase + ".png").exists()) {
-        return QPixmap(fileBase + ".png");
-    } else if (QFile(fileBase + ".xpm").exists()) {
-        return QPixmap(fileBase + ".xpm");
-    }
-
-    QPixmap pmap = KGlobal::instance()->iconLoader()
-        ->loadIcon(QString::fromLatin1(name), KIcon::NoGroup, KIcon::SizeMedium);
-    return pmap;
-}
-
 
 DocumentConfigureDialog::DocumentConfigureDialog(RosegardenDocument *doc,
         QWidget *parent,
@@ -85,29 +58,6 @@
 
     // Audio Page
     //
-<<<<<<< HEAD
-    pageWidget = addPage(AudioPropertiesPage::iconLabel(),
-                         AudioPropertiesPage::title(),
-                         loadIcon(AudioPropertiesPage::iconName()));
-    vlay = new QVBoxLayout(pageWidget, 0, spacingHint());
-    page = new AudioPropertiesPage(doc, pageWidget);
-    vlay->addWidget(page);
-    page->setPageIndex(pageIndex(pageWidget));
-    m_configurationPages.push_back(page);
-
-    // Colour Page
-    pageWidget = addPage(ColourConfigurationPage::iconLabel(),
-                         ColourConfigurationPage::title(),
-                         loadIcon(ColourConfigurationPage::iconName()));
-
-    vlay = new QVBoxLayout(pageWidget, 0, spacingHint());
-    page = new ColourConfigurationPage(doc, pageWidget);
-    vlay->addWidget(page);
-    page->setPageIndex(pageIndex(pageWidget));
-    m_configurationPages.push_back(page);
-
-    resize(minimumSize());
-=======
 //    pageWidget = addPage(AudioPropertiesPage::iconLabel(),
 //                         AudioPropertiesPage::title(),
 //                         il.load(AudioPropertiesPage::iconName()));
@@ -145,7 +95,6 @@
     m_configurationPages.push_back((ConfigurationPage *)page); */
 
     // resize(minimumSizeHint());
->>>>>>> c80adcbc
 }
 
 void
