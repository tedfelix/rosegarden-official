/* -*- c-basic-offset: 4 indent-tabs-mode: nil -*- vi:set ts=8 sts=4 sw=4: */

/*
    Rosegarden
    A MIDI and audio sequencer and musical notation editor.
    Copyright 2000-2009 the Rosegarden development team.
 
    Other copyrights also apply to some parts of this work.  Please
    see the AUTHORS file and individual file headers for details.
 
    This program is free software; you can redistribute it and/or
    modify it under the terms of the GNU General Public License as
    published by the Free Software Foundation; either version 2 of the
    License, or (at your option) any later version.  See the file
    COPYING included with this distribution for more information.
*/


#include "CountdownDialog.h"
#include <QLayout>

#include "CountdownBar.h"
<<<<<<< HEAD
#include <qaccel.h>
#include <qdialog.h>
#include <qhbox.h>
#include <qlabel.h>
#include <qpushbutton.h>
#include <qstring.h>
#include <qwidget.h>
=======
#include <qshortcut.h>
#include <QDialog>
#include <QLabel>
#include <QPushButton>
#include <QString>
#include <QWidget>
#include <QHBoxLayout>
>>>>>>> c80adcbc
#include "misc/Debug.h"


namespace Rosegarden
{

CountdownDialog::CountdownDialog(QWidget *parent, int seconds):
		QDialog(parent, Qt::WindowStaysOnTopHint | Qt::Dialog ),
        m_pastEndMode(false),
        m_totalTime(seconds),
        m_progressBarWidth(150),
        m_progressBarHeight(15)

{
    setContentsMargins(10, 10, 10, 10);
    QBoxLayout *layout = new QBoxLayout(QBoxLayout::TopToBottom, this);
    layout->setSpacing(14);

    setWindowTitle(tr("Recording..."));

    QWidget *hBox = new QWidget(this);
    QHBoxLayout *hBoxLayout = new QHBoxLayout;
    m_label = new QLabel( hBox );
    hBoxLayout->addWidget(m_label);
    m_time = new QLabel( hBox );
    hBoxLayout->addWidget(m_time);
    hBox->setLayout(hBoxLayout);

    layout->addWidget(hBox, 0, Qt::AlignCenter);

    m_label->setText(tr("Recording time remaining:  "));
    m_progressBar =
        new CountdownBar(this, m_progressBarWidth, m_progressBarHeight);

    m_progressBar->setFixedSize(m_progressBarWidth, m_progressBarHeight);

    // Simply re-emit from Stop button
    //
    m_stopButton = new QPushButton(tr("Stop"), this);
    m_stopButton->setFixedWidth(60);

    layout->addWidget(m_progressBar, 0, Qt::AlignCenter);
    layout->addWidget(m_stopButton, 0, Qt::AlignRight);
    setLayout(layout);

    connect (m_stopButton, SIGNAL(released()), this, SIGNAL(stopped()));

    // Set the total time to show the bar in initial position
    //
    setElapsedTime(0);

    m_shortcuts = new QShortcut(this);

}

void
CountdownDialog::setLabel(const QString &label)
{
    m_label->setText(label);
}

void
CountdownDialog::setTotalTime(int seconds)
{
    m_totalTime = seconds;
    setElapsedTime(0); // clear
}

void
CountdownDialog::setElapsedTime(int elapsedSeconds)
{
    int seconds = m_totalTime - elapsedSeconds;

    if (seconds < 0) {
        seconds = - seconds;
        if (!m_pastEndMode)
            setPastEndMode();
    }

    QString h, m, s;
    h.sprintf("%02d", seconds / 3600);
    m.sprintf("%02d", seconds / 60);
    s.sprintf("%02d", seconds % 60);

    if (seconds < 3600) // less than an hour
    {
        m_time->setText(QString("%1:%2").arg(m).arg(s));
    } else if (seconds < 86400) // less than a day
    {
        m_time->setText(QString("%1:%2:%3").arg(h).arg(m).arg(s));
    } else {
        m_time->setText(tr("Just how big is your hard disk?"));
    }

    // Draw the progress bar
    //
    if (m_pastEndMode) {
        m_progressBar->setPosition(m_progressBarWidth);
    } else {
        // Attempt a simplistic fix for #1838190.  In the context of an isolated
	// test example, I'm fairly sure m_totalTime was 0, causing a divide by
	// zero error, though the trace just listed it as an "Arithmetic
	// exception."
        if (m_totalTime == 0) {
	    RG_DEBUG << "CountdownDialog::setElapsedTime: FAILSAFE CODE FIRED, see bug #1838190 for details" << endl;
	    m_totalTime = 1;
	}
        int barPosition = m_progressBarWidth -
                          (elapsedSeconds * m_progressBarWidth) / m_totalTime;
        m_progressBar->setPosition(barPosition);
    }

    // Dialog complete if the display time is zero
    if (seconds == 0)
        emit completed();

}

void
CountdownDialog::setPastEndMode()
{
    if (m_pastEndMode) // already called
        return ;

    m_pastEndMode = true;
    m_label->setText(tr("Recording beyond end of composition:  "));

}

}
#include "CountdownDialog.moc"<|MERGE_RESOLUTION|>--- conflicted
+++ resolved
@@ -20,15 +20,6 @@
 #include <QLayout>
 
 #include "CountdownBar.h"
-<<<<<<< HEAD
-#include <qaccel.h>
-#include <qdialog.h>
-#include <qhbox.h>
-#include <qlabel.h>
-#include <qpushbutton.h>
-#include <qstring.h>
-#include <qwidget.h>
-=======
 #include <qshortcut.h>
 #include <QDialog>
 #include <QLabel>
@@ -36,7 +27,6 @@
 #include <QString>
 #include <QWidget>
 #include <QHBoxLayout>
->>>>>>> c80adcbc
 #include "misc/Debug.h"
 
 
