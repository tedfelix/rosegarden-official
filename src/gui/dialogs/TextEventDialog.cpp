--- conflicted
+++ resolved
@@ -131,11 +131,7 @@
             m_typeCombo->addItem(tr("Annotation"));        // 7
 
         } else if (style == Text::LilyPondDirective) {
-<<<<<<< HEAD
-            m_typeCombo->insertItem(i18n("LilyPond Directive")); // 8
-=======
             m_typeCombo->addItem(tr("LilyPond Directive")); // 8
->>>>>>> c80adcbc
 
         } else {
             // not tr()-able
@@ -255,54 +251,6 @@
     // nobody is actually sure what is supposed to distinguish Tempo from
     // Local Tempo, or what this text style is supposed to be good for in the
     // way of standard notation)
-<<<<<<< HEAD
-    m_localTempoShortcutLabel = new QLabel(i18n("Local Tempo:  "), entryGrid);
-    m_localTempoShortcutLabel->hide();
-
-    m_localTempoShortcutCombo = new KComboBox(entryGrid);
-    m_localTempoShortcutCombo->insertItem(i18n("Grave"));
-    m_localTempoShortcutCombo->insertItem(i18n("Adagio"));
-    m_localTempoShortcutCombo->insertItem(i18n("Largo"));
-    m_localTempoShortcutCombo->insertItem(i18n("Lento"));
-    m_localTempoShortcutCombo->insertItem(i18n("Andante"));
-    m_localTempoShortcutCombo->insertItem(i18n("Moderato"));
-    m_localTempoShortcutCombo->insertItem(i18n("Allegretto"));
-    m_localTempoShortcutCombo->insertItem(i18n("Allegro"));
-    m_localTempoShortcutCombo->insertItem(i18n("Vivace"));
-    m_localTempoShortcutCombo->insertItem(i18n("Presto"));
-    m_localTempoShortcutCombo->insertItem(i18n("Prestissimo"));
-    m_localTempoShortcutCombo->insertItem(i18n("Maestoso"));
-    m_localTempoShortcutCombo->insertItem(i18n("Sostenuto"));
-    m_localTempoShortcutCombo->insertItem(i18n("Tempo Primo"));
-    m_localTempoShortcutCombo->hide();
-
-    // LilyPond directive combo
-    m_directiveLabel = new QLabel(i18n("Directive:  "), entryGrid);
-    m_directiveLabel->hide();
-
-    m_lilyPondDirectiveCombo = new KComboBox(entryGrid);
-    m_lilyPondDirectiveCombo->hide();
-
-    // not i18nable, because the directive exporter currently depends on the
-    // textual contents of these strings, not some more abstract associated
-    // type label
-    m_lilyPondDirectiveCombo->insertItem(strtoqstr(Text::Segno));
-    m_lilyPondDirectiveCombo->insertItem(strtoqstr(Text::Coda));
-    m_lilyPondDirectiveCombo->insertItem(strtoqstr(Text::Alternate1));
-    m_lilyPondDirectiveCombo->insertItem(strtoqstr(Text::Alternate2));
-    m_lilyPondDirectiveCombo->insertItem(strtoqstr(Text::BarDouble));
-    m_lilyPondDirectiveCombo->insertItem(strtoqstr(Text::BarEnd));
-    m_lilyPondDirectiveCombo->insertItem(strtoqstr(Text::BarDot));
-    m_lilyPondDirectiveCombo->insertItem(strtoqstr(Text::Gliss));
-    m_lilyPondDirectiveCombo->insertItem(strtoqstr(Text::Arpeggio));
-    //    m_lilyPondDirectiveCombo->insertItem(Text::ArpeggioUp);
-    //    m_lilyPondDirectiveCombo->insertItem(Text::ArpeggioDn);
-    m_lilyPondDirectiveCombo->insertItem(strtoqstr(Text::Tiny));
-    m_lilyPondDirectiveCombo->insertItem(strtoqstr(Text::Small));
-    m_lilyPondDirectiveCombo->insertItem(strtoqstr(Text::NormalSize));
-
-    QVBox *exampleVBox = new QVBox(exampleBox);
-=======
     m_localTempoShortcutLabel = new QLabel(tr("Local Tempo:  "));
     m_optionLabel->addWidget(m_localTempoShortcutLabel);
 
@@ -349,7 +297,6 @@
     m_lilyPondDirectiveCombo->addItem(strtoqstr(Text::NormalSize));
 
     entryBox->setLayout(entryGridLay);
->>>>>>> c80adcbc
 
     int ls = m_notePixmapFactory->getLineSpacing();
 
@@ -396,21 +343,12 @@
     QSettings settings;
     settings.beginGroup( NotationViewConfigGroup );
 
-<<<<<<< HEAD
-    m_dynamicShortcutCombo->setCurrentItem(config->readNumEntry("dynamic_shortcut", 0));
-    m_directionShortcutCombo->setCurrentItem(config->readNumEntry("direction_shortcut", 0));
-    m_localDirectionShortcutCombo->setCurrentItem(config->readNumEntry("local_direction_shortcut", 0));
-    m_tempoShortcutCombo->setCurrentItem(config->readNumEntry("tempo_shortcut", 0));
-    m_localTempoShortcutCombo->setCurrentItem(config->readNumEntry("local_tempo_shortcut", 0));
-    m_lilyPondDirectiveCombo->setCurrentItem(config->readNumEntry("lilyPond_directive_combo", 0));
-=======
     m_dynamicShortcutCombo->setCurrentIndex( settings.value("dynamic_shortcut", 0).toInt() );
     m_directionShortcutCombo->setCurrentIndex( settings.value("direction_shortcut", 0).toInt() );
     m_localDirectionShortcutCombo->setCurrentIndex( settings.value("local_direction_shortcut", 0).toInt() );
     m_tempoShortcutCombo->setCurrentIndex( settings.value("tempo_shortcut", 0).toInt() );
     m_localTempoShortcutCombo->setCurrentIndex( settings.value("local_tempo_shortcut", 0).toInt() );
     m_lilyPondDirectiveCombo->setCurrentIndex( settings.value("lilyPond_directive_combo", 0).toInt() );
->>>>>>> c80adcbc
 
     m_prevChord = settings.value("previous_chord", "").toString();
     m_prevLyric = settings.value("previous_lyric", "").toString();
@@ -509,50 +447,6 @@
     // swap widgets in and out, depending on the current text type
     //
     if (type == Text::Dynamic) {
-<<<<<<< HEAD
-        m_dynamicShortcutLabel->show();
-        m_dynamicShortcutCombo->show();
-        slotDynamicShortcutChanged(strtoqstr(text));
-    } else {
-        m_dynamicShortcutLabel->hide();
-        m_dynamicShortcutCombo->hide();
-    }
-
-    if (type == Text::Direction) {
-        m_directionShortcutLabel->show();
-        m_directionShortcutCombo->show();
-        slotDirectionShortcutChanged(strtoqstr(text));
-    } else {
-        m_directionShortcutLabel->hide();
-        m_directionShortcutCombo->hide();
-    }
-
-    if (type == Text::LocalDirection) {
-        m_localDirectionShortcutLabel->show();
-        m_localDirectionShortcutCombo->show();
-        slotLocalDirectionShortcutChanged(strtoqstr(text));
-    } else {
-        m_localDirectionShortcutLabel->hide();
-        m_localDirectionShortcutCombo->hide();
-    }
-
-    if (type == Text::Tempo) {
-        m_tempoShortcutLabel->show();
-        m_tempoShortcutCombo->show();
-        slotTempoShortcutChanged(strtoqstr(text));
-    } else {
-        m_tempoShortcutLabel->hide();
-        m_tempoShortcutCombo->hide();
-    }
-
-    if (type == Text::LocalTempo) {
-        m_localTempoShortcutLabel->show();
-        m_localTempoShortcutCombo->show();
-        slotLocalTempoShortcutChanged(strtoqstr(text));
-    } else {
-        m_localTempoShortcutLabel->hide();
-        m_localTempoShortcutCombo->hide();
-=======
         m_optionLabel->setCurrentWidget(m_dynamicShortcutLabel);
         m_optionWidget->setCurrentWidget(m_dynamicShortcutCombo);
         slotDynamicShortcutChanged(strtoqstr(text));
@@ -593,15 +487,6 @@
 
         m_optionLabel->setCurrentWidget(m_blankLabel);
         m_optionWidget->setCurrentWidget(m_blankWidget);
->>>>>>> c80adcbc
-    }
-
-    if (type == Text::Lyric) {
-        m_verseLabel->show();
-        m_verseSpin->show();
-    } else {
-        m_verseLabel->hide();
-        m_verseSpin->hide();
     }
 
     // restore previous text of appropriate type
@@ -617,24 +502,14 @@
     // into some new class eventually
     //
     if (type == Text::LilyPondDirective) {
-<<<<<<< HEAD
-        m_lilyPondDirectiveCombo->show();
-        m_directiveLabel->show();
-=======
         m_optionWidget->setCurrentWidget(m_lilyPondDirectiveCombo);
         m_optionLabel->setCurrentWidget(m_directiveLabel);
->>>>>>> c80adcbc
         m_staffAboveLabel->hide();
         m_staffBelowLabel->show();
         m_text->setReadOnly(true);
         m_text->setEnabled(false);
         slotLilyPondDirectiveChanged(strtoqstr(text));
     } else {
-<<<<<<< HEAD
-        m_lilyPondDirectiveCombo->hide();
-        m_directiveLabel->hide();
-=======
->>>>>>> c80adcbc
         m_text->setReadOnly(false);
         m_text->setEnabled(true);
 
@@ -650,10 +525,6 @@
         } else {
             m_staffAboveLabel->hide();
             m_staffBelowLabel->show();
-<<<<<<< HEAD
-
-=======
->>>>>>> c80adcbc
         }
     }
 }
@@ -671,11 +542,7 @@
     settings.setValue("tempo_shortcut", m_tempoShortcutCombo->currentIndex());
     settings.setValue("local_tempo_shortcut", m_localTempoShortcutCombo->currentIndex());
     // temporary home:
-<<<<<<< HEAD
-    config->writeEntry("lilyPond_directive_combo", m_lilyPondDirectiveCombo->currentItem());
-=======
     settings.setValue("lilyPond_directive_combo", m_lilyPondDirectiveCombo->currentIndex());
->>>>>>> c80adcbc
 
     // store  last chord, lyric, annotation, depending on what's currently in
     // the text entry widget
