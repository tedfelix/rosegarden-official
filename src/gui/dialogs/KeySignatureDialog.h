--- conflicted
+++ resolved
@@ -21,25 +21,15 @@
 
 #include "base/NotationTypes.h"
 #include <string>
-<<<<<<< HEAD
-#include <kdialogbase.h>
-#include <qstring.h>
-#include <qcheckbox.h>
-=======
 #include <QDialog>
 #include <QString>
 #include <QCheckBox>
->>>>>>> c80adcbc
 
 
 class QWidget;
 class QRadioButton;
 class QLabel;
-<<<<<<< HEAD
-class KComboBox;
-=======
 class QComboBox;
->>>>>>> c80adcbc
 class QCheckBox;
 
 
