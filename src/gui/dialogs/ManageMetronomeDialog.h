--- conflicted
+++ resolved
@@ -20,22 +20,14 @@
 #define _RG_MANAGEMETRONOMEDIALOG_H_
 
 #include "base/MidiMetronome.h"
-<<<<<<< HEAD
-#include <kdialogbase.h>
-=======
 #include <QDialog>
->>>>>>> c80adcbc
 
 
 class QWidget;
 class QSpinBox;
 class QCheckBox;
-<<<<<<< HEAD
-class KComboBox;
-=======
 class QComboBox;
 class QDialogButtonBox;
->>>>>>> c80adcbc
 
 namespace Rosegarden
 {
