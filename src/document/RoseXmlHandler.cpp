/* -*- c-basic-offset: 4 indent-tabs-mode: nil -*- vi:set ts=8 sts=4 sw=4: */

/*
    Rosegarden
    A MIDI and audio sequencer and musical notation editor.
    Copyright 2000-2025 the Rosegarden development team.

    Other copyrights also apply to some parts of this work.  Please
    see the AUTHORS file and individual file headers for details.

    This program is free software; you can redistribute it and/or
    modify it under the terms of the GNU General Public License as
    published by the Free Software Foundation; either version 2 of the
    License, or (at your option) any later version.  See the file
    COPYING included with this distribution for more information.
*/

#define RG_MODULE_STRING "[RoseXmlHandler]"
#define RG_NO_DEBUG_PRINT

#include "RoseXmlHandler.h"
#include "RosegardenDocument.h"

#include "sound/Midi.h"
#include "misc/Debug.h"
#include "misc/FileUtil.h"
#include "misc/Preferences.h"
#include "misc/Strings.h"
#include "base/AudioLevel.h"
#include "base/AudioPluginInstance.h"
#include "base/BaseProperties.h"
#include "base/ColourMap.h"
#include "base/Composition.h"
#include "base/ControlParameter.h"
#include "base/Device.h"
#include "base/Instrument.h"
#include "base/Marker.h"
#include "base/MidiDevice.h"
#include "base/SoftSynthDevice.h"
#include "base/MidiProgram.h"
#include "base/MidiTypes.h"
#include "base/NotationTypes.h"
#include "base/RealTime.h"
#include "base/RecordIn.h"
#include "base/Segment.h"
#include "base/SegmentLinker.h"
#include "base/Studio.h"
#include "base/Track.h"
#include "base/TriggerSegment.h"
#include "gui/application/RosegardenMainWindow.h"
#include "sequencer/RosegardenSequencer.h"
#include "gui/dialogs/FileLocateDialog.h"
#include "gui/widgets/StartupLogo.h"
#include "gui/studio/AudioPlugin.h"
#include "gui/studio/AudioPluginManager.h"
#include "sound/AudioFileManager.h"
#include "XmlStorableEvent.h"
#include "XmlSubHandler.h"
#include "sound/PluginIdentifier.h"

#include <QApplication>
#include <QMessageBox>
#include <QByteArray>
#include <QColor>
#include <QDataStream>
#include <QDialog>
#include <QDir>
#include <QFileInfo>
#include <QString>
#include <QStringList>


namespace Rosegarden
{


using namespace BaseProperties;

class ConfigurationXmlSubHandler : public XmlSubHandler
{
public:
    ConfigurationXmlSubHandler(const QString &elementName,
                   Rosegarden::Configuration *configuration);

    bool startElement(const QString& namespaceURI,
                              const QString& localName,
                              const QString& qName,
                              const QXmlStreamAttributes& atts) override;

    bool endElement(const QString& namespaceURI,
                            const QString& localName,
                            const QString& qName,
                            bool& finished) override;

    bool characters(const QString& chars) override;

    //--------------- Data members ---------------------------------

    Rosegarden::Configuration *m_configuration;

    QString m_elementName;
    QString m_propertyName;
    QString m_propertyType;
};

ConfigurationXmlSubHandler::ConfigurationXmlSubHandler(const QString &elementName,
                               Rosegarden::Configuration *configuration)
    : m_configuration(configuration),
      m_elementName(elementName)
{
}

bool ConfigurationXmlSubHandler::startElement(const QString&, const QString&,
                                              const QString& qName,
                                              const QXmlStreamAttributes& atts)
{
    m_propertyName = qName;
    m_propertyType = atts.value("type").toString();

    if (m_propertyName == "property") {
        // handle alternative encoding for properties with arbitrary names
        m_propertyName = atts.value("name").toString();
        QString value = atts.value("value").toString();
        if (!value.isEmpty()) {
            m_propertyType = "String";
            m_configuration->set<String>(
                    static_cast<PropertyName>(qstrtostr(m_propertyName)),
                    qstrtostr(value));
        }
    }

    return true;
}

bool ConfigurationXmlSubHandler::characters(const QString& chars)
{
    //RG_DEBUG << "ConfigurationXmlSubHandler::characters()";

    QString ch = chars.trimmed();
    // this method is also called on newlines - skip these cases
    if (ch.isEmpty()) return true;


    if (m_propertyType == "Int") {
        long i = ch.toInt();
        //RG_DEBUG << "  setting (int) " << m_propertyName << "=" << i;
        m_configuration->set<Int>(
                static_cast<PropertyName>(qstrtostr(m_propertyName)), i);

        return true;
    }

    if (m_propertyType == "RealTime") {
        Rosegarden::RealTime rt;
        int sepIdx = ch.indexOf(',');

        rt.sec = ch.left(sepIdx).toInt();
        rt.nsec = ch.mid(sepIdx + 1).toInt();

        //RG_DEBUG << "  setting (RealTimeT) " << m_propertyName << "=" << rt.sec << "(sec) " << rt.nsec << "(nsec)";

        m_configuration->set<Rosegarden::RealTimeT>(
                static_cast<PropertyName>(qstrtostr(m_propertyName)), rt);

        return true;
    }

    if (m_propertyType == "Bool") {
        QString chLc = ch.toLower();

        bool b = (chLc == "true" ||
                  chLc == "1"    ||
                  chLc == "on");

        //RG_DEBUG << "  setting (Bool) " << m_propertyName << "=" << b;

        m_configuration->set<Rosegarden::Bool>(
                static_cast<PropertyName>(qstrtostr(m_propertyName)), b);

        return true;
    }

    if (m_propertyType.isEmpty() ||
    m_propertyType == "String") {

        //RG_DEBUG << "  setting (String) " << m_propertyName << "=" << ch;

        m_configuration->set<Rosegarden::String>(
                static_cast<PropertyName>(qstrtostr(m_propertyName)),
                qstrtostr(ch));

        return true;
    }


    return true;
}

bool
ConfigurationXmlSubHandler::endElement(const QString&,
                                       const QString&,
                                       const QString& qName,
                                       bool& finished)
{
    m_propertyName = "";
    m_propertyType = "";
    finished = (qName == m_elementName);
    return true;
}


//----------------------------------------



RoseXmlHandler::RoseXmlHandler(RosegardenDocument *doc,
                               unsigned int elementCount,
                               QPointer<QProgressDialog> progressDialog,
                               bool createNewDevicesWhenNeeded) :
    m_doc(doc),
    m_currentSegment(nullptr),
    m_currentEvent(nullptr),
    m_currentTime(0),
    m_chordDuration(0),
    m_segmentEndMarkerTime(nullptr),
    m_inChord(false),
    m_inGroup(false),
    m_inComposition(false),
    m_inColourMap(false),
    m_inMatrix(false),
    m_inNotation(false),
    m_groupId(0),
    m_groupTupletBase(0),
    m_groupTupledCount(0),
    m_groupUntupledCount(0),
    m_foundTempo(false),
    m_section(NoSection),
    m_device(nullptr),
    m_deviceRunningId(Device::NO_DEVICE),
    m_deviceInstrumentBase(MidiInstrumentBase),
    m_deviceReadInstrumentBase(0),
    m_percussion(false),
    m_sendBankSelect(false),
    m_msb(0),
    m_lsb(0),
    m_instrument(nullptr),
    m_haveVolumeCC(false),
    m_havePanCC(false),
    m_buss(nullptr),
    m_plugin(nullptr),
    m_pluginInBuss(false),
    m_colourMap(nullptr),
    m_keyMapping(),
    m_totalElements(elementCount),
    m_elementsSoFar(0),
    m_subHandler(nullptr),
    m_deprecation(false),
    m_createDevices(createNewDevicesWhenNeeded),
    m_haveControls(false),
    m_hasActiveAudio(false),
    m_audioSkipWarning(false),
    m_oldSolo(false),
    m_progressDialog(progressDialog)
{}

RoseXmlHandler::~RoseXmlHandler()
{
    delete m_subHandler;
}

Composition &
RoseXmlHandler::getComposition()
{
    return m_doc->getComposition();
}

Studio &
RoseXmlHandler::getStudio()
{
    return m_doc->getStudio();
}

AudioFileManager &
RoseXmlHandler::getAudioFileManager()
{
    return m_doc->getAudioFileManager();
}

QSharedPointer<AudioPluginManager>
RoseXmlHandler::getAudioPluginManager()
{
    return m_doc->getPluginManager();
}

bool
RoseXmlHandler::startDocument()
{
    if (m_progressDialog) {
        m_progressDialog->setLabelText(tr("Reading file..."));
        m_progressDialog->setRange(0, 100);
    }

    // Clear tracks
    //
    getComposition().clearTracks();

    // And the loop
    //
    getComposition().setLoopStart(0);
    getComposition().setLoopEnd(0);

    // All plugins
    //
    m_doc->clearAllPlugins();

    // reset state
    return true;
}

bool
RoseXmlHandler::startElement(const QString& namespaceURI,
                             const QString& localName,
                             const QString& qName,
                             const QXmlStreamAttributes& atts)
{
    // If the user cancelled, bail.
    if (m_progressDialog  &&  m_progressDialog->wasCanceled())
        return false;

    QString lcName = qName.toLower();

    if (getSubHandler()) {
        return getSubHandler()->startElement(namespaceURI, localName, lcName, atts);
    }

    if (lcName == "event") {

        //RG_DEBUG << "startElement(): found event, current time is " << m_currentTime;

        if (m_currentEvent) {
            RG_DEBUG << "RoseXmlHandler::startElement: Warning: new event found at time " << m_currentTime << " before previous event has ended; previous event will be lost";
            delete m_currentEvent;
        }

        m_currentEvent = new XmlStorableEvent(atts, m_currentTime);

        if (m_currentEvent->has(BEAMED_GROUP_ID)) {

            // remap -- we want to ensure that the segment's nextId
            // is always used (and incremented) in preference to the
            // stored id

            if (!m_currentSegment) {
                m_errorString = "Got grouped event outside of a segment";
                return false;
            }

            long storedId = m_currentEvent->get<Int>(BEAMED_GROUP_ID);

            if (m_groupIdMap.find(storedId) == m_groupIdMap.end()) {
                m_groupIdMap[storedId] = m_currentSegment->getNextId();
            }

            m_currentEvent->set<Int>(
                    BEAMED_GROUP_ID, m_groupIdMap[storedId]);

        } else if (m_inGroup) {
            m_currentEvent->set<Int>(BEAMED_GROUP_ID, m_groupId);
            m_currentEvent->set<String>(BEAMED_GROUP_TYPE, m_groupType);
            if (m_groupType == GROUP_TYPE_TUPLED) {
                m_currentEvent->set<Int>(
                        BEAMED_GROUP_TUPLET_BASE, m_groupTupletBase);
                m_currentEvent->set<Int>(
                        BEAMED_GROUP_TUPLED_COUNT, m_groupTupledCount);
                m_currentEvent->set<Int>(
                        BEAMED_GROUP_UNTUPLED_COUNT, m_groupUntupledCount);
            }
        }

        timeT duration = m_currentEvent->getDuration();

        if (!m_inChord) {

            m_currentTime = m_currentEvent->getAbsoluteTime() + duration;

            //            RG_DEBUG << "RoseXmlHandler::startElement: (we're not in a chord) ";

        } else if (duration != 0) {

            // set chord duration to the duration of the shortest
            // element with a non-null duration (if no such elements,
            // leave it as 0).

            if (m_chordDuration == 0 || duration < m_chordDuration) {
                m_chordDuration = duration;
            }
        }

    } else if (lcName == "property") {

        if (!m_currentEvent) {
            RG_DEBUG << "RoseXmlHandler::startElement: Warning: Found property outside of event at time " << m_currentTime << ", ignoring";
        } else {
            m_currentEvent->setPropertyFromAttributes(atts, true);
        }

    } else if (lcName == "nproperty") {

        if (!m_currentEvent) {
            RG_DEBUG << "RoseXmlHandler::startElement: Warning: Found nproperty outside of event at time " << m_currentTime << ", ignoring";
        } else {
            m_currentEvent->setPropertyFromAttributes(atts, false);
        }

    } else if (lcName == "chord") {

        m_inChord = true;

    } else if (lcName == "group") {

        if (!m_currentSegment) {
            m_errorString = "Got group outside of a segment";
            return false;
        }

        if (!m_deprecation)
            RG_WARNING << "WARNING: This Rosegarden file uses the deprecated element \"group\".  We recommend re-saving the file from this version of Rosegarden to assure your ability to re-load it in future versions";
        m_deprecation = true;

        m_inGroup = true;
        m_groupId = m_currentSegment->getNextId();
        m_groupType = qstrtostr(atts.value("type").toString());

        if (m_groupType == GROUP_TYPE_TUPLED) {
            m_groupTupletBase = atts.value("base").toInt();
            m_groupTupledCount = atts.value("tupled").toInt();
            m_groupUntupledCount = atts.value("untupled").toInt();
        }

    } else if (lcName == "rosegarden-data") {

        // FILE FORMAT VERSIONING -- see comments in
        // RosegardenDocument.cpp.  We only care about major and minor
        // here, not point.

        QString version = atts.value("version").toString();
        QString smajor = atts.value("format-version-major").toString();
        QString sminor = atts.value("format-version-minor").toString();

//        RG_WARNING << "\n\n\nRosegarden file version = \"" << version << "\"\n";

        if (!smajor.isEmpty()) {

            int major = smajor.toInt();
            int minor = sminor.toInt();

            if (major > RosegardenDocument::FILE_FORMAT_VERSION_MAJOR) {
                m_errorString = tr("This file was written by Rosegarden %1, and it uses\na different file format that cannot be read by this version.").arg(version);
                return false;
            }

            if (major == RosegardenDocument::FILE_FORMAT_VERSION_MAJOR &&
                    minor > RosegardenDocument::FILE_FORMAT_VERSION_MINOR) {

                StartupLogo::hideIfStillThere();

                QMessageBox::information(nullptr, tr("Rosegarden"), tr("This file was written by Rosegarden %1, which is more recent than this version.\nThere may be some incompatibilities with the file format.").arg(version));

            }
        }

    } else if (lcName == "studio") {

        if (m_section != NoSection) {
            m_errorString = "Found Studio in another section";
            return false;
        }

        Studio &studio = m_doc->getStudio();

        // In the Studio we clear down everything apart from Devices and
        // Instruments before we reload.  Instruments are derived from
        // the Sequencer, the bank/program information is loaded from
        // the file we're currently examining.
        //
        studio.clearMidiBanksAndPrograms();
        studio.clearBusses();
        studio.clearRecordIns();

        m_section = InStudio; // set top level section

        // Get and set MIDI filters
        //
        QString thruStr = atts.value("thrufilter").toString();

        if (!thruStr.isEmpty())
            studio.setMIDIThruFilter(thruStr.toInt());

        QString recordStr = atts.value("recordfilter").toString();

        if (!recordStr.isEmpty())
            studio.setMIDIRecordFilter(recordStr.toInt());

        QString inputStr = atts.value("audioinputpairs").toString();

        if (!inputStr.isEmpty()) {
            int inputs = inputStr.toInt();
            if (inputs < 1)
                inputs = 1; // we simply don't permit no inputs
            while (int(studio.getRecordIns().size()) < inputs) {
                studio.addRecordIn(new RecordIn());
            }
        }

        QString metronomeStr = atts.value("metronomedevice").toString();

        if (!metronomeStr.isEmpty()) {
            DeviceId metronome = metronomeStr.toUInt();
            studio.setMetronomeDevice(metronome);
        }

        QString temp;

        temp = atts.value("amwshowaudiofaders").toString();
        studio.amwShowAudioFaders =
                temp.isEmpty() ? true : (temp.toInt() != 0);

        temp = atts.value("amwshowsynthfaders").toString();
        studio.amwShowSynthFaders =
                temp.isEmpty() ? true : (temp.toInt() != 0);

        temp = atts.value("amwshowaudiosubmasters").toString();
        studio.amwShowAudioSubmasters =
                temp.isEmpty() ? true : (temp.toInt() != 0);

        temp = atts.value("amwshowunassignedfaders").toString();
        studio.amwShowUnassignedFaders =
                temp.isEmpty() ? false : (temp.toInt() != 0);

    } else if (lcName == "timesignature") {

        if (m_inComposition == false) {
            m_errorString = "TimeSignature object found outside Composition";
            return false;
        }

        timeT t = 0;
        QString timeStr = atts.value("time").toString();
        if (!timeStr.isEmpty())
            t = timeStr.toInt();

        int num = 4;
        QString numStr = atts.value("numerator").toString();
        if (!numStr.isEmpty())
            num = numStr.toInt();

        int denom = 4;
        QString denomStr = atts.value("denominator").toString();
        if (!denomStr.isEmpty())
            denom = denomStr.toInt();

        bool common = false;
        QString commonStr = atts.value("common").toString();
        if (!commonStr.isEmpty())
            common = (commonStr == "true");

        bool hidden = false;
        QString hiddenStr = atts.value("hidden").toString();
        if (!hiddenStr.isEmpty())
            hidden = (hiddenStr == "true");

        bool hiddenBars = false;
        QString hiddenBarsStr = atts.value("hiddenbars").toString();
        if (!hiddenBarsStr.isEmpty())
            hiddenBars = (hiddenBarsStr == "true");

        getComposition().addTimeSignature
        (t, TimeSignature(num, denom, common, hidden, hiddenBars));

    } else if (lcName == "tempo") {

        timeT t = 0;
        QString timeStr = atts.value("time").toString();
        if (!timeStr.isEmpty())
            t = timeStr.toInt();

        tempoT tempo = Composition::getTempoForQpm(120.0);
        QString tempoStr = atts.value("tempo").toString();
        QString targetStr = atts.value("target").toString();
        QString bphStr = atts.value("bph").toString();
        if (!tempoStr.isEmpty()) {
            tempo = tempoStr.toInt();
        } else if (!bphStr.isEmpty()) {
            tempo = Composition::getTempoForQpm
                    (double(bphStr.toInt()) / 60.0);
        }

        if (!targetStr.isEmpty()) {
            getComposition().addTempoAtTime(t, tempo, targetStr.toInt());
        } else {
            getComposition().addTempoAtTime(t, tempo);
        }

    } else if (lcName == "composition") {

        if (m_section != NoSection) {
            m_errorString = "Found Composition in another section";
            return false;
        }

        // set Segment
        m_section = InComposition;

        // Get and set the record track
        //
        QString recordStr = atts.value("recordtrack").toString();
        if (!recordStr.isEmpty()) {
            getComposition().setTrackRecording(recordStr.toInt(), true);
        }

        QString recordPlStr = atts.value("recordtracks").toString();
        if (!recordPlStr.isEmpty()) {
            RG_DEBUG << "Record tracks: " << recordPlStr;
            QStringList recordList = recordPlStr.split(',');
            for (QStringList::iterator i = recordList.begin();
                    i != recordList.end(); ++i) {
                RG_DEBUG << "Record track: " << (*i).toInt();
                getComposition().setTrackRecording((*i).toInt(), true);
            }
        }

        // Get and set the position pointer
        //
        int position = 0;
        QString positionStr = atts.value("pointer").toString();
        if (!positionStr.isEmpty()) {
            position = positionStr.toInt();
        }

        getComposition().setPosition(position);


        // Get and (eventually) set the default tempo.
        // We prefer the new compositionDefaultTempo over the
        // older defaultTempo.
        //
        QString tempoStr = atts.value("compositionDefaultTempo").toString();
        if (!tempoStr.isEmpty()) {
            tempoT tempo = tempoT(tempoStr.toInt());
            getComposition().setCompositionDefaultTempo(tempo);
        } else {
            tempoStr = atts.value("defaultTempo").toString();
            if (!tempoStr.isEmpty()) {
                double tempo = qstrtodouble(tempoStr);
                getComposition().setCompositionDefaultTempo
                (Composition::getTempoForQpm(tempo));
            }
        }

        // set the composition flag
        m_inComposition = true;


        QString loopModeStr = atts.value("loopmode").toString();

        // New looping
        if (loopModeStr != "") {

            getComposition().setLoopMode(
                    static_cast<Composition::LoopMode>(loopModeStr.toInt()));
            getComposition().setLoopStart(atts.value("loopstart").toInt());
            getComposition().setLoopEnd(atts.value("loopend").toInt());

        } else {  // Legacy looping

            QString loopStartStr = atts.value("loopstart").toString();
            QString loopEndStr = atts.value("loopend").toString();

            int loopStart = 0;
            int loopEnd = 0;
            if (!loopStartStr.isEmpty() && !loopEndStr.isEmpty()) {
                loopStart = loopStartStr.toInt();
                loopEnd = loopEndStr.toInt();

                getComposition().setLoopStart(loopStart);
                getComposition().setLoopEnd(loopEnd);
            }

            QString isLooping = atts.value("islooping").toString();
            if (isLooping.isEmpty()) {
                // old document - use (start != end) => loop on
                Composition::LoopMode loopMode = Composition::LoopOff;
                if (loopStart != loopEnd)
                    loopMode = Composition::LoopOn;
                getComposition().setLoopMode(loopMode);
            } else {
                if (isLooping.toInt() == 1)
                    getComposition().setLoopMode(Composition::LoopOn);
                else
                    getComposition().setLoopMode(Composition::LoopOff);
            }

        }

        QString selectedTrackStr = atts.value("selected").toString();

        if (!selectedTrackStr.isEmpty()) {
            TrackId selectedTrack =
                (TrackId)selectedTrackStr.toInt();

            getComposition().setSelectedTrack(selectedTrack);
        }

        QString soloTrackStr = atts.value("solo").toString();
        m_oldSolo = false;
        if (!soloTrackStr.isEmpty())
            if (soloTrackStr.toInt() == 1)
                m_oldSolo = true;

        QString playMetStr = atts.value("playmetronome").toString();
        if (!playMetStr.isEmpty()) {
            if (playMetStr.toInt())
                getComposition().setPlayMetronome(true);
            else
                getComposition().setPlayMetronome(false);
        }

        QString recMetStr = atts.value("recordmetronome").toString();
        if (!recMetStr.isEmpty()) {
            if (recMetStr.toInt())
                getComposition().setRecordMetronome(true);
            else
                getComposition().setRecordMetronome(false);
        }

        QString nextTriggerIdStr = atts.value("nexttriggerid").toString();
        if (!nextTriggerIdStr.isEmpty()) {
            getComposition().setNextTriggerSegmentId(nextTriggerIdStr.toInt());
        }

        QString copyrightStr = atts.value("copyright").toString();
        if (!copyrightStr.isEmpty()) {
            getComposition().setCopyrightNote(qstrtostr(copyrightStr));
        }

        QString startMarkerStr = atts.value("startMarker").toString();
        QString endMarkerStr = atts.value("endMarker").toString();

        if (!startMarkerStr.isEmpty()) {
            getComposition().setStartMarker(startMarkerStr.toInt());
        }

        if (!endMarkerStr.isEmpty()) {
            getComposition().setEndMarker(endMarkerStr.toInt());
        }

        QString autoExpand = atts.value("autoExpand").toString();
        if (!autoExpand.isEmpty()) {
            if (autoExpand.toInt() == 1)
                getComposition().setAutoExpand(true);
            else
                getComposition().setAutoExpand(false);
        }

        QString panLawStr = atts.value("panlaw").toString();
        if (!panLawStr.isEmpty()) {
            int panLaw = panLawStr.toInt();
            AudioLevel::setPanLaw(panLaw);
        } else {
            // Since no "panlaw" was found in this tag, apply the default.
            AudioLevel::setPanLaw(0);
        }

        QString notationSpacingStr = atts.value("notationspacing").toString();
        if (!notationSpacingStr.isEmpty()) {
            getComposition().m_notationSpacing = notationSpacingStr.toInt();
        } else {
            // Default to 100.
            getComposition().m_notationSpacing = 100;
        }

        QString editorFollowPlaybackStr =
            atts.value("editorfollowplayback").toString();
        if (!editorFollowPlaybackStr.isEmpty()) {
            if (editorFollowPlaybackStr.toInt() == 1) {
                getComposition().setEditorFollowPlayback(true);
            } else {
                getComposition().setEditorFollowPlayback(false);
            }
        } else {
            // Default to true.
            getComposition().setEditorFollowPlayback(true);
        }

        QString mainFollowPlaybackStr =
            atts.value("mainfollowplayback").toString();
        if (!mainFollowPlaybackStr.isEmpty()) {
            if (mainFollowPlaybackStr.toInt() == 1) {
                getComposition().setMainFollowPlayback(true);
            } else {
                getComposition().setMainFollowPlayback(false);
            }
        } else {
            // Default to true.
            getComposition().setMainFollowPlayback(true);
        }


    } else if (lcName == "track") {

        if (m_section != InComposition) {
            m_errorString = "Track object found outside Composition";
            return false;
        }

        int id = -1;
        int position = -1;
        int instrument = -1;
        std::string label;
        bool muted = false;

        QString trackNbStr = atts.value("id").toString();
        if (!trackNbStr.isEmpty()) {
            id = trackNbStr.toInt();
        }

        QString labelStr = atts.value("label").toString();
        if (!labelStr.isEmpty()) {
            label = qstrtostr(labelStr);
        }

        QString mutedStr = atts.value("muted").toString();
        if (!mutedStr.isEmpty()) {
            if (mutedStr == "true")
                muted = true;
            else
                muted = false;
        }

        QString positionStr = atts.value("position").toString();
        if (!positionStr.isEmpty()) {
            position = positionStr.toInt();
        }

        QString instrumentStr = atts.value("instrument").toString();
        if (!instrumentStr.isEmpty()) {
            instrument = instrumentStr.toInt();
        }

        Track *track = new Track(id,
                                 instrument,
                                 position,
                                 label,
                                 muted);

        if (m_oldSolo) {
            // if this is the selected track
            if (static_cast<TrackId>(id) ==
                    getComposition().getSelectedTrack()) {
                track->setSolo(true);
            }
        }

        QString shortLabelStr = atts.value("shortLabel").toString();
        if (!shortLabelStr.isEmpty()) {
            track->setShortLabel(shortLabelStr.toStdString());
        }

        // track properties affecting newly created segments are initialized
        // to default values in the ctor, so they don't need to be initialized
        // here

        QString presetLabelStr = atts.value("defaultLabel").toString();
        if (!presetLabelStr.isEmpty()) {
            track->setPresetLabel( qstrtostr(presetLabelStr) );
        }

        QString clefStr = atts.value("defaultClef").toString();
        if (!clefStr.isEmpty()) {
            track->setClef(clefStr.toInt());
        }

        QString transposeStr = atts.value("defaultTranspose").toString();
        if (!transposeStr.isEmpty()) {
            track->setTranspose(transposeStr.toInt());
        }

        QString colorStr = atts.value("defaultColour").toString();
        if (!colorStr.isEmpty()) {
            track->setColor(colorStr.toInt());
        }

        QString highplayStr = atts.value("defaultHighestPlayable").toString();
        if (!highplayStr.isEmpty()) {
            track->setHighestPlayable(highplayStr.toInt());
        }

        QString lowplayStr = atts.value("defaultLowestPlayable").toString();
        if (!lowplayStr.isEmpty()) {
            track->setLowestPlayable(lowplayStr.toInt());
        }

        QString staffSizeStr = atts.value("staffSize").toString();
        if (!staffSizeStr.isEmpty()) {
            track->setStaffSize(staffSizeStr.toInt());
        }

        QString staffBracketStr = atts.value("staffBracket").toString();
        if (!staffBracketStr.isEmpty()) {
            track->setStaffBracket(staffBracketStr.toInt());
        }

        QString inputDeviceStr = atts.value("inputDevice").toString();
        if (!inputDeviceStr.isEmpty()) {
            track->setMidiInputDevice(inputDeviceStr.toUInt());
        }

        QString inputChannelStr = atts.value("inputChannel").toString();
        if (!inputChannelStr.isEmpty()) {
            track->setMidiInputChannel(inputChannelStr.toInt());
        }

        QString thruRoutingStr = atts.value("thruRouting").toString();
        if (!thruRoutingStr.isEmpty()) {
            track->setThruRouting(
                    static_cast<Track::ThruRouting>(thruRoutingStr.toInt()));
        }

        QString soloStr = atts.value("solo").toString();
        if (soloStr == "true")
            track->setSolo(true);

        // If the composition tag had this track set to record, make sure
        // it is armed.
        if (getComposition().isTrackRecording(id))
            track->setArmed(true);

        QString archivedStr = atts.value("archived").toString();
        if (archivedStr == "true") {
            track->setArchived(
                    true,  // archived
                    false);  // refreshComp - Do not refresh m_recordTracks.
        }

        getComposition().addTrack(track);

        std::vector<TrackId> trackIds;
        trackIds.push_back(track->getId());
        getComposition().notifyTracksAdded(trackIds);


    } else if (lcName == "segment") {

        if (m_section != NoSection) {
            m_errorString = "Found Segment in another section";
            return false;
        }

        // set Segment
        m_section = InSegment;

        TrackId trackId{NoTrack};
        QString trackIdStr = atts.value("track").toString();
        if (!trackIdStr.isEmpty()) {
            trackId = trackIdStr.toUInt();
        }

        int startTime{0};
        QString startIdxStr = atts.value("start").toString();
        if (!startIdxStr.isEmpty()) {
            startTime = startIdxStr.toInt();
        }

        QString segmentType = (atts.value("type")).toString().toLower();
        if (!segmentType.isEmpty()) {
            if (segmentType == "audio") {
                int audioFileId = atts.value("file").toInt();

                // check this file id exists on the AudioFileManager

                if (getAudioFileManager().fileExists(audioFileId) == false) {
                    // We don't report an error as this audio file might've
                    // been excluded deliberately as we could't actually
                    // find the audio file itself.
                    // Instead, we drop the audio Segment without any warning.
                    // That's not polite.
                    return true;
                }

                // Create an Audio segment and add its reference
                //
                m_currentSegment = new Segment(Segment::Audio);
                m_currentSegment->setAudioFileId(audioFileId);
                m_currentSegment->setStartTime(startTime);
            } else {
                // Create a (normal) internal Segment
                m_currentSegment = new Segment(Segment::Internal);
            }

        } else {
            // for the moment we default
            m_currentSegment = new Segment(Segment::Internal);
        }

        QString repeatStr = atts.value("repeat").toString();
        if (repeatStr.toLower() == "true") {
            m_currentSegment->setRepeating(true);
        }

        QString delayStr = atts.value("delay").toString();
        if (!delayStr.isEmpty()) {
            RG_DEBUG << "Delay string is \"" << delayStr << "\"";
            long delay = delayStr.toLong();
            RG_DEBUG << "Delay is " << delay;
            m_currentSegment->setDelay(delay);
        }

        QString rtDelaynSec = atts.value("rtdelaynsec").toString();
        QString rtDelayuSec = atts.value("rtdelayusec").toString();
        QString rtDelaySec = atts.value("rtdelaysec").toString();
        if ( (!rtDelaySec.isEmpty()) && ((!rtDelaynSec.isEmpty()) || (!rtDelayuSec.isEmpty())) ){
            if (!rtDelaynSec.isEmpty()) {
                m_currentSegment->setRealTimeDelay(
                            RealTime(rtDelaySec.toInt(),
                                          rtDelaynSec.toInt()));
            } else {
                m_currentSegment->setRealTimeDelay
                (RealTime(rtDelaySec.toInt(),
                          rtDelayuSec.toInt() * 1000));
            }
        }

        QString transposeStr = atts.value("transpose").toString();
        if (!transposeStr.isEmpty())
            m_currentSegment->setTranspose(transposeStr.toInt());

        // fill in the label
        QString labelStr = atts.value("label").toString();
        if (!labelStr.isEmpty())
            m_currentSegment->setLabel(qstrtostr(labelStr));

        m_currentSegment->setTrack(trackId);
        //m_currentSegment->setStartTime(startTime);

        unsigned int colourindex{0};
        QString colourIndStr = atts.value("colourindex").toString();
        if (!colourIndStr.isEmpty()) {
            colourindex = colourIndStr.toInt();
        }

        m_currentSegment->setColourIndex(colourindex);

        QString snapGridSizeStr = atts.value("snapgridsize").toString();
        if (!snapGridSizeStr.isEmpty()) {
            m_currentSegment->setSnapGridSize(snapGridSizeStr.toInt());
        }

        QString viewFeaturesStr = atts.value("viewfeatures").toString();
        if (!viewFeaturesStr.isEmpty()) {
            m_currentSegment->setViewFeatures(viewFeaturesStr.toInt());
        }

        const QString excludeFromPrintingStr =
                atts.value("excludefromprinting").toString();
        if (!excludeFromPrintingStr.isEmpty()) {
            const bool excludeFromPrinting =
                    (excludeFromPrintingStr.toLower() == "true");
            m_currentSegment->setExcludeFromPrinting(excludeFromPrinting);
        } else {
            // Look for the older "fornotation".
            QString forNotationStr = atts.value("fornotation").toString();
            if (!forNotationStr.isEmpty()) {
                bool forNotation = (forNotationStr.toUpper() == "TRUE");
                m_currentSegment->setExcludeFromPrinting(!forNotation);
            }
        }

        m_currentTime = startTime;

        QString triggerIdStr = atts.value("triggerid").toString();
        QString triggerPitchStr = atts.value("triggerbasepitch").toString();
        QString triggerVelocityStr = atts.value("triggerbasevelocity").toString();
        QString triggerRetuneStr = atts.value("triggerretune").toString();
        QString triggerAdjustTimeStr = atts.value("triggeradjusttimes").toString();

        QString linkerIdStr = atts.value("linkerid").toString();

        QString linkerChgKeyStr = atts.value("linkertransposechangekey").toString();
        QString linkerStepsStr = atts.value("linkertransposesteps").toString();
        QString linkerSemitonesStr = atts.value("linkertransposesemitones").toString();
        QString linkerTransBackStr =
                             atts.value("linkertransposesegmentback").toString();

        if (!triggerIdStr.isEmpty()) {
            int pitch = -1;
            if (!triggerPitchStr.isEmpty())
                pitch = triggerPitchStr.toInt();
            int velocity = -1;
            if (!triggerVelocityStr.isEmpty())
                velocity = triggerVelocityStr.toInt();
            TriggerSegmentRec *rec =
                getComposition().addTriggerSegment(m_currentSegment,
                                                   triggerIdStr.toInt(),
                                                   pitch, velocity);
            if (rec) {
                if (!triggerRetuneStr.isEmpty())
                    rec->setDefaultRetune(triggerRetuneStr.toLower() == "true");
                if (!triggerAdjustTimeStr.isEmpty())
                    rec->setDefaultTimeAdjust(qstrtostr(triggerAdjustTimeStr));
            }
            m_currentSegment->setStartTimeDataMember(startTime);
        } else {
            if (!linkerIdStr.isEmpty()) {
                SegmentLinker *linker = nullptr;
                int linkId = linkerIdStr.toInt();
                SegmentLinkerMap::iterator linkerItr =
                                                  m_segmentLinkers.find(linkId);
                if (linkerItr == m_segmentLinkers.end()) {
                    //need to create a SegmentLinker with this id
                    linker = new SegmentLinker(linkId);
                    m_segmentLinkers[linkId] = linker;
                } else {
                    linker = linkerItr->second;
                }
                Segment::LinkTransposeParams params(
                                        linkerChgKeyStr.toLower()=="true",
                                        linkerStepsStr.toInt(),
                                        linkerSemitonesStr.toInt(),
                                        linkerTransBackStr.toLower()=="true");
                linker->addLinkedSegment(m_currentSegment);
                m_currentSegment->setLinkTransposeParams(params);
            }
            getComposition().addSegment(m_currentSegment);
            getComposition().setSegmentStartTime(m_currentSegment, startTime);
        }

        QString endMarkerStr = atts.value("endmarker").toString();
        if (!endMarkerStr.isEmpty()) {
            delete m_segmentEndMarkerTime;
            m_segmentEndMarkerTime = new timeT(endMarkerStr.toInt());
        }

        m_groupIdMap.clear();

    } else if (lcName == "matrix") {  // <matrix>

        // If we're in a <segment>, <matrix> is valid.
        if (m_currentSegment)
            m_inMatrix = true;

    } else if (lcName == "notation") {  // <notation>

        // If we're in a <segment>, <notation> is valid.
        if (m_currentSegment)
            m_inNotation = true;

    } else if (lcName == "hzoom") {  // <hzoom>

        if (m_currentSegment && m_inMatrix)
            m_currentSegment->matrixHZoomFactor = atts.value("factor").toDouble();

    } else if (lcName == "vzoom") {  // <vzoom>

        if (m_currentSegment && m_inMatrix)
            m_currentSegment->matrixVZoomFactor = atts.value("factor").toDouble();

    } else if (lcName == "ruler") {  // <ruler>

        if (m_currentSegment && m_inMatrix) {
            Segment::Ruler segmentRuler;
            segmentRuler.type = atts.value("type").toString().toStdString();
            segmentRuler.ccNumber = atts.value("ccnumber").toInt();
            m_currentSegment->matrixRulers->insert(segmentRuler);
        }

        if (m_currentSegment && m_inNotation) {
            Segment::Ruler segmentRuler;
            segmentRuler.type = atts.value("type").toString().toStdString();
            segmentRuler.ccNumber = atts.value("ccnumber").toInt();
            m_currentSegment->notationRulers->insert(segmentRuler);
        }

    } else if (lcName == "gui") {  // <gui>

        // This element is no longer supported.  But please don't reuse
        // the name in case it pops up in an old file.

        // <gui> elements used to be found in <segment> elements.
        // <gui> elements contained <controller> elements.
        // The example file bogus-surf-jam.rg still has this.
        // However, they never did anything.

    } else if (lcName == "controller") {  // <controller>

        // This element is no longer supported.  But please don't reuse
        // the name in case it pops up in an old file.

        // <controller> elements used to be found in <gui> elements.
        // The example file bogus-surf-jam.rg still has this.
        // However, they never did anything.

    } else if (lcName == "resync") {

        if (!m_deprecation)
            RG_WARNING << "WARNING: This Rosegarden file uses the deprecated element \"resync\".  We recommend re-saving the file from this version of Rosegarden to assure your ability to re-load it in future versions";
        m_deprecation = true;

        QString time(atts.value("time").toString());
        bool isNumeric;
        int numTime = time.toInt(&isNumeric);
        if (isNumeric)
            m_currentTime = numTime;

    } else if (lcName == "audio") {

        if (m_section != InAudioFiles) {
            m_errorString = "Audio object found outside Audio section";
            return false;
        }

        QString id(atts.value("id").toString());
        QString file(atts.value("file").toString());
        QString label(atts.value("label").toString());

        if (id.isEmpty() || file.isEmpty() || label.isEmpty()) {
            m_errorString = "Audio object has empty parameters";
            return false;
        }

        m_hasActiveAudio = true;

        getAudioFileManager().setAudioLocationConfirmed();

        // attempt to insert file into AudioFileManager
        // (this checks the integrity of the file at the
        // same time)
        //
        if (getAudioFileManager().insertFile(qstrtostr(label),
                                             file,
                                             id.toInt()) == false) {

            // We failed to find the audio file.  Let the user know
            // and let them try to find it.
            return locateAudioFile(id, file, label);
        }

    } else if (lcName == "audiopath") {

        if (m_section != InAudioFiles) {
            m_errorString = "Audiopath object found outside AudioFiles section";
            return false;
        }

        QString audioPath(atts.value("value").toString());

        if (audioPath.isEmpty()) {
            m_errorString = "Audiopath has no value";
            return false;
        }

        // Set the audio path, but don't create it until endDocument().
        // This way, if the .rg file has an unexpected audio path in it,
        // e.g. one that was deleted when the .rg file was moved,
        // we don't end up creating something the user doesn't want.
        // See Bug #1730.
        getAudioFileManager().setRelativeAudioPath(audioPath,
                                                   false,  // create
                                                   false);  // doMoveFiles

    } else if (lcName == "begin") {

        double marker = qstrtodouble(atts.value("index").toString());

        if (!m_currentSegment) {
            // Don't fail - as this segment could be defunct if we
            // skipped loading the audio file
            //
            return true;
        }

        if (m_currentSegment->getType() != Segment::Audio) {
            m_errorString = "Found audio begin index in non audio segment";
            return false;
        }

        // convert to RealTime from float
        int sec = (int)marker;
        int usec = (int)((marker - ((double)sec)) * 1000000.0);
        m_currentSegment->setAudioStartTime(RealTime(sec, usec * 1000));


    } else if (lcName == "end") {

        double marker = qstrtodouble(atts.value("index").toString());

        if (!m_currentSegment) {
            // Don't fail - as this segment could be defunct if we
            // skipped loading the audio file
            //
            return true;
        }

        if (m_currentSegment->getType() != Segment::Audio) {
            m_errorString = "found audio end index in non audio segment";
            return false;
        }

        int sec = (int)marker;
        int usec = (int)((marker - ((double)sec)) * 1000000.0);
        RealTime markerTime(sec, usec * 1000);

        if (markerTime < m_currentSegment->getAudioStartTime()) {
            m_errorString = "Audio end index before audio start marker";
            return false;
        }

        m_currentSegment->setAudioEndTime(markerTime);

        // Ensure we set end time according to correct RealTime end of Segment
        //
        RealTime realEndTime = getComposition().
                               getElapsedRealTime(m_currentSegment->getStartTime()) +
                               m_currentSegment->getAudioEndTime() -
                               m_currentSegment->getAudioStartTime();

        timeT absEnd = getComposition().getElapsedTimeForRealTime(realEndTime);
        m_currentSegment->setEndTime(absEnd);

    } else if (lcName == "fadein") {

        if (!m_currentSegment) {
            // Don't fail - as this segment could be defunct if we
            // skipped loading the audio file
            //
            return true;
        }

        if (m_currentSegment->getType() != Segment::Audio) {
            m_errorString = "found fade in time in non audio segment";
            return false;
        }

        double marker = qstrtodouble(atts.value("time").toString());
        int sec = (int)marker;
        int usec = (int)((marker - ((double)sec)) * 1000000.0);
        RealTime markerTime(sec, usec * 1000);

        m_currentSegment->setFadeInTime(markerTime);
        m_currentSegment->setAutoFade(true);


    } else if (lcName == "fadeout") {

        if (!m_currentSegment) {
            // Don't fail - as this segment could be defunct if we
            // skipped loading the audio file
            //
            return true;
        }

        if (m_currentSegment->getType() != Segment::Audio) {
            m_errorString = "found fade out time in non audio segment";
            return false;
        }

        double marker = qstrtodouble(atts.value("time").toString());
        int sec = (int)marker;
        int usec = (int)((marker - ((double)sec)) * 1000000.0);
        RealTime markerTime(sec, usec * 1000);

        m_currentSegment->setFadeOutTime(markerTime);
        m_currentSegment->setAutoFade(true);

    } else if (lcName == "device") {

        if (m_section != InStudio) {
            m_errorString = "Found Device outside Studio";
            return false;
        }

        m_haveControls = false;

        QString type = (atts.value("type")).toString().toLower();
        QString idString = atts.value("id").toString();
        QString nameStr = atts.value("name").toString();

        if (idString.isNull()) {
            m_errorString = "No ID on Device tag";
            return false;
        }

        //int id = idString.toInt();

        if (type == "midi") {
            QString direction = atts.value("direction").toString().toLower();

            if (direction.isNull() ||
                direction == "" ||
                direction == "play") { // ignore inputs

                if (!nameStr.isEmpty()) {
                    addMIDIDevice(nameStr, m_createDevices, "play"); // also sets m_device
                }
            }


            if (direction == "record") {
                if (m_device) {
                    if (!nameStr.isEmpty()) {
                        m_device->setName(qstrtostr(nameStr));
                    }
                } else if (!nameStr.isEmpty()) {
                    addMIDIDevice(nameStr, m_createDevices, "record"); // also sets m_device
                }
            }

            QString connection = atts.value("connection").toString();
<<<<<<< HEAD
            if ((m_createDevices) && (m_device) && !connection.isEmpty() ) {
=======
            if (m_createDevices  &&  m_device  &&  !connection.isEmpty())
>>>>>>> c6ef6415
                setMIDIDeviceConnection(connection);

            if (m_createDevices)
                setMIDIDeviceName(nameStr);

            QString vstr = atts.value("variation").toString().toLower();
            MidiDevice::VariationType variation =
                MidiDevice::NoVariations;
            if (!vstr.isNull()) {
                if (vstr == "lsb") {
                    variation = MidiDevice::VariationFromLSB;
                } else if (vstr == "msb") {
                    variation = MidiDevice::VariationFromMSB;
                } else if (vstr == "") {
                    variation = MidiDevice::NoVariations;
                }
            }
            MidiDevice *md = dynamic_cast<MidiDevice *>(m_device);
            if (md) {
                md->setVariationType(variation);
            }
        } else if (type == "softsynth") {
            m_device = getStudio().getSoftSynthDevice();
            if (m_device && m_device->getType() == Device::SoftSynth) {
                m_device->setName(qstrtostr(nameStr));
                m_deviceRunningId = m_device->getId();
                m_deviceInstrumentBase = SoftSynthInstrumentBase;
                m_deviceReadInstrumentBase = 0;
            }
        } else if (type == "audio") {
            m_device = getStudio().getAudioDevice();
            if (m_device && m_device->getType() == Device::Audio) {
                m_device->setName(qstrtostr(nameStr));
                m_deviceRunningId = m_device->getId();
                m_deviceInstrumentBase = AudioInstrumentBase;
                m_deviceReadInstrumentBase = 0;
            }
        } else {
            m_errorString = "Found unknown Device type";
            return false;
        }

    } else if (lcName == "librarian") {

        // The contact details for the maintainer of the banks/programs
        // information.
        //
        if (m_device && m_device->getType() == Device::Midi) {
            QString name = atts.value("name").toString();
            QString email = atts.value("email").toString();

            dynamic_cast<MidiDevice*>(m_device)->
            setLibrarian(qstrtostr(name), qstrtostr(email));
        }

    } else if (lcName == "bank") {

        if (m_device) // only if we have a device
        {
            if (m_section != InStudio && m_section != InInstrument)
            {
                m_errorString = "Found Bank outside Studio or Instrument";
                return false;
            }

            QString nameStr = atts.value("name").toString();
            m_percussion = (atts.value("percussion").toString().toLower() == "true");
            m_msb = (atts.value("msb")).toInt();
            m_lsb = (atts.value("lsb")).toInt();

            // Must account for file format <1.6.0
            // which would return an empty string.
            //
            // File formats <1.6.0 assume the existence of bank tag implies
            // send bank select should be set to true.
            m_sendBankSelect = !(atts.value("send").toString().toLower() == "false");

            // To actually create a bank
            //
            if (m_section == InStudio)
            {
                // Create a new bank
                MidiBank bank(m_percussion,
                              m_msb,
                              m_lsb,
                              qstrtostr(nameStr));

                if (m_device->getType() == Device::Midi) {
                    // Insert the bank
                    //
                    dynamic_cast<MidiDevice*>(m_device)->addBank(bank);
                }
            } else // otherwise we're referencing it in an instrument
                if (m_section == InInstrument)
                {
                    if (m_instrument) {
                        m_instrument->setPercussion(m_percussion);
                        m_instrument->setMSB(m_msb);
                        m_instrument->setLSB(m_lsb);
                        m_instrument->setSendBankSelect(m_sendBankSelect);
                    }
                }
        }

    } else if (lcName == "program") {

        if (m_device) // only if we have a device
        {
            if (m_section == InStudio)
            {
                QString nameStr = (atts.value("name").toString());
                MidiByte pc = atts.value("id").toInt();
                QString keyMappingStr = (atts.value("keymapping").toString());

                // Create a new program

                // ??? But an empty string is an empty string.  Why not
                //     just always do qstrtostr(keyMappingStr) below?
                const bool keyMapValid = !keyMappingStr.isEmpty();

                MidiProgram program(
                        MidiBank(m_percussion, m_msb, m_lsb),
                        pc,
                        qstrtostr(nameStr),
                        keyMapValid ? qstrtostr(keyMappingStr) : "");

                if (m_device->getType() == Device::Midi) {
                    // Insert the program
                    //
                    dynamic_cast<MidiDevice*>(m_device)->
                    addProgram(program);
                }

            } else if (m_section == InInstrument)
            {
                if (m_instrument) {
                    // Must account for file format <1.6.0
                    // which would return an empty string.
                    //
                    // File formats <1.6.0 assume the existence of bank tag implies
                    // send program change should be set to true.
                    bool sendProgramChange = !(atts.value("send").toString().toLower() == "false");

                    MidiByte id = atts.value("id").toInt();
                    m_instrument->setProgramChange(id);
                    m_instrument->setSendProgramChange(sendProgramChange);
                }
            } else
            {
                m_errorString = "Found Program outside Studio and Instrument";
                return false;
            }
        }

    } else if (lcName == "keymapping") {

        if (m_section == InInstrument) {
            RG_DEBUG << "Old-style keymapping in instrument found, ignoring";
        } else {

            if (m_section != InStudio) {
                m_errorString = "Found Keymapping outside Studio";
                return false;
            }

            if (m_device && (m_device->getType() == Device::Midi)) {
                QString name = atts.value("name").toString();
                m_keyMapping.reset(new MidiKeyMapping(qstrtostr(name)));
                m_keyNameMap.clear();
            }
        }

    } else if (lcName == "key") {

        if (m_keyMapping) {
            QString numStr = atts.value("number").toString();
            QString namStr = atts.value("name").toString();
            if (!numStr.isEmpty() && !namStr.isEmpty()) {
                m_keyNameMap[numStr.toInt()] = qstrtostr(namStr);
            }
        }

    } else if (lcName == "controls") {

        // Only clear down the controllers list if we have found some controllers in the RG file
        //
        if (m_device) {
            dynamic_cast<MidiDevice*>(m_device)->clearControlList();
        }

        m_haveControls = true;

    } else if (lcName == "control") {

        if (m_section != InStudio) {
            m_errorString = "Found ControlParameter outside Studio";
            return false;
        }

        if (!m_device) {
            //!!! ach no, we can't give this warning -- we might be in a <device> elt
            // but have no sequencer support, for example.  we need a separate m_inDevice
            // flag
            //        m_deprecation = true;
            //        RG_WARNING << "WARNING: This Rosegarden file uses a deprecated control parameter structure.  We recommend re-saving the file from this version of Rosegarden to assure your ability to re-load it in future versions";

        } else if (m_device->getType() == Device::Midi) {

            if (!m_haveControls) {
                m_errorString = "Found ControlParameter outside Controls block";
                return false;
            }

            QString name = atts.value("name").toString();
            QString type = atts.value("type").toString();
            QString descr = atts.value("description").toString();
            QString min = atts.value("min").toString();
            QString max = atts.value("max").toString();
            QString def = atts.value("default").toString();
            QString controllerNumber = atts.value("controllervalue").toString();
            QString colour = atts.value("colourindex").toString();
            QString ipbPosition = atts.value("ipbposition").toString();

            ControlParameter con(qstrtostr(name),
                                 qstrtostr(type),
                                 qstrtostr(descr),
                                 min.toInt(),
                                 max.toInt(),
                                 def.toInt(),
                                 MidiByte(controllerNumber.toInt()),
                                 colour.toInt(),
                                 ipbPosition.toInt());

            // !!! Not clear whether this should propagate to
            // instruments.  Conservatively keeping the original
            // semantics, which may not be right.
            dynamic_cast<MidiDevice*>(m_device)->
                addControlParameter(con, true);
        }

    } else if (lcName == "reverb") { // deprecated but we still read 'em

        if (!m_deprecation)
            RG_WARNING << "WARNING: This Rosegarden file uses the deprecated element \"reverb\" (now replaced by a control parameter).  We recommend re-saving the file from this version of Rosegarden to assure your ability to re-load it in future versions";
        m_deprecation = true;

        if (m_section != InInstrument) {
            m_errorString = "Found Reverb outside Instrument";
            return false;
        }

        MidiByte value = atts.value("value").toInt();

        if (m_instrument)
            m_instrument->setControllerValue(MIDI_CONTROLLER_REVERB, value);


    } else if (lcName == "chorus") { // deprecated but we still read 'em

        if (!m_deprecation)
            RG_WARNING << "WARNING: This Rosegarden file uses the deprecated element \"chorus\" (now replaced by a control parameter).  We recommend re-saving the file from this version of Rosegarden to assure your ability to re-load it in future versions";
        m_deprecation = true;

        if (m_section != InInstrument) {
            m_errorString = "Found Chorus outside Instrument";
            return false;
        }

        MidiByte value = atts.value("value").toInt();

        if (m_instrument)
            m_instrument->setControllerValue(MIDI_CONTROLLER_CHORUS, value);

    } else if (lcName == "filter") { // deprecated but we still read 'em

        if (!m_deprecation)
            RG_WARNING << "WARNING: This Rosegarden file uses the deprecated element \"filter\" (now replaced by a control parameter).  We recommend re-saving the file from this version of Rosegarden to assure your ability to re-load it in future versions";
        m_deprecation = true;

        if (m_section != InInstrument) {
            m_errorString = "Found Filter outside Instrument";
            return false;
        }

        MidiByte value = atts.value("value").toInt();

        if (m_instrument)
            m_instrument->setControllerValue(MIDI_CONTROLLER_FILTER, value);


    } else if (lcName == "resonance") { // deprecated but we still read 'em

        if (!m_deprecation)
            RG_WARNING << "WARNING: This Rosegarden file uses the deprecated element \"resonance\" (now replaced by a control parameter).  We recommend re-saving the file from this version of Rosegarden to assure your ability to re-load it in future versions";
        m_deprecation = true;

        if (m_section != InInstrument) {
            m_errorString = "Found Resonance outside Instrument";
            return false;
        }

        MidiByte value = atts.value("value").toInt();

        if (m_instrument)
            m_instrument->setControllerValue(MIDI_CONTROLLER_RESONANCE, value);


    } else if (lcName == "attack") { // deprecated but we still read 'em

        if (!m_deprecation)
            RG_WARNING << "WARNING: This Rosegarden file uses the deprecated element \"attack\" (now replaced by a control parameter).  We recommend re-saving the file from this version of Rosegarden to assure your ability to re-load it in future versions";
        m_deprecation = true;

        if (m_section != InInstrument) {
            m_errorString = "Found Attack outside Instrument";
            return false;
        }

        MidiByte value = atts.value("value").toInt();

        if (m_instrument)
            m_instrument->setControllerValue(MIDI_CONTROLLER_ATTACK, value);

    } else if (lcName == "release") { // deprecated but we still read 'em

        if (!m_deprecation)
            RG_WARNING << "WARNING: This Rosegarden file uses the deprecated element \"release\" (now replaced by a control parameter).  We recommend re-saving the file from this version of Rosegarden to assure your ability to re-load it in future versions";
        m_deprecation = true;

        if (m_section != InInstrument) {
            m_errorString = "Found Release outside Instrument";
            return false;
        }

        MidiByte value = atts.value("value").toInt();

        if (m_instrument)
            m_instrument->setControllerValue(MIDI_CONTROLLER_RELEASE, value);

    } else if (lcName == "pan") {

        if (m_section != InInstrument && m_section != InBuss) {
            m_errorString = "Found Pan outside Instrument or Buss";
            return false;
        }

        MidiByte value = atts.value("value").toInt();

        if (m_section == InInstrument) {
            if (m_instrument) {
                if (m_instrument->getType() == Instrument::Midi) {
                    // If we've not encountered a pan CC, go with this.
                    if (!m_havePanCC) {
                        m_instrument->setControllerValue(
                                MIDI_CONTROLLER_PAN, value);
                    }
                } else {
                    // For softsynth and audio Instruments, just set the
                    // pan as usual.
                    m_instrument->setControllerValue(MIDI_CONTROLLER_PAN, value);
                }
            }
        } else if (m_section == InBuss) {
            if (m_buss) {
                m_buss->setPan(value);
            }
        }

        // keep "velocity" so we're backwards compatible
    } else if (lcName == "velocity" || lcName == "volume") {

        if (lcName == "velocity") {
            if (!m_deprecation)
                RG_WARNING << "WARNING: This Rosegarden file uses the deprecated element \"velocity\" for an overall MIDI instrument level (now replaced by \"volume\").  We recommend re-saving the file from this version of Rosegarden to assure your ability to re-load it in future versions";
            m_deprecation = true;
        }

        if (m_section != InInstrument) {
            m_errorString = "Found Volume outside Instrument";
            return false;
        }

        MidiByte value = atts.value("value").toInt();

        if (m_instrument) {
            if (m_instrument->getType() == Instrument::Midi) {
                // If we've not encountered a volume CC, go with this.
                if (!m_haveVolumeCC) {
                    m_instrument->setControllerValue(
                            MIDI_CONTROLLER_VOLUME, value);
                }
            } else {
                // For Audio and SoftSynth Instruments, translate into level.
                // Backward compatibility: "volume" was in a 0-127
                // range and we now store "level" (float dB) instead.
                // Note that we have no such compatibility for
                // "recordLevel", whose range has changed silently.
                if (!m_deprecation)
                    RG_WARNING << "WARNING: This Rosegarden file uses the deprecated element \"volume\" for an audio instrument (now replaced by \"level\").  We recommend re-saving the file from this version of Rosegarden to assure your ability to re-load it in future versions";
                m_deprecation = true;
                m_instrument->setLevel
                    (AudioLevel::multiplier_to_dB(float(value) / 100.0));
            }
        }

    } else if (lcName == "level") {

        if (m_section != InBuss &&
                (m_section != InInstrument ||
                 (m_instrument &&
                  m_instrument->getType() != Instrument::Audio &&
                  m_instrument->getType() != Instrument::SoftSynth))) {
            m_errorString = "Found Level outside (audio) Instrument or Buss";
            return false;
        }

        double value = qstrtodouble(atts.value("value").toString());

        if (m_section == InBuss) {
            if (m_buss)
                m_buss->setLevel(value);
        } else {
            if (m_instrument)
                m_instrument->setLevel(value);
        }

    } else if (lcName == "controlchange") {

        if (m_section != InInstrument) {
            m_errorString = "Found ControlChange outside Instrument";
            return false;
        }

        MidiByte type = atts.value("type").toInt();
        MidiByte value = atts.value("value").toInt();

        if (m_instrument)
            m_instrument->setControllerValue(type, value);

        // If we've got a volume CC, ignore any <volume> tags.
        if (type == MIDI_CONTROLLER_VOLUME)
            m_haveVolumeCC = true;
        // If we've got a pan CC, ignore any <pan> tags.
        if (type == MIDI_CONTROLLER_PAN)
            m_havePanCC = true;

    } else if (lcName == "plugin" || lcName == "synth") {

        const PluginContainer *container{nullptr};

        if (m_section == InInstrument) {
//            RG_WARNING << "Found plugin in instrument";
            container = m_instrument;
            m_pluginInBuss = false;
        } else if (m_section == InBuss) {
//            RG_WARNING << "Found plugin in buss";
            container = m_buss;
            m_pluginInBuss = true;
        } else {
            m_errorString = "Found Plugin outside Instrument or Buss";
            return false;
        }

        // Despite being InInstrument or InBuss we might not actually
        // have a valid one.
        //
        if (container) {

//            RG_WARNING << "Have container";

            if (m_progressDialog)
                m_progressDialog->setLabelText(tr("Loading plugins..."));

            qApp->processEvents(QEventLoop::AllEvents, 100);

            // Get the details
            int position;
            if (lcName == "synth") {
                position = Instrument::SYNTH_PLUGIN_POSITION;
            } else {
                position = atts.value("position").toInt();
            }

            bool bypassed = false;
            QString bpStr = atts.value("bypassed").toString();
            if (bpStr.toLower() == "true")
                bypassed = true;

            std::string program = "";
            QString progStr = atts.value("program").toString();
            if (!progStr.isEmpty()) {
                program = qstrtostr(progStr);
            }

            // Plugins are identified by a structured identifier
            // string, but we will accept a LADSPA UniqueId if there's
            // no identifier, for backward compatibility

            QString lv2uri = atts.value("lv2uri").toString();
            QString identifier;
            // If present, prefer lv2uri.
            if (!lv2uri.isEmpty())
                identifier = lv2uri;
            else
                identifier = atts.value("identifier").toString();

            QSharedPointer<AudioPlugin> plugin;
            QSharedPointer<AudioPluginManager> apm = getAudioPluginManager();

            if ( identifier.isEmpty() ) {
                QString q = atts.value("id").toString();
                if (!q.isEmpty()) {
                    unsigned long id = atts.value("id").toULong();
                    if (apm)
                        plugin = apm->getPluginByUniqueId(id);
                }
            } else {
                if (apm)
                    plugin = apm->getPluginByIdentifier(identifier);
            }

            RG_DEBUG << "Plugin identifier " << identifier << " -> plugin " << plugin;

            // If we find the plugin all is well and good but if
            // we don't we just skip it.
            //
            if (plugin) {
                m_plugin = container->getPlugin(position);
                if (!m_plugin) {
                    RG_DEBUG << "WARNING: RoseXmlHandler: instrument/buss "
                    << container->getId() << " has no plugin position "
                    << position;
                } else {
                    m_plugin->setAssigned(true);
                    m_plugin->setBypass(bypassed);
                    m_plugin->setIdentifier( qstrtostr( plugin->getIdentifier() ) );
                    m_plugin->setArch(plugin->getArch());
                    m_plugin->setLabel(qstrtostr(plugin->getLabel()));
                    RG_DEBUG << "set identifier to plugin at position " << position << " of container " << container->getId();
                    if (program != "") {
                        m_plugin->setProgram(program);
                    }
                }
            } else {  // Plugin not found.
                // What is this?  An older file format?
                QString q = atts.value("id").toString();

                if (!identifier.isEmpty()) {
                    // If present, go with label as it is the most human-readable.
                    QString label = atts.value("label").toString();
                    if (!label.isEmpty()) {
                        m_pluginsNotFound.insert(label);
                    } else {
                        // Try to parse a label and .so filename from identifier.
                        QString type, soName, arch;
                        PluginIdentifier::parseIdentifier(
                                identifier, type, soName, label, arch);
                        // In case the label is bogus, use the identifier.
                        if (label == "")
                            label = identifier;
                        QString pluginFileName = QFileInfo(soName).fileName();

                        m_pluginsNotFound.insert(tr("%1 (from %2)").
                                arg(label).arg(pluginFileName));
                    }
                } else if (!q.isEmpty()) {
                    RG_DEBUG << "WARNING: RoseXmlHandler: plugin uid " << atts.value("id") << " not found";
                } else {
                    m_errorString = "No plugin identifier or uid specified";
                    return false;
                }
            }
        } else {  // container is null

            // We do not have a valid Instrument or Buss.
            // It appears as if an invalid Buss is most likely impossible.
            // An invalid Instrument might occur with an invalid .rg file.

            // If we want to alert the user, we should do that
            // the moment we discover that there is no matching
            // Instrument in the Studio.  Right now we do nothing.
            // See the "instrument" start element handler.  Search
            // on getInstrumentById.

        }

        m_section = InPlugin;

    } else if (lcName == "port") {

        if (m_section != InPlugin) {
            m_errorString = "Found Port outside Plugin";
            return false;
        }
        unsigned long portId = atts.value("id").toULong();
        double value = qstrtodouble(atts.value("value").toString());

        QString changed = atts.value("changed").toString();
        bool changedSinceProgram = (changed == "true");

        if (m_plugin) {
            m_plugin->addPort(portId, value);
            if (changedSinceProgram) {
                PluginPortInstance *ppi = m_plugin->getPort(portId);
                if (ppi)
                    ppi->changedSinceProgramChange = true;
            }
        }

    } else if (lcName == "configure") {

        if (m_section != InPlugin) {
            m_errorString = "Found Configure outside Plugin";
            return false;
        }

        QString key = atts.value("key").toString();
        QString value = atts.value("value").toString();

        if (m_plugin) {
            m_plugin->setConfigurationValue(qstrtostr(key), qstrtostr(value));
        }

    } else if (lcName == "metronome") {

        if (m_section != InStudio) {
            m_errorString = "Found Metronome outside Studio";
            return false;
        }

        // Only create if we have a device
        //
        if (m_device &&
            (m_device->getType() == Device::Midi ||
             m_device->getType() == Device::SoftSynth)) {

            // We will map this to an "actual" instrument ID at the
            // end, when we do the same for the track->instrument
            // references
            InstrumentId instrument = atts.value("instrument").toInt();

            MidiMetronome metronome(instrument);

            QString q = atts.value("barpitch").toString();
            if (!q.isEmpty())
                metronome.setBarPitch(atts.value("barpitch").toInt());

            q = atts.value("beatpitch").toString();
            if (!q.isEmpty())
                metronome.setBeatPitch(atts.value("beatpitch").toInt());

            q = atts.value("subbeatpitch").toString();
            if (!q.isEmpty())
                metronome.setSubBeatPitch(atts.value("subbeatpitch").toInt());

            q = atts.value("depth").toString();
            if (!q.isEmpty())
                metronome.setDepth(atts.value("depth").toInt());

            q = atts.value("barvelocity").toString();
            if (!q.isEmpty())
                metronome.setBarVelocity(atts.value("barvelocity").toInt());

            q = atts.value("beatvelocity").toString();
            if (!q.isEmpty())
                metronome.setBeatVelocity(atts.value("beatvelocity").toInt());

            q = atts.value("subbeatvelocity").toString();
            if (!q.isEmpty())
                metronome.setSubBeatVelocity(atts.value("subbeatvelocity").toInt());

            MidiDevice *md = dynamic_cast<MidiDevice *>(m_device);
            if (md) md->setMetronome(metronome);

            SoftSynthDevice *ssd = dynamic_cast<SoftSynthDevice *>(m_device);
            if (ssd) ssd->setMetronome(metronome);
        }

    } else if (lcName == "instrument") {

        if (m_section != InStudio) {
            m_errorString = "Found Instrument outside Studio";
            return false;
        }

        m_section = InInstrument;

        m_haveVolumeCC = false;
        m_havePanCC = false;

        InstrumentId id = mapToActualInstrument(atts.value("id").toInt());

        std::string stringType = qstrtostr(atts.value("type").toString());
        Instrument::InstrumentType type;

        if (stringType == "midi")
            type = Instrument::Midi;
        else if (stringType == "audio")
            type = Instrument::Audio;
        else if (stringType == "softsynth")
            type = Instrument::SoftSynth;
        else {
            m_errorString = "Found unknown Instrument type";
            return false;
        }

        // Try and match an Instrument in the file with one in
        // our studio
        //
        Instrument *instrument = getStudio().getInstrumentById(id);

        //RG_DEBUG << "<instrument>: Found Instrument in document: mapped actual id " << id << " to instrument " << instrument;

        // If we've got an instrument and the types match then
        // we use it from now on.
        //
        if (instrument && instrument->getType() == type) {
            m_instrument = instrument;

            // Synth instruments always have 2 autio channels.
            // Soft Synth always has midi channel 0
            MidiByte channel = (MidiByte)atts.value("channel").toInt();
            if (type == Instrument::Midi) {
                m_instrument->setNaturalMidiChannel(channel);
                m_instrument->setNumAudioChannels(0);
            }
            if (type == Instrument::Audio) {
                m_instrument->setNaturalMidiChannel(0);
                m_instrument->setNumAudioChannels(channel);
            }
            if (type == Instrument::SoftSynth) {
                m_instrument->setNaturalMidiChannel(0);
                m_instrument->setNumAudioChannels(2);
            }

            if (type == Instrument::Midi) {
                if (atts.value("fixed").toString() == "false")
                    m_instrument->releaseFixedChannel();
                else
                    m_instrument->setFixedChannel();
            }
        }

    } else if (lcName == "buss") {

        if (m_section != InStudio) {
            m_errorString = "Found Buss outside Studio";
            return false;
        }

        m_section = InBuss;

        BussId id = atts.value("id").toInt();
        Buss *buss = getStudio().getBussById(id);

        // If we've got a buss then we use it from now on.
        //
        if (buss) {
            m_buss = buss;
        } else {
            m_buss = new Buss(id);
            getStudio().addBuss(m_buss);
        }

    } else if (lcName == "audiofiles") {

        if (m_section != NoSection) {
            m_errorString = "Found AudioFiles inside another section";
            return false;
        }

        m_section = InAudioFiles;

        int rate = atts.value("expectedRate").toInt();
        if (rate) {
            getAudioFileManager().setExpectedSampleRate(rate);
        }

    } else if (lcName == "configuration") {

        setSubHandler(new ConfigurationXmlSubHandler
                      (lcName, &m_doc->getConfiguration()));

    } else if (lcName == "metadata") {

        if (m_section != InComposition) {
            m_errorString = "Found Metadata outside Composition";
            return false;
        }

        setSubHandler(new ConfigurationXmlSubHandler
                      (lcName, &getComposition().getMetadata()));

    } else if (lcName == "recordlevel") {

        if (m_section != InInstrument) {
            m_errorString = "Found recordLevel outside Instrument";
            return false;
        }

        double value = qstrtodouble(atts.value("value").toString());

        // if the value retrieved is greater than (say) 15 then we
        // must have an old-style 0-127 value instead of a shiny new
        // dB value, so convert it
        if (value > 15.0) {
            value = AudioLevel::multiplier_to_dB(value / 100);
        }

        if (m_instrument)
            m_instrument->setRecordLevel(value);

    } else if (lcName == "alias") {

        if (m_section != InInstrument) {
            m_errorString = "Found alias outside Instrument";
            return false;
        }
        if (m_instrument) {
            QString alias = atts.value("value").toString();
            m_instrument->setAlias(alias.toStdString());
        }

    } else if (lcName == "audioinput") {

        if (m_section != InInstrument) {
            m_errorString = "Found audioInput outside Instrument";
            return false;
        }

        int value = atts.value("value").toInt();
        int channel = atts.value("channel").toInt();

        QString type = atts.value("type").toString();
        if (!type.isEmpty()) {
            if (type.toLower() == "buss") {
                if (m_instrument)
                    m_instrument->setAudioInputToBuss(value, channel);
            } else if (type.toLower() == "record") {
                if (m_instrument)
                    m_instrument->setAudioInputToRecord(value, channel);
            }
        }

    } else if (lcName == "audiooutput") {

        if (m_section != InInstrument) {
            m_errorString = "Found audioOutput outside Instrument";
            return false;
        }

        int value = atts.value("value").toInt();
        if (m_instrument)
            m_instrument->setAudioOutput(value);

    } else if (lcName == "appearance") {

        m_section = InAppearance;

    } else if (lcName == "colourmap") {

        if (m_section == InAppearance) {
            QString mapName = atts.value("name").toString();
            m_inColourMap = true;
            if (mapName == "segmentmap") {
                m_colourMap = &m_doc->getComposition().getSegmentColourMap();
            } else
                if (mapName == "generalmap") {
                    m_colourMap = &m_doc->getComposition().getGeneralColourMap();
                } else { // This will change later once we get more of the Appearance code sorted out
                    RG_DEBUG << "RoseXmlHandler::startElement : Found colourmap with unknown name\n";
                }
        } else {
            m_errorString = "Found colourmap outside Appearance";
            return false;
        }

    } else if (lcName == "colourpair") {

        if (m_inColourMap && m_colourMap) {
            unsigned int id = atts.value("id").toInt();
            QString name = atts.value("name").toString();
            unsigned int red = atts.value("red").toInt();
            unsigned int blue = atts.value("blue").toInt();
            unsigned int green = atts.value("green").toInt();
            QColor colour(red, green, blue);
            m_colourMap->colours[id] =
                    ColourMap::Entry(colour, qstrtostr(name));
        } else {
            m_errorString = "Found colourpair outside ColourMap";
            return false;
        }

    } else if (lcName == "markers") {

        if (!m_inComposition) {
            m_errorString = "Found Markers outside Composition";
            return false;
        }

        // clear down any markers
        getComposition().clearMarkers();

    } else if (lcName == "marker") {
        if (!m_inComposition) {
            m_errorString = "Found Marker outside Composition";
            return false;
        }
        int time = atts.value("time").toInt();
        QString name = atts.value("name").toString();
        QString descr = atts.value("description").toString();

        Marker *marker =
            new Marker(time,
                       qstrtostr(name),
                       qstrtostr(descr));

        getComposition().addMarker(marker);
    } else {
        RG_DEBUG << "RoseXmlHandler::startElement : Don't know how to parse this : " << qName;
    }

    return true;
}

bool
RoseXmlHandler::endElement(const QString& namespaceURI,
                           const QString& localName,
                           const QString& qName)
{
    if (getSubHandler()) {
        bool finished;
        bool res = getSubHandler()->endElement(namespaceURI, localName, qName.toLower(), finished);
        if (finished)
            setSubHandler(nullptr);
        return res;
    }

    // Set percentage done
    //
    if ((m_totalElements > m_elementsSoFar) &&
        (++m_elementsSoFar % 300 == 0)) {

        if (m_progressDialog) {
            // If the user cancelled, bail.
            if (m_progressDialog->wasCanceled())
                return false;

            m_progressDialog->setValue(static_cast<int>(
                    static_cast<double>(m_elementsSoFar) /
                    static_cast<double>(m_totalElements) * 100.0));
        }

        // Kick the event loop so that we don't appear to be in
        // an endless loop.
        qApp->processEvents(QEventLoop::AllEvents, 100);
    }

    QString lcName = qName.toLower();

    if (lcName == "rosegarden-data") {

        Composition &comp = getComposition();

        // Remap all the instrument IDs in track and metronome objects
        // from "file" to "actual" IDs.  See discussion in
        // mapToActualInstrument() below.

        for (Composition::TrackMap::iterator i = comp.getTracks().begin();
             i != comp.getTracks().end(); ++i) {
            InstrumentId iid = i->second->getInstrument();
            InstrumentId aid = mapToActualInstrument(iid);
            //RG_DEBUG << "<rosegarden-data>: mapping instrument " << iid << " to " << aid << " for track " << i->first;
            i->second->setInstrument(aid);
        }

        Studio &studio = getStudio();
        for (DeviceVector::iterator i = studio.getDevices()->begin();
             i != studio.getDevices()->end(); ++i) {
            MidiMetronome mm(0);
            MidiDevice *md = dynamic_cast<MidiDevice *>(*i);
            SoftSynthDevice *sd = dynamic_cast<SoftSynthDevice *>(*i);
            if (md && md->getMetronome()) mm = *md->getMetronome();
            else if (sd && sd->getMetronome()) mm = *sd->getMetronome();
            else continue;
            InstrumentId iid = mm.getInstrument();
            InstrumentId aid = mapToActualInstrument(iid);
            (void)aid;
            //RG_DEBUG << "<rosegarden-data>: mapping instrument " << iid << " to " << aid << " for metronome";
            if (md) md->setMetronome(mm);
            else if (sd) sd->setMetronome(mm);
        }

        comp.updateTriggerSegmentReferences();

        // Make sure record tracks list is correct.  Otherwise
        // archived tracks might record.
        comp.refreshRecordTracks();

    } else if (lcName == "event") {

        if (m_currentSegment && m_currentEvent) {
            m_currentSegment->insert(m_currentEvent);
            m_currentEvent = nullptr;
        } else if (!m_currentSegment && m_currentEvent) {
            m_errorString = "Got event outside of a Segment";
            return false;
        }

    } else if (lcName == "chord") {

        m_currentTime += m_chordDuration;
        m_inChord = false;
        m_chordDuration = 0;

    } else if (lcName == "group") {

        m_inGroup = false;

    } else if (lcName == "segment") {

        if (m_currentSegment && m_segmentEndMarkerTime) {
            m_currentSegment->setEndMarkerTime(*m_segmentEndMarkerTime);

            // If the segment is zero or negative duration
            if (m_currentSegment->getEndMarkerTime() <=
                    m_currentSegment->getStartTime()) {
                // Make it stick out so the user can take care of it.
                m_currentSegment->setEndMarkerTime(
                    m_currentSegment->getStartTime() +
                        Note(Note::Shortest).getDuration());
            }

            delete m_segmentEndMarkerTime;
            m_segmentEndMarkerTime = nullptr;
        }

        m_currentSegment = nullptr;
        m_section = NoSection;

    } else if (lcName == "bar-segment" || lcName == "tempo-segment") {

        m_currentSegment = nullptr;

    } else if (lcName == "composition") {
        m_inComposition = false;
        m_section = NoSection;

    } else if (lcName == "studio") {

        m_section = NoSection;

    } else if (lcName == "buss") {

        m_section = InStudio;
        m_buss = nullptr;

    } else if (lcName == "instrument") {

        // Exit the <instrument> section.
        m_section = InStudio;
        m_instrument = nullptr;

    } else if (lcName == "plugin") {

        if (m_pluginInBuss) {
            m_section = InBuss;
        } else {
            m_section = InInstrument;
        }

        // Clear this since we are done.
        // Otherwise a previous plugin might start picking up the
        // elements for a plugin that doesn't load.
        m_plugin = nullptr;

    } else if (lcName == "synth") {

        // Clear this since we are done.
        // Otherwise a previous plugin might start picking up the
        // elements for a plugin that doesn't load.
        m_plugin = nullptr;

    } else if (lcName == "device") {

        m_device = nullptr;

    } else if (lcName == "keymapping") {

        if (m_section == InStudio) {
            if (m_keyMapping) {
                if (!m_keyNameMap.empty()) {
                    MidiDevice *md = dynamic_cast<MidiDevice *>
                                     (m_device);
                    if (md) {
                        m_keyMapping->setMap(m_keyNameMap);
                        md->addKeyMapping(*m_keyMapping);
                    }
                }

                m_keyMapping.reset();
            }
        }

    } else if (lcName == "audiofiles") {

        m_section = NoSection;

    } else if (lcName == "appearance") {

        m_section = NoSection;

    } else if (lcName == "colourmap") {
        m_inColourMap = false;
        m_colourMap = nullptr;
    } else if (lcName == "matrix") {
        m_inMatrix = false;
    } else if (lcName == "notation") {
        m_inNotation = false;
    }

    return true;
}

bool
RoseXmlHandler::characters(const QString& chars)
{
    if (m_subHandler)
        return m_subHandler->characters(chars);

    return true;
}

QString
RoseXmlHandler::errorString() const
{
    return m_errorString;
}

bool
RoseXmlHandler::fatalError(int lineNumber, int columnNumber,
                           const QString& msg)
{
    m_errorString = QString("%1 at line %2, column %3")
                    .arg(msg)
                    .arg(lineNumber)
                    .arg(columnNumber);
    return false;
}

bool
RoseXmlHandler::endDocument()
{
    if (!m_foundTempo) {
        getComposition().setCompositionDefaultTempo(
                Composition::getTempoForQpm(120.0));
    }

    // Create the audio path in case it doesn't exist for some reason.
    // This makes sure audio can be recorded and imported.
    getAudioFileManager().createAudioPath();

    return true;
}

void
RoseXmlHandler::setSubHandler(XmlSubHandler* sh)
{
    delete m_subHandler;
    m_subHandler = sh;
}

void
RoseXmlHandler::addMIDIDevice(const QString& name,
                              bool createAtSequencer,
                              const QString& dir)
{
    /**
    *   params:
    *   QString name           : device name
    *   bool createAtSequencer : normally true
    *   QString dir            : direction "play" or "record"
    **/

    unsigned int deviceId = 0;

    MidiDevice::DeviceDirection devDir;

    if (dir == "play") {
        devDir = MidiDevice::Play;
    } else if (dir == "record") {
        devDir = MidiDevice::Record;
    } else {
        RG_WARNING << "Error: Device direction \"" << dir
                  << "\" invalid in RoseXmlHandler::addMIDIDevice()";
        return;
    }

    InstrumentId instrumentBase;
    deviceId = getStudio().getSpareDeviceId(instrumentBase);

    if (createAtSequencer) {
        if (!RosegardenSequencer::getInstance()->
            addDevice(Device::Midi, deviceId, instrumentBase, devDir)) {
            RG_DEBUG << "addMIDIDevice() - sequencer addDevice failed";
            return;
        }

        RG_DEBUG << "addMIDIDevice() - "
                     << " added device " << deviceId
                     << " with instrument base " << instrumentBase
                     << " at sequencer";
    }

    getStudio().addDevice(qstrtostr(name), deviceId,
                          instrumentBase, Device::Midi);
    m_device = getStudio().getDevice(deviceId);
    if (m_device) {
        MidiDevice *md = dynamic_cast<MidiDevice *>(m_device);
        if (md) md->setDirection(devDir);
    }

    RG_DEBUG << "addMIDIDevice() - "
                 << " added device " << deviceId
                 << " with instrument base " << instrumentBase
                 << " in studio";

    m_deviceRunningId = deviceId;
    m_deviceInstrumentBase = instrumentBase;
    m_deviceReadInstrumentBase = 0;
}

InstrumentId
RoseXmlHandler::mapToActualInstrument(InstrumentId oldId)
{
    /*
      When we read a device from the file, we want to be able to add
      it to the studio and the sequencer immediately.  But to do so,
      we (now) need to be able to provide a base instrument number for
      the device.  We can make up a plausible one (we know what type
      of device it is, and that's the main determining factor) but we
      can't know for sure whether it's the same one as used in the
      file until we have continued and read the first instrument
      definition in the device.

      Device and instrument numbers in the file have always been
      problematic in other ways as well.  Rosegarden actually never
      used the device numbers loaded from the file (we always made up
      a new device number for each device as we read it) and it was
      theoretically possible for the instrument definitions to end up
      attached to different devices from the ones they were hung onto
      in the file (because of the way we sometimes re-used instruments
      that already existed in the studio).

      Our new approach is to assume that we will _never_ believe the
      device or instrument numbers found in the file, except for the
      purposes of resolving internal references within the file.  (The
      main examples of these are track -> instrument mappings outside
      of the studio definition, and metronome -> instrument mappings
      within a device.)  Instead, we assign a new device ID to each
      device based on its type and the available spare IDs; we assign
      a new instrument ID to each instrument based on the device type;
      and we maintain a map from "file" to "actual" instrument IDs as
      we go along, using this to resolve the track -> instrument and
      metronome -> instrument references at the end of the file (see
      the endElement method for rosegarden-data element).
    */

    /*
      This function is first called for any given instrument when
      first reading that instrument's definition in the context of a
      device definition.  So we know that if the instrument is not in
      the map already, then m_deviceInstrumentBase must contain a
      valid instrument base ID that was set when we added the device.

      To map from the number we just read, we subtract
      m_deviceReadInstrumentBase (if it exists; otherwise we set it as
      this is the first instrument for this device) and add
      m_deviceInstrumentBase.
    */

    if (m_actualInstrumentIdMap.find(oldId) != m_actualInstrumentIdMap.end()) {
        return m_actualInstrumentIdMap[oldId];
    }

    InstrumentId id = oldId;

    // here be dark wartortles

    if (m_deviceReadInstrumentBase == 0 || id < m_deviceReadInstrumentBase) {
        m_deviceReadInstrumentBase = id;
    }
    id = id - m_deviceReadInstrumentBase;
    id = id + m_deviceInstrumentBase;

    //RG_DEBUG << "mapToActualInstrument(): instrument " << oldId << ", dev read base " << m_deviceReadInstrumentBase << ", dev base " << m_deviceInstrumentBase << " -> " << id;

    m_actualInstrumentIdMap[oldId] = id;

    return id;
}

/* unused
void
RoseXmlHandler::skipToNextPlayDevice()
{
    RG_DEBUG << "skipToNextPlayDevice(): m_deviceRunningId is " << m_deviceRunningId;

    for (DeviceList::iterator i = getStudio().getDevices()->begin();
            i != getStudio().getDevices()->end(); ++i) {

        MidiDevice *md = dynamic_cast<MidiDevice *>(*i);

        if (md && md->getDirection() == MidiDevice::Play) {
            if (m_deviceRunningId == Device::NO_DEVICE ||
                md->getId() > m_deviceRunningId) {

                RG_DEBUG << "skipToNextPlayDevice(): found next device: id " << md->getId();

                m_device = md;
                m_deviceRunningId = md->getId();
                return ;
            }
        }
    }

    RG_DEBUG << "skipToNextPlayDevice(): fresh out of devices";

    m_device = nullptr;
}
*/

void
RoseXmlHandler::setMIDIDeviceConnection(const QString &connection)
{
    RG_DEBUG << "setMIDIDeviceConnection(" << connection << ")";

    MidiDevice *midiDevice = dynamic_cast<MidiDevice *>(m_device);
    if (!midiDevice)
        return;

    RosegardenSequencer::getInstance()->setPlausibleConnection(
            midiDevice->getId(), connection);

    midiDevice->setUserConnection(qstrtostr(connection));
}

void
RoseXmlHandler::setMIDIDeviceName(const QString &name)
{
    RG_DEBUG << "setMIDIDeviceName(" << name << ")";

    const MidiDevice *md = dynamic_cast<const MidiDevice *>(m_device);
<<<<<<< HEAD
    if (!md) return;
=======
    if (!md)
        return;
>>>>>>> c6ef6415

    RosegardenSequencer::getInstance()->renameDevice(md->getId(), name);
}

bool
RoseXmlHandler::insertAudioFile(const QString &newAudioDirectory,
                                const QString &id,
                                const QString &file,
                                const QString &label)
{
    QString newFilePath = newAudioDirectory;
    newFilePath = FileUtil::addTrailingSlash(newFilePath);
    newFilePath += file;
    newFilePath = FileUtil::toAbsolute(newFilePath, m_doc->getAbsFilePath());

    QFileInfo fileInfo{newFilePath};

    if (fileInfo.exists()) {
        getAudioFileManager().setRelativeAudioPath(newAudioDirectory,
                                                   true,  // create
                                                   false);  // doMoveFiles

        // This should succeed now.
        getAudioFileManager().insertFile(
                qstrtostr(label),
                file,
                id.toInt());

        // Found.
        return true;
    }

    // Not found.
    return false;
}

bool
RoseXmlHandler::locateAudioFile(const QString &id,
                                const QString &file,
                                const QString &label)
{
    StartupLogo::hideIfStillThere();

    // Get rid of the wait cursor so it doesn't interfere with the
    // dialogs.
    QApplication::restoreOverrideCursor();

    QString newAudioDirectory;
    QString newFilePath;
    QFileInfo fileInfo;

    // Try some of the usual places first.

    // Preferences default audio location
    newAudioDirectory = Preferences::getDefaultAudioLocationString(
            m_doc->getAbsFilePath());
    if (insertAudioFile(newAudioDirectory, id, file, label))
        return true;

    // ./audio (Preferences::AudioDir)
    newAudioDirectory = "./audio";
    if (insertAudioFile(newAudioDirectory, id, file, label))
        return true;

    // ./<DocumentName> (Preferences::DocumentNameDir)
    fileInfo.setFile(m_doc->getAbsFilePath());
    newAudioDirectory = "./" + fileInfo.completeBaseName();
    if (insertAudioFile(newAudioDirectory, id, file, label))
        return true;

    // . (Preferences::DocumentDir)
    newAudioDirectory = ".";
    if (insertAudioFile(newAudioDirectory, id, file, label))
        return true;

    // Let the user look around and try to find the file.

    bool found = false;

    while (!found) {

        FileLocateDialog fileLocateDialog(
                RosegardenMainWindow::self(),
                m_doc,
                file,
                getAudioFileManager().getAbsoluteAudioPath());
        fileLocateDialog.exec();

        FileLocateDialog::Result result = fileLocateDialog.getResult();

        // If the user decides to abort, cancel the load.
        if (result == FileLocateDialog::Cancel) {
            // Magic value to suppress message box from
            // RosegardenDocument::openDocument().
            m_errorString = "<suppress>";
            // Stop loading this file.
            return false;
        }

        if (result == FileLocateDialog::Skip) {
            // If the audio skip warning hasn't been issued, issue it.
            if (!m_audioSkipWarning) {
                QMessageBox::warning(
                        RosegardenMainWindow::self(),
                        tr("Rosegarden"),
                        tr("Skipping a file will remove its audio segments from the composition."));

                // But don't issue it again.
                m_audioSkipWarning = true;
            }

            // Continue loading.
            return true;
        }

        // Locate

        newAudioDirectory = fileLocateDialog.getPath();
        const QString newFilePath = newAudioDirectory + "/" + file;
        QFileInfo fileInfo2(newFilePath);

        found = fileInfo2.exists();

    }

    getAudioFileManager().setRelativeAudioPath(newAudioDirectory,
                                               true,  // create
                                               false);  // doMoveFiles

    // This should succeed now.
    getAudioFileManager().insertFile(
            qstrtostr(label),
            file,
            id.toInt());

    // Continue loading.
    return true;

}


}<|MERGE_RESOLUTION|>--- conflicted
+++ resolved
@@ -1415,11 +1415,7 @@
             }
 
             QString connection = atts.value("connection").toString();
-<<<<<<< HEAD
-            if ((m_createDevices) && (m_device) && !connection.isEmpty() ) {
-=======
             if (m_createDevices  &&  m_device  &&  !connection.isEmpty())
->>>>>>> c6ef6415
                 setMIDIDeviceConnection(connection);
 
             if (m_createDevices)
@@ -2773,12 +2769,7 @@
     RG_DEBUG << "setMIDIDeviceName(" << name << ")";
 
     const MidiDevice *md = dynamic_cast<const MidiDevice *>(m_device);
-<<<<<<< HEAD
     if (!md) return;
-=======
-    if (!md)
-        return;
->>>>>>> c6ef6415
 
     RosegardenSequencer::getInstance()->renameDevice(md->getId(), name);
 }
