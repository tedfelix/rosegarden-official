/* -*- c-basic-offset: 4 indent-tabs-mode: nil -*- vi:set ts=8 sts=4 sw=4: */

/*
    Rosegarden
    A MIDI and audio sequencer and musical notation editor.
    Copyright 2000-2009 the Rosegarden development team.
 
    Other copyrights also apply to some parts of this work.  Please
    see the AUTHORS file and individual file headers for details.
 
    This program is free software; you can redistribute it and/or
    modify it under the terms of the GNU General Public License as
    published by the Free Software Foundation; either version 2 of the
    License, or (at your option) any later version.  See the file
    COPYING included with this distribution for more information.
*/


#include "XmlStorableEvent.h"

#include "misc/Debug.h"
#include "misc/Strings.h"
#include "base/Event.h"
#include "base/NotationTypes.h"
#include "gui/editors/notation/NotationStrings.h"
#include <QString>


namespace Rosegarden
{

XmlStorableEvent::XmlStorableEvent(const QXmlAttributes &attributes,
                                   timeT &absoluteTime)
{
    setDuration(0);

    for (int i = 0; i < attributes.length(); ++i) {

        QString attrName(attributes.qName(i)),
        attrVal(attributes.value(i));

        if (attrName == "package") {

            RG_DEBUG << "XmlStorableEvent::XmlStorableEvent: Warning: XML still uses deprecated \"package\" attribute" << endl;

        } else if (attrName == "type") {

            setType(qstrtostr(attrVal));

        } else if (attrName == "subordering") {

            bool isNumeric = true;
            int o = attrVal.toInt(&isNumeric);

            if (!isNumeric) {
                RG_DEBUG << "XmlStorableEvent::XmlStorableEvent: Bad subordering: " << attrVal << endl;
            } else {
                if (o != 0)
                    setSubOrdering(o);
            }

        } else if (attrName == "duration") {

            bool isNumeric = true;
            timeT d = attrVal.toInt(&isNumeric);

            if (!isNumeric) {
                try {
                    Note n(NotationStrings::getNoteForName(attrVal));
                    setDuration(n.getDuration());
                } catch (NotationStrings::MalformedNoteName m) {
                    RG_DEBUG << "XmlStorableEvent::XmlStorableEvent: Bad duration: " << attrVal << " (" << m.getMessage() << ")" << endl;
                }
            } else {
                setDuration(d);
            }

        } else if (attrName == "absoluteTime") {

            bool isNumeric = true;
            timeT t = attrVal.toInt(&isNumeric);

            if (!isNumeric) {
                RG_DEBUG << "XmlStorableEvent::XmlStorableEvent: Bad absolute time: " << attrVal << endl;
            } else {
                absoluteTime = t;
            }

        } else if (attrName == "timeOffset") {

            bool isNumeric = true;
            timeT t = attrVal.toInt(&isNumeric);

            if (!isNumeric) {
                RG_DEBUG << "XmlStorableEvent::XmlStorableEvent: Bad time offset: " << attrVal << endl;
            } else {
                absoluteTime += t;
            }

        } else {

            // set generic property
            //
            QString val(attrVal);

            // Check if boolean val
            QString valLowerCase(val.toLower());
            bool isNumeric;
            int numVal;

            if (valLowerCase == "true" || valLowerCase == "false") {

                set
                    <Bool>(qstrtostr(attrName), valLowerCase == "true");

            } else {

                // Not a bool, check if integer val
                numVal = val.toInt(&isNumeric);
                if (isNumeric) {
                    set
                        <Int>(qstrtostr(attrName), numVal);
                } else {
                    // not an int either, default to string
                    set
                        <String>(qstrtostr(attrName), qstrtostr(attrVal));
                }
            }
        }
    }

    setAbsoluteTime(absoluteTime);
}

XmlStorableEvent::XmlStorableEvent(Event &e) :
        Event(e)
{}

void
XmlStorableEvent::setPropertyFromAttributes(const QXmlAttributes &attributes,
        bool persistent)
{
    bool have = false;
    QString name = attributes.value("name");
    if (name == "") {
        RG_DEBUG << "XmlStorableEvent::setProperty: no property name found, ignoring" << endl;
        return ;
    }

    for (int i = 0; i < attributes.length(); ++i) {
        QString attrName(attributes.qName(i));
        QString attrLcName(attrName.lower());
        QString attrVal(attributes.value(i));

        if (attrLcName == "name") {
            continue;
        } else if (have) {
            RG_DEBUG << "XmlStorableEvent::setProperty: multiple values found, ignoring all but the first" << endl;
            continue;
<<<<<<< HEAD
        } else if (attrLcName == "bool") {
            set
                <Bool>(qstrtostr(name), attrVal.lower() == "true",
                       persistent);
            have = true;
        } else if (attrLcName == "int") {
            set
                <Int>(qstrtostr(name), attrVal.toInt(), persistent);
            have = true;
        } else if (attrLcName == "string") {
            set
                <String>(qstrtostr(name), qstrtostr(attrVal), persistent);
=======
        } else if (attrName == "bool") {
            set<Bool>(qstrtostr(name), attrVal.toLower() == "true", persistent);
            have = true;
        } else if (attrName == "int") {
            set<Int>(qstrtostr(name), attrVal.toInt(), persistent);
            have = true;
        } else if (attrName == "string") {
            set<String>(qstrtostr(name), qstrtostr(attrVal), persistent);
>>>>>>> c80adcbc
            have = true;
        } else {
            std::cerr << "XmlStorableEvent::setProperty: unknown attribute type \"" << attrName << "\" (lc name \"" << attrLcName << "\"), ignoring" << std::endl;
        }
    }

    if (!have) {
        std::cerr << "XmlStorableEvent::setProperty: Warning: no property value found for property " << name << std::endl;
    }
}

}<|MERGE_RESOLUTION|>--- conflicted
+++ resolved
@@ -148,29 +148,14 @@
     }
 
     for (int i = 0; i < attributes.length(); ++i) {
-        QString attrName(attributes.qName(i));
-        QString attrLcName(attrName.lower());
-        QString attrVal(attributes.value(i));
+        QString attrName(attributes.qName(i)),
+        attrVal(attributes.value(i));
 
-        if (attrLcName == "name") {
+        if (attrName == "name") {
             continue;
         } else if (have) {
             RG_DEBUG << "XmlStorableEvent::setProperty: multiple values found, ignoring all but the first" << endl;
             continue;
-<<<<<<< HEAD
-        } else if (attrLcName == "bool") {
-            set
-                <Bool>(qstrtostr(name), attrVal.lower() == "true",
-                       persistent);
-            have = true;
-        } else if (attrLcName == "int") {
-            set
-                <Int>(qstrtostr(name), attrVal.toInt(), persistent);
-            have = true;
-        } else if (attrLcName == "string") {
-            set
-                <String>(qstrtostr(name), qstrtostr(attrVal), persistent);
-=======
         } else if (attrName == "bool") {
             set<Bool>(qstrtostr(name), attrVal.toLower() == "true", persistent);
             have = true;
@@ -179,16 +164,14 @@
             have = true;
         } else if (attrName == "string") {
             set<String>(qstrtostr(name), qstrtostr(attrVal), persistent);
->>>>>>> c80adcbc
             have = true;
         } else {
-            std::cerr << "XmlStorableEvent::setProperty: unknown attribute type \"" << attrName << "\" (lc name \"" << attrLcName << "\"), ignoring" << std::endl;
+            RG_DEBUG << "XmlStorableEvent::setProperty: unknown attribute name \"" << name << "\", ignoring" << endl;
         }
     }
 
-    if (!have) {
-        std::cerr << "XmlStorableEvent::setProperty: Warning: no property value found for property " << name << std::endl;
-    }
+    if (!have)
+        RG_DEBUG << "XmlStorableEvent::setProperty: Warning: no property value found for property " << name << endl;
 }
 
 }