# Building the rosegarden executable

# Define where to build the targets : at the top of the build tree
set(CMAKE_RUNTIME_OUTPUT_DIRECTORY ${CMAKE_BINARY_DIR})
set(CMAKE_LIBRARY_OUTPUT_DIRECTORY ${CMAKE_BINARY_DIR})

# Compiler definitions
configure_file(rosegarden-version.h.cmake ${CMAKE_CURRENT_BINARY_DIR}/rosegarden-version.h )

# Export macros
configure_file(rosegardenprivate_export.h.cmake ${CMAKE_CURRENT_BINARY_DIR}/rosegardenprivate_export.h)
add_definitions(-DROSEGARDENPRIVATE_LIB_MAKEDLL)

# Define the include paths (-I...)
include_directories(
    ${ZLIB_INCLUDE_DIR}
    ${X11_INCLUDE_DIR}
    ${LIBLO_INCLUDE_DIRS}
    ${LRDF_INCLUDE_DIRS}
    ${FFTW3F_INCLUDE_DIRS}
    ${SAMPLERATE_INCLUDE_DIRS}
)

set(rg_OPTIONAL_LIBS )

# For each optional dependency: if found, set a -D definition, a -I include path, and add lib to the list
if(SNDFILE_FOUND)
    include_directories(${SNDFILE_INCLUDE_DIRS})
    add_definitions(-DHAVE_LIBSNDFILE)
    set(rg_OPTIONAL_LIBS ${rg_OPTIONAL_LIBS} ${SNDFILE_LIBRARIES})
endif()

if(JACK_FOUND)
    include_directories(${JACK_INCLUDE_DIRS})
    add_definitions(-DHAVE_LIBJACK)
    set(rg_OPTIONAL_LIBS ${rg_OPTIONAL_LIBS} ${JACK_LIBRARIES})
endif()

if(LIRCCLIENT_FOUND)
    include_directories(${LIRCCLIENT_INCLUDE_DIR})
    add_definitions(-DHAVE_LIRC)
    set(CMAKE_AUTOMOC_MOC_OPTIONS ${CMAKE_AUTOMOC_MOC_OPTIONS} -DHAVE_LIRC) # for cmake 2.8.12, fixed in 2.8.12.1 (https://cmake.org/gitweb?p=cmake.git;a=commitdiff;h=a1b9465b)
    set(rg_OPTIONAL_LIBS ${rg_OPTIONAL_LIBS} ${LIRCCLIENT_LIBRARY})
endif()

if(LILV_FOUND)
    include_directories(${LILV_INCLUDE_DIR})
    add_definitions(-DHAVE_LILV)
    set(rg_OPTIONAL_LIBS ${rg_OPTIONAL_LIBS} ${LILV_LIBRARY})
endif()

if(ALSA_FOUND)
    include_directories(${ALSA_INCLUDE_DIR})
    add_definitions(-DHAVE_ALSA)
    set(rg_OPTIONAL_LIBS ${rg_OPTIONAL_LIBS} ${ALSA_LIBRARIES})
endif()

set(rg_CPPS
  document/GzipFile.cpp
  document/LinkedSegmentsCommand.cpp
  document/Command.cpp
  document/BasicCommand.cpp
  document/RoseXmlHandler.cpp
  document/CommandRegistry.cpp
  document/io/XMLReader.cpp
  document/io/XMLHandler.cpp
  document/io/PercussionMap.cpp
  document/io/MusicXmlExporter.cpp
  document/io/LilyPondLanguage.cpp
  document/io/MusicXMLLoader.cpp
  document/io/MupExporter.cpp
  document/io/LilyPondSegmentsContext.cpp
  document/io/HydrogenLoader.cpp
  document/io/MusicXMLImportHelper.cpp
  document/io/LilyPondExporter.cpp
  document/io/MusicXMLXMLHandler.cpp
  document/io/HydrogenXMLHandler.cpp
  document/io/MusicXmlExportHelper.cpp
  document/io/CsoundExporter.cpp
  document/io/RG21Loader.cpp
  document/RosegardenDocument.cpp
  document/XmlStorableEvent.cpp
  document/CommandHistory.cpp
  document/XmlSubHandler.cpp
  document/MetadataHelper.cpp
  misc/ConfigGroups.cpp
  misc/TempDir.cpp
  misc/AppendLabel.cpp
  misc/Debug.cpp
  misc/Version.cpp
  misc/Strings.cpp
  misc/Preferences.cpp
  gui/dialogs/AudioFileLocationDialog.cpp
  gui/dialogs/PasteNotationDialog.cpp
  gui/dialogs/ConfigureDialogBase.cpp
  gui/dialogs/PitchDialog.cpp
  gui/dialogs/InterpretDialog.cpp
  gui/dialogs/ImportDeviceDialog.cpp
  gui/dialogs/UnusedAudioSelectionDialog.cpp
  gui/dialogs/TrackLabelDialog.cpp
  gui/dialogs/TupletDialog.cpp
  gui/dialogs/ManageMetronomeDialog.cpp
  gui/dialogs/MarkerModifyDialog.cpp
  gui/dialogs/MakeOrnamentDialog.cpp
  gui/dialogs/ClefDialog.cpp
  gui/dialogs/AudioPluginDialog.cpp
  gui/dialogs/ExportDeviceDialog.cpp
  gui/dialogs/DialogSuppressor.cpp
  gui/dialogs/CountdownDialog.cpp
  gui/dialogs/LyricEditDialog.cpp
  gui/dialogs/CountdownBar.cpp
  gui/dialogs/CompositionLengthDialog.cpp
  gui/dialogs/BeatsBarsDialog.cpp
  gui/dialogs/PitchBendSequenceDialog.cpp
  gui/dialogs/TimeSignatureDialog.cpp
  gui/dialogs/SimpleEventEditDialog.cpp
  gui/dialogs/TempoDialog.cpp
  gui/dialogs/AudioPlayingDialog.cpp
  gui/dialogs/TextEventDialog.cpp
  gui/dialogs/IdentifyTextCodecDialog.cpp
  gui/dialogs/EventFilterDialog.cpp
  gui/dialogs/MusicXMLOptionsDialog.cpp
  gui/dialogs/TriggerSegmentDialog.cpp
  gui/dialogs/FileMergeDialog.cpp
  gui/dialogs/PitchPickerDialog.cpp
  gui/dialogs/ConfigureDialog.cpp
  gui/dialogs/AudioSplitDialog.cpp
  gui/dialogs/KeySignatureDialog.cpp
  gui/dialogs/FileLocateDialog.cpp
  gui/dialogs/SplitByRecordingSrcDialog.cpp
  gui/dialogs/DocumentConfigureDialog.cpp
  gui/dialogs/IntervalDialog.cpp
  gui/dialogs/InsertTupletDialog.cpp
  gui/dialogs/TransportDialog.cpp
  gui/dialogs/ShowSequencerStatusDialog.cpp
  gui/dialogs/EventEditDialog.cpp
  gui/dialogs/QuantizeDialog.cpp
  gui/dialogs/CheckForParallelsDialog.cpp
  gui/dialogs/FloatEdit.cpp
  gui/dialogs/TimeDialog.cpp
  gui/dialogs/SelectDialog.cpp
  gui/dialogs/RescaleDialog.cpp
  gui/dialogs/EventParameterDialog.cpp
  gui/dialogs/AboutDialog.cpp
  gui/dialogs/LilyPondOptionsDialog.cpp
  gui/dialogs/SplitByPitchDialog.cpp
  gui/dialogs/AddTracksDialog.cpp
  gui/dialogs/GeneratedRegionDialog.cpp
  gui/dialogs/AudioManagerDialog.cpp
  gui/dialogs/UseOrnamentDialog.cpp
  gui/dialogs/CommentsPopupDialog.cpp
  gui/dialogs/ShortcutDialog.cpp
  gui/dialogs/ShortcutDelegate.cpp
  gui/dialogs/ShortcutWarnDialog.cpp
  gui/dialogs/OutOfProcessorPower.cpp
  gui/widgets/IconStackedWidget.cpp
  gui/widgets/TristateCheckBox.cpp
  gui/widgets/FileDialog.cpp
  gui/widgets/FontRequester.cpp
  gui/widgets/TimeWidget.cpp
  gui/widgets/WarningGroupBox.cpp
  gui/widgets/MidiFaderWidget.cpp
  gui/widgets/ProgressBar.cpp
  gui/widgets/Panned.cpp
  gui/widgets/AudioVUMeter.cpp
  gui/widgets/ZoomSlider.cpp
  gui/widgets/SqueezedLabel.cpp
  gui/widgets/Rotary.cpp
  gui/widgets/ScrollBoxDialog.cpp
  gui/widgets/AudioListView.cpp
  gui/widgets/LedButton.cpp
  gui/widgets/InputDialog.cpp
  gui/widgets/LilyVersionAwareCheckBox.cpp
  gui/widgets/Fader.cpp
  gui/widgets/Panner.cpp
  gui/widgets/LineEdit.cpp
  gui/widgets/CheckButton.cpp
  gui/widgets/PitchDragLabel.cpp
  gui/widgets/PluginControl.cpp
  gui/widgets/AudioFaderBox.cpp
  gui/widgets/QuantizeParameters.cpp
  gui/widgets/ColourTableItem.cpp
  gui/widgets/VUMeter.cpp
  gui/widgets/TmpStatusMsg.cpp
  gui/widgets/BaseTextFloat.cpp
  gui/widgets/Label.cpp
  gui/widgets/IconButton.cpp
  gui/widgets/StartupLogo.cpp
  gui/widgets/DeferScrollArea.cpp
  gui/widgets/Thumbwheel.cpp
  gui/widgets/CollapsingFrame.cpp
  gui/widgets/PluginPushButton.cpp
  gui/widgets/WheelyButton.cpp
  gui/widgets/DiatonicPitchChooser.cpp
  gui/widgets/Led.cpp
  gui/widgets/WarningDialog.cpp
  gui/widgets/AudioRouteMenu.cpp
  gui/widgets/ScrollBox.cpp
  gui/widgets/ColourTable.cpp
  gui/widgets/PitchChooser.cpp
  gui/widgets/WarningWidget.cpp
  gui/widgets/TextFloat.cpp
  gui/widgets/ColorCombo.cpp
  gui/editors/pitchtracker/PitchHistory.cpp
  gui/editors/pitchtracker/PitchTrackerView.cpp
  gui/editors/pitchtracker/PitchGraphWidget.cpp
  gui/editors/guitar/GuitarChordSelectorDialog.cpp
  gui/editors/guitar/FingeringListBoxItem.cpp
  gui/editors/guitar/ChordXmlHandler.cpp
  gui/editors/guitar/ChordMap.cpp
  gui/editors/guitar/Chord.cpp
  gui/editors/guitar/Fingering.cpp
  gui/editors/guitar/NoteSymbols.cpp
  gui/editors/guitar/GuitarChordEditorDialog.cpp
  gui/editors/guitar/FingeringBox.cpp
  gui/editors/parameters/RosegardenParameterBox.cpp
  gui/editors/parameters/AudioInstrumentParameterPanel.cpp
  gui/editors/parameters/TrackParameterBox.cpp
  gui/editors/parameters/InstrumentParameterBox.cpp
  gui/editors/parameters/MIDIInstrumentParameterPanel.cpp
  gui/editors/parameters/RosegardenParameterArea.cpp
  gui/editors/parameters/InstrumentParameterPanel.cpp
  gui/editors/parameters/SegmentParameterBox.cpp
  gui/editors/notation/NotationCommandRegistry.cpp
  gui/editors/notation/NotationEraser.cpp
  gui/editors/notation/NoteFontFactory.cpp
  gui/editors/notation/NoteItem.cpp
  gui/editors/notation/NotationStrings.cpp
  gui/editors/notation/SystemFontQt.cpp
  gui/editors/notation/NotationChord.cpp
  gui/editors/notation/NotationToolBox.cpp
  gui/editors/notation/BarLineItem.cpp
  gui/editors/notation/NoteFontMap.cpp
  gui/editors/notation/NoteCharacter.cpp
  gui/editors/notation/StaffHeader.cpp
  gui/editors/notation/TextInserter.cpp
  gui/editors/notation/NotationElement.cpp
  gui/editors/notation/NoteCharacterNames.cpp
  gui/editors/notation/NotationSelector.cpp
  gui/editors/notation/NoteStyle.cpp
  gui/editors/notation/NotationStaff.cpp
  gui/editors/notation/SymbolInserter.cpp
  gui/editors/notation/ClefKeyContext.cpp
  gui/editors/notation/ClefInserter.cpp
  gui/editors/notation/NotationWidget.cpp
  gui/editors/notation/StaffLayout.cpp
  gui/editors/notation/NotationHLayout.cpp
  gui/editors/notation/GuitarChordInserter.cpp
  gui/editors/notation/HeadersGroup.cpp
  gui/editors/notation/FontViewFrame.cpp
  gui/editors/notation/NotationGroup.cpp
  gui/editors/notation/NotationView.cpp
  gui/editors/notation/NotationVLayout.cpp
  gui/editors/notation/NoteFont.cpp
  gui/editors/notation/NotationScene.cpp
  gui/editors/notation/NoteRestInserter.cpp
  gui/editors/notation/NoteStyleFactory.cpp
  gui/editors/notation/NoteStyleFileReader.cpp
  gui/editors/notation/NotationTool.cpp
  gui/editors/notation/NotationProperties.cpp
  gui/editors/notation/NoteFontViewer.cpp
  gui/editors/notation/NotePixmapFactory.cpp
  gui/editors/notation/SystemFont.cpp
  gui/editors/notation/NotePixmapParameters.cpp
  gui/editors/tempo/TempoListItem.cpp
  gui/editors/tempo/TempoView.cpp
  gui/editors/matrix/MatrixView.cpp
  gui/editors/matrix/MatrixElement.cpp
  gui/editors/matrix/PianoKeyboard.cpp
  gui/editors/matrix/MatrixMover.cpp
  gui/editors/matrix/MatrixWidget.cpp
  gui/editors/matrix/MatrixCommandRegistry.cpp
  gui/editors/matrix/MatrixScene.cpp
  gui/editors/matrix/MatrixEraser.cpp
  gui/editors/matrix/MatrixTool.cpp
  gui/editors/matrix/MatrixPainter.cpp
  gui/editors/matrix/MatrixResizer.cpp
  gui/editors/matrix/MatrixVelocity.cpp
  gui/editors/matrix/MatrixViewSegment.cpp
  gui/editors/matrix/MatrixSelector.cpp
  gui/editors/matrix/MatrixToolBox.cpp
  gui/editors/eventlist/TrivialVelocityDialog.cpp
  gui/editors/eventlist/EventView.cpp
  gui/editors/eventlist/EventViewItem.cpp
  gui/editors/segment/TriggerManagerItem.cpp
  gui/editors/segment/PlayListView.cpp
  gui/editors/segment/TrackButtons.cpp
  gui/editors/segment/TrackVUMeter.cpp
  gui/editors/segment/TriggerSegmentManager.cpp
  gui/editors/segment/MarkerEditorViewItem.cpp
  gui/editors/segment/TrackLabel.cpp
  gui/editors/segment/PlayListDialog.cpp
  gui/editors/segment/compositionview/SegmentRect.cpp
  gui/editors/segment/compositionview/SegmentToolBox.cpp
  gui/editors/segment/compositionview/SegmentOrderer.cpp
  gui/editors/segment/compositionview/SegmentEraser.cpp
  gui/editors/segment/compositionview/SegmentPencil.cpp
  gui/editors/segment/compositionview/SegmentItemPreview.cpp
  gui/editors/segment/compositionview/CompositionModelImpl.cpp
  gui/editors/segment/compositionview/CompositionView.cpp
  gui/editors/segment/compositionview/AudioPeaksReadyEvent.cpp
  gui/editors/segment/compositionview/SegmentSelector.cpp
  gui/editors/segment/compositionview/ChangingSegment.cpp
  gui/editors/segment/compositionview/SegmentTool.cpp
  gui/editors/segment/compositionview/AudioPreviewPainter.cpp
  gui/editors/segment/compositionview/CompositionColourCache.cpp
  gui/editors/segment/compositionview/SegmentResizer.cpp
  gui/editors/segment/compositionview/AudioPeaksThread.cpp
  gui/editors/segment/compositionview/SegmentSplitter.cpp
  gui/editors/segment/compositionview/AudioPeaksGenerator.cpp
  gui/editors/segment/compositionview/SegmentMover.cpp
  gui/editors/segment/compositionview/SegmentJoiner.cpp
  gui/editors/segment/PlayList.cpp
  gui/editors/segment/PlayListViewItem.cpp
  gui/editors/segment/MarkerEditor.cpp
  gui/editors/segment/TrackEditor.cpp
  gui/configuration/ColourConfigurationPage.cpp
  gui/configuration/MatrixConfigurationPage.cpp
  gui/configuration/MIDIConfigurationPage.cpp
  gui/configuration/DocumentMetaConfigurationPage.cpp
  gui/configuration/TabbedConfigurationPage.cpp
  gui/configuration/NotationConfigurationPage.cpp
  gui/configuration/AudioConfigurationPage.cpp
  gui/configuration/AudioPropertiesPage.cpp
  gui/configuration/PitchTrackerConfigurationPage.cpp
  gui/configuration/HeadersConfigurationPage.cpp
  gui/configuration/CommentsConfigurationPage.cpp
  gui/configuration/GeneralConfigurationPage.cpp
  gui/application/RosegardenApplication.cpp
  gui/application/TranzportClient.cpp
  gui/application/RosegardenMainViewWidget.cpp
  gui/application/StartupTester.cpp
  gui/application/SetWaitCursor.cpp
  gui/application/LircCommander.cpp
  gui/application/RosegardenMainWindow.cpp
  gui/application/LircClient.cpp
  gui/general/AutoScroller.cpp
  gui/general/Spline.cpp
  gui/general/IconLoader.cpp
  gui/general/PixmapFunctions.cpp
  gui/general/EditViewBase.cpp
  gui/general/RecentFiles.cpp
  gui/general/MidiPitchLabel.cpp
  gui/general/AutoSaveFinder.cpp
  gui/general/RosegardenScrollView.cpp
  gui/general/PresetElement.cpp
  gui/general/ActionFileClient.cpp
  gui/general/ActionData.cpp
  gui/general/BaseTool.cpp
  gui/general/ListEditView.cpp
  gui/general/TempDirectory.cpp
  gui/general/DecoyAction.cpp
  gui/general/PresetGroup.cpp
  gui/general/ActionCommandRegistry.cpp
  gui/general/GUIPalette.cpp
  gui/general/ClefIndex.cpp
  gui/general/ActionFileParser.cpp
  gui/general/LilyPondProcessor.cpp
  gui/general/ResourceFinder.cpp
  gui/general/PresetHandlerDialog.cpp
  gui/general/BaseToolBox.cpp
  gui/general/CategoryElement.cpp
  gui/general/ThornStyle.cpp
  gui/general/ProjectPackager.cpp
  gui/general/FileSource.cpp
  gui/general/EditTempoController.cpp
  gui/rulers/ControlItem.cpp
  gui/rulers/DefaultVelocityColour.cpp
  gui/rulers/ControllerEventsRuler.cpp
  gui/rulers/ControlRulerEventEraseCommand.cpp
  gui/rulers/TextRuler.cpp
  gui/rulers/PropertyControlRuler.cpp
  gui/rulers/ControlRuler.cpp
  gui/rulers/EventControlItem.cpp
  gui/rulers/PropertyBox.cpp
  gui/rulers/ControlChangeCommand.cpp
  gui/rulers/ControlToolBox.cpp
  gui/rulers/PercussionPitchRuler.cpp
  gui/rulers/ControllerEventAdapter.cpp
  gui/rulers/ControlRulerTabBar.cpp
  gui/rulers/VelocityColour.cpp
  gui/rulers/ControlTool.cpp
  gui/rulers/ControlMover.cpp
  gui/rulers/ControlSelector.cpp
  gui/rulers/TempoColour.cpp
  gui/rulers/MarkerRuler.cpp
  gui/rulers/ChordNameRuler.cpp
  gui/rulers/ControlEraser.cpp
  gui/rulers/TempoRuler.cpp
  gui/rulers/ControlRulerWidget.cpp
  gui/rulers/PitchRuler.cpp
  gui/rulers/ControlRulerEventInsertCommand.cpp
  gui/rulers/StandardRuler.cpp
  gui/rulers/LoopRuler.cpp
  gui/rulers/PropertyAdjuster.cpp
  gui/rulers/ControlPainter.cpp
  gui/rulers/ViewElementAdapter.cpp
  gui/rulers/RawNoteRuler.cpp
  gui/rulers/PropertyControlItem.cpp
  gui/studio/MidiMixerWindow.cpp
  gui/studio/OSCMessage.cpp
  gui/studio/AudioPluginClipboard.cpp
  gui/studio/MixerWindow.cpp
  gui/studio/MidiProgramsEditor.cpp
  gui/studio/StudioControl.cpp
  gui/studio/ControlEditorDialog.cpp
  gui/studio/MidiKeyMapTreeWidgetItem.cpp
  gui/studio/AudioPluginGUIManager.cpp
  gui/studio/AudioPluginOSCGUIManager.cpp
  gui/studio/AudioPlugin.cpp
  gui/studio/DeviceManagerDialog.cpp
  gui/studio/BankEditorDialog.cpp
  gui/studio/MidiBankTreeWidgetItem.cpp
  gui/studio/NameSetEditor.cpp
  gui/studio/ControlParameterItem.cpp
  gui/studio/AudioPluginOSCGUI.cpp
  gui/studio/AudioPluginManager.cpp
  gui/studio/MidiKeyMappingEditor.cpp
  gui/studio/MidiDeviceTreeWidgetItem.cpp
  gui/studio/SynthPluginManagerDialog.cpp
  gui/studio/ControlParameterEditDialog.cpp
  gui/studio/TimerCallbackAssistant.cpp
  gui/studio/AudioMixerWindow2.cpp
  gui/studio/RemapInstrumentDialog.cpp
  gui/studio/MidiMixerVUMeter.cpp
  gui/studio/AudioStrip.cpp
  gui/seqmanager/MetronomeMapper.cpp
  gui/seqmanager/TempoSegmentMapper.cpp
  gui/seqmanager/MappedEventBuffer.cpp
  gui/seqmanager/MEBIterator.cpp
  gui/seqmanager/SequenceManager.cpp
  gui/seqmanager/MarkerMapper.cpp
  gui/seqmanager/SegmentMapper.cpp
  gui/seqmanager/MidiFilterDialog.cpp
  gui/seqmanager/TimeSigSegmentMapper.cpp
  gui/seqmanager/ChannelManager.cpp
  gui/seqmanager/CompositionMapper.cpp
  gui/seqmanager/AudioSegmentMapper.cpp
  gui/seqmanager/InternalSegmentMapper.cpp
  gui/seqmanager/SpecialSegmentMapper.cpp
  base/SegmentLinker.cpp
  base/NotationQuantizer.cpp
  base/AnalysisTypes.cpp
  base/Instrument.cpp
  base/Segment.cpp
  base/ControllerContext.cpp
  base/ViewSegment.cpp
  base/parameterpattern/SelectionSituation.cpp
  base/parameterpattern/QuarterSinePattern.cpp
  base/parameterpattern/LinearParameterPattern.cpp
  base/parameterpattern/AlternatingParameterPattern.cpp
  base/parameterpattern/ParameterPattern.cpp
  base/parameterpattern/IncreaseParameterPattern.cpp
  base/parameterpattern/RelativeRamp.cpp
  base/parameterpattern/FlatParameterPattern.cpp
  base/parameterpattern/RingingParameterPattern.cpp
  base/parameterpattern/HalfSinePattern.cpp
  base/InstrumentStaticSignals.cpp
  base/Selection.cpp
  base/BaseProperties.cpp
  base/UrlHash.cpp
  base/AudioDevice.cpp
  base/Marker.cpp
  base/Equation.cpp
  base/SegmentMatrixHelper.cpp
  base/ControlParameter.cpp
  base/MidiDevice.cpp
  base/Configuration.cpp
  base/ColourMap.cpp
  base/Sets.cpp
  base/Studio.cpp
  base/figuration/ChordSegment.cpp
  base/figuration/SegmentID.cpp
  base/figuration/SegmentFigData.cpp
  base/figuration/GeneratedRegion.cpp
  base/figuration/FigurationSourceMap.cpp
  base/figuration/FigChord.cpp
  base/SnapGrid.cpp
  base/Exception.cpp
  base/PropertyMap.cpp
  base/Composition.cpp
  base/Track.cpp
  base/Clipboard.cpp
  base/Event.cpp
  base/SoftSynthDevice.cpp
  base/RealTime.cpp
  base/SegmentNotationHelper.cpp
  base/AllocateChannels.cpp
  base/AudioLevel.cpp
  base/Profiler.cpp
  base/RulerScale.cpp
  base/TriggerSegment.cpp
  base/ViewElement.cpp
  base/BasicQuantizer.cpp
  base/MidiTypes.cpp
  base/ChannelInterval.cpp
  base/LegatoQuantizer.cpp
  base/AudioPluginInstance.cpp
  base/Property.cpp
  base/Quantizer.cpp
  base/XmlExportable.cpp
  base/NotationTypes.cpp
  base/PropertyName.cpp
  base/SegmentPerformanceHelper.cpp
  base/Device.cpp
  base/MidiProgram.cpp
  base/CompositionTimeSliceAdapter.cpp
  base/PluginContainer.cpp
  base/Buss.cpp
  base/levenshtein.cpp
  base/Typematic.cpp
  sound/LADSPAPluginFactory.cpp
  sound/ControlBlock.cpp
  sound/WAVAudioFile.cpp
  sound/MappedEventList.cpp
  sound/AudioTimeStretcher.cpp
  sound/RecordableAudioFile.cpp
  sound/LSCPPatchExtractor.cpp
  sound/RunnablePluginInstance.cpp
  sound/PeakFileManager.cpp
  sound/AudioFile.cpp
  sound/Audit.cpp
  sound/MappedStudio.cpp
  sound/PluginIdentifier.cpp
  sound/MappedEvent.cpp
  sound/JackDriver.cpp
  sound/AlsaDriver.cpp
  sound/AlsaPort.cpp
  sound/SortingInserter.cpp
  sound/MappedBufMetaIterator.cpp
  sound/MappedDevice.cpp
  sound/SF2PatchExtractor.cpp
  sound/AudioProcess.cpp
  sound/LADSPAPluginInstance.cpp
  sound/DSSIPluginInstance.cpp
  sound/MidiEvent.cpp
  sound/SoundFile.cpp
  sound/SoundDriverFactory.cpp
  sound/audiostream/AudioReadStream.cpp
  sound/audiostream/WavFileWriteStream.cpp
  sound/audiostream/WavFileReadStream.cpp
  sound/audiostream/SimpleWavFileWriteStream.cpp
  sound/audiostream/AudioWriteStreamFactory.cpp
  sound/audiostream/AudioReadStreamFactory.cpp
  sound/audiostream/OggVorbisReadStream.cpp
  sound/MidiInserter.cpp
  sound/MappedEventInserter.cpp
  sound/PluginFactory.cpp
  sound/BWFAudioFile.cpp
  sound/PeakFile.cpp
  sound/RIFFAudioFile.cpp
  sound/AudioFileTimeStretcher.cpp
  sound/SequencerDataBlock.cpp
  sound/MidiFile.cpp
  sound/DSSIPluginFactory.cpp
  sound/MappedInstrument.cpp
  sound/PlayableAudioFile.cpp
  sound/RingBufferPool.cpp
  sound/SoundDriver.cpp
  sound/AudioCache.cpp
  sound/Tuning.cpp
  sound/AudioFileManager.cpp
  sound/AudioPlayQueue.cpp
  sound/PitchDetector.cpp
  sound/Resampler.cpp
  sound/ExternalController.cpp
  sound/KorgNanoKontrol2.cpp
  commands/notation/ResetDisplacementsCommand.cpp
  commands/notation/RemoveNotationQuantizeCommand.cpp
  commands/notation/AddMarkCommand.cpp
  commands/notation/AddTextMarkCommand.cpp
  commands/notation/CycleSlashesCommand.cpp
  commands/notation/ClefInsertionCommand.cpp
  commands/notation/ChangeStyleCommand.cpp
  commands/notation/GraceCommand.cpp
  commands/notation/RespellCommand.cpp
  commands/notation/TieNotesCommand.cpp
  commands/notation/KeyInsertionCommand.cpp
  commands/notation/GuitarChordInsertionCommand.cpp
  commands/notation/GeneratedRegionInsertionCommand.cpp
  commands/notation/MakeRegionViableCommand.cpp
  commands/notation/TextInsertionCommand.cpp
  commands/notation/EraseEventCommand.cpp
  commands/notation/AutoBeamCommand.cpp
  commands/notation/RestInsertionCommand.cpp
  commands/notation/BeamCommand.cpp
  commands/notation/MakeAccidentalsCautionaryCommand.cpp
  commands/notation/AdoptSegmentCommand.cpp
  commands/notation/SymbolInsertionCommand.cpp
  commands/notation/NormalizeRestsCommand.cpp
  commands/notation/ChangeSlurPositionCommand.cpp
  commands/notation/ChangeStemsCommand.cpp
  commands/notation/TextChangeCommand.cpp
  commands/notation/TupletCommand.cpp
  commands/notation/SetVisibilityCommand.cpp
  commands/notation/InterpretCommand.cpp
  commands/notation/CollapseRestsCommand.cpp
  commands/notation/SustainInsertionCommand.cpp
  commands/notation/RemoveMarksCommand.cpp
  commands/notation/RestoreTiesCommand.cpp
  commands/notation/MakeChordCommand.cpp
  commands/notation/BreakCommand.cpp
  commands/notation/MakeNotesViableCommand.cpp
  commands/notation/UntieNotesCommand.cpp
  commands/notation/RestoreStemsCommand.cpp
  commands/notation/AddSlashesCommand.cpp
  commands/notation/AddFingeringMarkCommand.cpp
  commands/notation/FixNotationQuantizeCommand.cpp
  commands/notation/RestoreSlursCommand.cpp
  commands/notation/MultiKeyInsertionCommand.cpp
  commands/notation/NoteInsertionCommand.cpp
  commands/notation/AddIndicationCommand.cpp
  commands/notation/ChangeTiePositionCommand.cpp
  commands/notation/RemoveFingeringMarksCommand.cpp
  commands/notation/UnTupletCommand.cpp
  commands/notation/DeCounterpointCommand.cpp
  commands/notation/IncrementDisplacementsCommand.cpp
  commands/edit/MoveCommand.cpp
  commands/edit/SetTriggerCommand.cpp
  commands/edit/PlaceControllersCommand.cpp
  commands/edit/CopyCommand.cpp
  commands/edit/CollapseNotesCommand.cpp
  commands/edit/InvertCommand.cpp
  commands/edit/EventQuantizeCommand.cpp
  commands/edit/PasteEventsCommand.cpp
  commands/edit/RetrogradeInvertCommand.cpp
  commands/edit/EventUnquantizeCommand.cpp
  commands/edit/MaskTriggerCommand.cpp
  commands/edit/EraseCommand.cpp
  commands/edit/EventInsertionCommand.cpp
  commands/edit/InsertTriggerNoteCommand.cpp
  commands/edit/CutCommand.cpp
  commands/edit/CutAndCloseCommand.cpp
  commands/edit/SelectionPropertyCommand.cpp
  commands/edit/AddMarkerCommand.cpp
  commands/edit/AddDotCommand.cpp
  commands/edit/SelectAddEvenNotesCommand.cpp
  commands/edit/RescaleCommand.cpp
  commands/edit/TransposeCommand.cpp
  commands/edit/MoveAcrossSegmentsCommand.cpp
  commands/edit/RemoveMarkerCommand.cpp
  commands/edit/ClearTriggersCommand.cpp
  commands/edit/ChangeVelocityCommand.cpp
  commands/edit/EventEditCommand.cpp
  commands/edit/SetLyricsCommand.cpp
  commands/edit/PasteSegmentsCommand.cpp
  commands/edit/SetNoteTypeCommand.cpp
  commands/edit/ModifyMarkerCommand.cpp
  commands/edit/RetrogradeCommand.cpp
  commands/matrix/MatrixInsertionCommand.cpp
  commands/matrix/MatrixModifyCommand.cpp
  commands/matrix/MatrixEraseCommand.cpp
  commands/matrix/MatrixPercussionInsertionCommand.cpp
  commands/segment/SetTriggerSegmentDefaultTimeAdjustCommand.cpp
  commands/segment/SegmentTransposeCommand.cpp
  commands/segment/PasteToTriggerSegmentCommand.cpp
  commands/segment/SetTriggerSegmentBaseVelocityCommand.cpp
  commands/segment/AudioSegmentResizeFromStartCommand.cpp
  commands/segment/SegmentSyncCommand.cpp
  commands/segment/AddTempoChangeCommand.cpp
  commands/segment/ChangeCompositionLengthCommand.cpp
  commands/segment/EraseTempiInRangeCommand.cpp
  commands/segment/RemoveTempoChangeCommand.cpp
  commands/segment/DeleteRangeCommand.cpp
  commands/segment/RemoveTimeSignatureCommand.cpp
  commands/segment/SetTriggerSegmentDefaultRetuneCommand.cpp
  commands/segment/OpenOrCloseRangeCommand.cpp
  commands/segment/DeleteTracksCommand.cpp
  commands/segment/AudioSegmentDistributeCommand.cpp
  commands/segment/ModifyDefaultTempoCommand.cpp
  commands/segment/DeleteTriggerSegmentCommand.cpp
  commands/segment/SegmentCommand.cpp
  commands/segment/ExpandFigurationCommand.cpp
  commands/segment/CreateTempoMapFromSegmentCommand.cpp
  commands/segment/SegmentLabelCommand.cpp
  commands/segment/SegmentInsertCommand.cpp
  commands/segment/AddTracksCommand.cpp
  commands/segment/MergeFileCommand.cpp
  commands/segment/SegmentColourMapCommand.cpp
  commands/segment/SegmentRecordCommand.cpp
  commands/segment/SegmentQuickCopyCommand.cpp
  commands/segment/FitToBeatsCommand.cpp
  commands/segment/AudioSegmentInsertCommand.cpp
  commands/segment/AudioSegmentRescaleCommand.cpp
  commands/segment/SegmentLinkToCopyCommand.cpp
  commands/segment/SetTriggerSegmentBasePitchCommand.cpp
  commands/segment/SegmentJoinCommand.cpp
  commands/segment/PasteConductorDataCommand.cpp
  commands/segment/MoveTracksCommand.cpp
  commands/segment/PasteRangeCommand.cpp
  commands/segment/AudioSegmentSplitCommand.cpp
  commands/segment/CutToTriggerSegmentCommand.cpp
  commands/segment/SegmentChangeTransposeCommand.cpp
  commands/segment/SegmentSplitByRecordingSrcCommand.cpp
  commands/segment/UpdateFigurationCommand.cpp
  commands/segment/SegmentLinkTransposeCommand.cpp
  commands/segment/SegmentSplitByPitchCommand.cpp
  commands/segment/SegmentSplitByDrumCommand.cpp
  commands/segment/SegmentSyncClefCommand.cpp
  commands/segment/SegmentReconfigureCommand.cpp
  commands/segment/SegmentCommandRepeat.cpp
  commands/segment/AddTriggerSegmentCommand.cpp
  commands/segment/AddTimeSignatureAndNormalizeCommand.cpp
  commands/segment/EraseSegmentsStartingInRangeCommand.cpp
  commands/segment/SegmentRepeatToCopyCommand.cpp
  commands/segment/SegmentQuickLinkCommand.cpp
  commands/segment/SegmentColourCommand.cpp
  commands/segment/InsertRangeCommand.cpp
  commands/segment/AudioSegmentAutoSplitCommand.cpp
  commands/segment/AddTimeSignatureCommand.cpp
  commands/segment/SegmentSingleRepeatToCopyCommand.cpp
  commands/segment/SegmentResizeFromStartCommand.cpp
  commands/segment/AddLayerCommand.cpp
  commands/segment/SegmentChangeQuantizationCommand.cpp
  commands/segment/RenameTrackCommand.cpp
  commands/segment/SegmentAutoSplitCommand.cpp
  commands/segment/SegmentRescaleCommand.cpp
  commands/segment/SegmentSplitCommand.cpp
  commands/segment/CutRangeCommand.cpp
  commands/segment/SegmentEraseCommand.cpp
  commands/segment/SegmentExcludeFromPrintingCommand.cpp
  commands/studio/CreateOrDeleteDeviceCommand.cpp
  commands/studio/RemoveControlParameterCommand.cpp
  commands/studio/ModifyControlParameterCommand.cpp
  commands/studio/AddControlParameterCommand.cpp
  commands/studio/ReconnectDeviceCommand.cpp
  commands/studio/ModifyDeviceCommand.cpp
  commands/studio/ModifyInstrumentMappingCommand.cpp
  commands/studio/RenameDeviceCommand.cpp
  commands/studio/ModifyDeviceMappingCommand.cpp
  sequencer/SequencerThread.cpp
  sequencer/RosegardenSequencer.cpp
)

if (JACK_FOUND)
  set(rg_CPPS ${rg_CPPS}
    sound/JackCaptureClient.cpp
  )
endif()

<<<<<<< HEAD
if (LILV_FOUND)
  set(rg_CPPS ${rg_CPPS}
    sound/LV2PluginFactory.cpp
    sound/LV2PluginInstance.cpp
    sound/LV2Urid.cpp
    sound/LV2Utils.cpp
    gui/studio/AudioPluginLV2GUIManager.cpp
    gui/studio/AudioPluginLV2GUI.cpp
    gui/studio/AudioPluginLV2GUIX11Window.cpp
  )
endif()


# Reverse the list order to try to find static init fiasco issues...
#list (REVERSE rg_CPPS)

=======
>>>>>>> d888883c
set(rg_UIS
  gui/dialogs/RosegardenTransportUi.ui
  gui/studio/DeviceManagerDialogUi.ui
)

set(rg_SOURCES ${rg_CPPS})

if (USE_QT6)
  qt6_wrap_ui(rg_SOURCES ${rg_UIS})
else()
  qt5_wrap_ui(rg_SOURCES ${rg_UIS})
endif()

# Compile translations (.ts -> .qm)
file(GLOB TS_FILES ${CMAKE_CURRENT_SOURCE_DIR}/../data/locale/*.ts)
list(REMOVE_ITEM TS_FILES ${CMAKE_CURRENT_SOURCE_DIR}/../data/locale/rosegarden.ts)


if (USE_QT6)
  find_package(Qt6LinguistTools "6.0.0" REQUIRED)
  qt6_add_translation(QM_FILES ${TS_FILES})
else()
  find_package(Qt5LinguistTools "5.1.0" REQUIRED)
  qt5_add_translation(QM_FILES ${TS_FILES})
endif()

# Generate a .qrc for the .qm files
SET(localeqrc_file locale)
SET(localeqrc_srcfile ${CMAKE_CURRENT_SOURCE_DIR}/../data/locale.qrc)
SET(localeqrc_infile ${CMAKE_CURRENT_BINARY_DIR}/locale.qrc)
SET(localeqrc_outfile ${CMAKE_CURRENT_BINARY_DIR}/qrc_locale.cpp)

# Copy the QRC file to the output directory, because the files listed in the
# qrc file are relative to that directory.
ADD_CUSTOM_COMMAND(
    OUTPUT ${localeqrc_infile}
    COMMAND ${CMAKE_COMMAND} -E copy ${localeqrc_srcfile} ${localeqrc_infile}
    MAIN_DEPENDENCY ${localeqrc_srcfile}
)

# Run the resource compiler (rcc_options should already be set). We can't
# use qt5_add_resources because the qrc file may not exist yet.
ADD_CUSTOM_COMMAND(
   OUTPUT ${localeqrc_outfile}
   COMMAND ${QT_RCC_EXECUTABLE}
   ARGS ${rcc_options} -name ${localeqrc_file} -o ${localeqrc_outfile} ${localeqrc_infile}
   MAIN_DEPENDENCY ${localeqrc_infile}
   DEPENDS ${QM_FILES}
)

if (USE_QT6)
qt6_add_resources(rg_SOURCES ../data/data.qrc)
else()
qt5_add_resources(rg_SOURCES ../data/data.qrc)
endif()

# Turn off automoc for generated files.
set_property(SOURCE ui_RosegardenTransportUi.h PROPERTY SKIP_AUTOMOC ON)
set_property(SOURCE ui_DeviceManagerDialogUi.h PROPERTY SKIP_AUTOMOC ON)
set_property(SOURCE svnversion.h PROPERTY SKIP_AUTOMOC ON)
set_property(SOURCE qrc_data.cxx PROPERTY SKIP_AUTOMOC ON)
set_property(SOURCE qrc_locale.cpp PROPERTY SKIP_AUTOMOC ON)

# Define a static lib with the whole code
add_library(rosegardenprivate ${RG_LIBRARY_TYPE}
   ${rg_SOURCES}
   ${localeqrc_outfile}
   ${CMAKE_CURRENT_BINARY_DIR}/svnversion.h
)

# If we've got cmake 3.16.0 or greater, use precompiled headers.
# Cuts build time almost in half.
if(NOT ${CMAKE_VERSION} VERSION_LESS "3.16.0")
  target_precompile_headers(rosegardenprivate
    PRIVATE
      # There's definitely a point where gcc slows down with too many
      # pre-compiled headers.  Eight seems to be near the limit.
      # I'm seeing huge variability in build times that makes it hard
      # to measure precisely, though.

      # Top Ten System Headers
      <QString>
        #<string>
        #<iterator>
      <QWidget>
        #<QObject>
      <QCoreApplication>
      <vector>
      <QDialog>
      #<string>
      #<QLabel>
      #<QSettings>
      #<QObject>
      #<QVBoxLayout>

      # Debug.h pulls these in and almost everyone pulls in Debug.h.
      <QDebug>
      <QTextStream>
      #<string>

      # Top 5 rg headers
      #
      # Can't bring any of these in or we'll get RG_MODULE_STRING redefinition
      # warnings.  This is due to the fact that a default RG_MODULE_STRING is
      # defined in misc/Debug.h and that ends up being #included before
      # RG_MODULE_STRING is defined in each file.  We could remove the default
      # from Debug.h which would force all #includers to define
      # RG_MODULE_STRING.  That idea has some merit.
      #
      # Just bring in the system headers they pull in then.  That
      # should be similar.
      #
      # Adding any of these just slows the build down, so no point.  Let's
      # just stick to the top 10 system headers above.
      #"misc/Debug.h"
      #"base/Event.h"
      #<iostream>
      #"base/NotationTypes.h"
      #<list>
      #<map>
      #"base/Segment.h"
      #<set>
      #<memory>
      #<QSharedPointer>
      #"misc/Strings.h"
      #<QVariant>
      #<QStringList>
  )
endif()

# Link to the following libraries
target_link_libraries(rosegardenprivate
  ${QT_QTCORE_LIBRARY}
  ${QT_QTCORE5COMPAT_LIBRARY}
  ${QT_QTGUI_LIBRARY}
  ${QT_QTXML_LIBRARY}
  ${QT_QTNETWORK_LIBRARY}
  ${ZLIB_LIBRARY}
  ${CMAKE_DL_LIBS}
  ${LIBLO_LIBRARIES}
  ${LRDF_LIBRARIES}
  ${FFTW3F_LIBRARIES}
  ${SAMPLERATE_LIBRARIES}
  ${rg_OPTIONAL_LIBS}
)

#########################
# Generate list of source files, as input for buildkey.cmake to compute BUILDKEY at compile time
file(WRITE ${CMAKE_CURRENT_BINARY_DIR}/source_files_list "")
foreach(source_file ${rg_CPPS} ${rg_UIS})
   get_filename_component(abs_path ${source_file} ABSOLUTE)
   file(APPEND ${CMAKE_CURRENT_BINARY_DIR}/source_files_list "${abs_path} ")
endforeach()

# Magic for SVN revision number, found on
# http://stackoverflow.com/questions/3780667/use-cmake-to-get-build-time-svn-revision

# a custom target that is always built
add_custom_target(svnheader ALL DEPENDS svn_header) # svn_header never gets created, it's just a unique string

# creates svnheader.h using cmake script
add_custom_command(OUTPUT svn_header BYPRODUCTS ${CMAKE_CURRENT_BINARY_DIR}/svnversion.h
    COMMAND ${CMAKE_COMMAND} -DSOURCE_DIR=${CMAKE_CURRENT_SOURCE_DIR}
                         -P ${CMAKE_CURRENT_SOURCE_DIR}/buildkey.cmake)

# svnversion.h is a generated file
set_source_files_properties(${CMAKE_CURRENT_BINARY_DIR}/svnversion.h
    PROPERTIES GENERATED TRUE
    HEADER_FILE_ONLY TRUE)

# explicitly say that the target depends on the svnheader
add_dependencies(rosegardenprivate svnheader)
#########################


# Define an executable called rosegarden, with just the main.cpp, linking to the lib with all the code
add_executable(rosegarden gui/application/main.cpp)

target_link_libraries(rosegarden
  rosegardenprivate
  ${QT_QTCORE_LIBRARY}
  ${QT_QTGUI_LIBRARY}
  ${X11_LIBRARIES}
)

# Install executable
install(TARGETS rosegarden RUNTIME DESTINATION ${CMAKE_INSTALL_BINDIR})

# Install shared libs, if any
if(RG_LIBRARY_TYPE STREQUAL "SHARED")
  install(TARGETS rosegardenprivate
    RUNTIME DESTINATION ${CMAKE_INSTALL_BINDIR}
    LIBRARY DESTINATION ${CMAKE_INSTALL_LIBDIR}
    ARCHIVE DESTINATION ${CMAKE_INSTALL_LIBDIR})
endif()<|MERGE_RESOLUTION|>--- conflicted
+++ resolved
@@ -738,7 +738,6 @@
   )
 endif()
 
-<<<<<<< HEAD
 if (LILV_FOUND)
   set(rg_CPPS ${rg_CPPS}
     sound/LV2PluginFactory.cpp
@@ -755,8 +754,6 @@
 # Reverse the list order to try to find static init fiasco issues...
 #list (REVERSE rg_CPPS)
 
-=======
->>>>>>> d888883c
 set(rg_UIS
   gui/dialogs/RosegardenTransportUi.ui
   gui/studio/DeviceManagerDialogUi.ui
