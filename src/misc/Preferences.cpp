--- conflicted
+++ resolved
@@ -160,20 +160,11 @@
     const QString AudioFileLocationDialogGroup = "AudioFileLocationDialog";
 }
 
-<<<<<<< HEAD
-void Preferences::setAudioFileLocationDlgDontShow(bool dontShow)
-{
-    QSettings settings;
-    settings.beginGroup(AudioFileLocationDialogGroup);
-    settings.setValue("dontShow", dontShow);
-    afldDontShow = dontShow;
-=======
 PreferenceBool afldDontShow(AudioFileLocationDialogGroup, "dontShow", false);
 
 void Preferences::setAudioFileLocationDlgDontShow(bool value)
 {
     afldDontShow.set(value);
->>>>>>> adab9c33
 }
 
 bool Preferences::getAudioFileLocationDlgDontShow()
